# syntax=docker/dockerfile:1.3-labs

ARG BASE_IMAGE
FROM "$BASE_IMAGE"

ARG BUILD_TYPE
ARG BUILDKITE_CACHE_READONLY
ARG RAY_INSTALL_MASK=

ENV CC=clang
ENV CXX=clang++-12

RUN mkdir /rayci
WORKDIR /rayci
COPY . .

RUN <<EOF
#!/bin/bash -i

set -euo pipefail

if [[ "$BUILDKITE_CACHE_READONLY" == "true" ]]; then
  # Disables uploading cache when it is read-only.
  echo "build --remote_upload_local_results=false" >> ~/.bazelrc
fi

if [[ "$BUILD_TYPE" == "skip" || "${BUILD_TYPE}" == "ubsan" ]]; then
  echo "Skipping building ray package"
  exit 0
fi

if [[ "$BUILD_TYPE" == "clang" || "$BUILD_TYPE" == "asan-clang" || "$BUILD_TYPE" == "tsan-clang" ]]; then
  echo "--- Install LLVM dependencies (and skip building ray package)"
  bash ci/env/install-llvm-binaries.sh
  exit 0
fi

if [[ "$RAY_INSTALL_MASK" != "" ]]; then
  echo "--- Apply mask: $RAY_INSTALL_MASK"
<<<<<<< HEAD
  if [[ "$RAY_INSTALL_MASK" =~ data ]]; then
    rm -rf python/ray/data
=======
  if [[ "$RAY_INSTALL_MASK" =~ rllib ]]; then
    # Remove the actual directory and the symlink.
    rm -rf rllib python/ray/rllib
>>>>>>> 983df61c
  fi
  if [[ "$RAY_INSTALL_MASK" =~ serve ]]; then
    rm -rf python/ray/serve
  fi
  if [[ "$RAY_INSTALL_MASK" =~ train ]]; then
    rm -rf python/ray/train
  fi
  if [[ "$RAY_INSTALL_MASK" =~ tune ]]; then
    rm -rf python/ray/tune
  fi
fi

echo "--- Build dashboard"

(
  cd python/ray/dashboard/client
  npm ci
  npm run build
)

echo "--- Install Ray with -e"

if [[ "$BUILD_TYPE" == "debug" ]]; then
  RAY_DEBUG_BUILD=debug pip install -v -e python/
elif [[ "$BUILD_TYPE" == "asan" ]]; then
  pip install -v -e python/
  bazel build $(./ci/run/bazel_export_options) --no//:jemalloc_flag //:ray_pkg
elif [[ "$BUILD_TYPE" == "java" ]]; then
  bash java/build-jar-multiplatform.sh linux
  RAY_INSTALL_JAVA=1 pip install -v -e python/
else
  pip install -v -e python/
fi

EOF<|MERGE_RESOLUTION|>--- conflicted
+++ resolved
@@ -37,14 +37,9 @@
 
 if [[ "$RAY_INSTALL_MASK" != "" ]]; then
   echo "--- Apply mask: $RAY_INSTALL_MASK"
-<<<<<<< HEAD
-  if [[ "$RAY_INSTALL_MASK" =~ data ]]; then
-    rm -rf python/ray/data
-=======
   if [[ "$RAY_INSTALL_MASK" =~ rllib ]]; then
     # Remove the actual directory and the symlink.
     rm -rf rllib python/ray/rllib
->>>>>>> 983df61c
   fi
   if [[ "$RAY_INSTALL_MASK" =~ serve ]]; then
     rm -rf python/ray/serve
