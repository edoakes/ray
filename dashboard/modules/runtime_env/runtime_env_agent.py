import asyncio
from dataclasses import dataclass
import json
import logging
from ray._private.ray_logging import setup_component_logger
from typing import Dict

from ray.core.generated import runtime_env_agent_pb2
from ray.core.generated import runtime_env_agent_pb2_grpc
from ray.core.generated import agent_manager_pb2
import ray.new_dashboard.utils as dashboard_utils
import ray.new_dashboard.modules.runtime_env.runtime_env_consts \
    as runtime_env_consts
import ray._private.runtime_env as runtime_env
from ray._private.utils import import_attr
from ray.workers.pluggable_runtime_env import (RuntimeEnvContext,
                                               using_thread_local_logger)

logger = logging.getLogger(__name__)


@dataclass
class CreatedEnvResult:
    # Whether or not the env was installed correctly.
    success: bool
    # If success is True, will be a serialized RuntimeEnvContext
    # If success is False, will be an error message.
    result: str


class RuntimeEnvAgent(dashboard_utils.DashboardAgentModule,
                      runtime_env_agent_pb2_grpc.RuntimeEnvServiceServicer):
    """An RPC server to create and delete runtime envs.

    Attributes:
        dashboard_agent: The DashboardAgent object contains global config.
    """

    def __init__(self, dashboard_agent):
        super().__init__(dashboard_agent)
        self._session_dir = dashboard_agent.session_dir
        self._runtime_env_dir = dashboard_agent.runtime_env_dir
        self._setup = import_attr(dashboard_agent.runtime_env_setup_hook)
        self._logging_params = dashboard_agent.logging_params
        self._per_job_logger_cache = dict()
        runtime_env.PKG_DIR = dashboard_agent.runtime_env_dir
        # Cache the results of creating envs to avoid repeatedly calling into
        # conda and other slow calls.
        self._env_cache: Dict[str, CreatedEnvResult] = dict()

    def get_or_create_logger(self, job_id: bytes):
        job_id = job_id.decode()
        if job_id not in self._per_job_logger_cache:
            params = self._logging_params.copy()
            params["filename"] = f"runtime_env_setup-{job_id}.log"
            params["logger_name"] = f"runtime_env_{job_id}"
            per_job_logger = setup_component_logger(**params)
            self._per_job_logger_cache[job_id] = per_job_logger
        return self._per_job_logger_cache[job_id]

    async def CreateRuntimeEnv(self, request, context):
<<<<<<< HEAD
        async def _setup_runtime_env(serialized_env, session_dir):
            loop = asyncio.get_event_loop()
            runtime_env: dict = json.loads(serialized_env or "{}")
            return await loop.run_in_executor(None, self._setup, runtime_env,
                                              session_dir)
=======
        async def _setup_runtime_env(serialized_runtime_env, session_dir):
            # This function will be ran inside a thread
            def run_setup_with_logger():
                runtime_env: dict = json.loads(serialized_runtime_env or "{}")
                per_job_logger = self.get_or_create_logger(request.job_id)
                # Here we set the logger context for the setup hook execution.
                # The logger needs to be thread local because there can be
                # setup hooks ran for arbitrary job in arbitrary threads.
                with using_thread_local_logger(per_job_logger):
                    env_context = self._setup(runtime_env, session_dir)
                return env_context

            loop = asyncio.get_event_loop()
            return await loop.run_in_executor(None, run_setup_with_logger)
>>>>>>> 0d8fce8f

        serialized_env = request.serialized_runtime_env
        if serialized_env in self._env_cache:
            serialized_context = self._env_cache[serialized_env]
            result = self._env_cache[serialized_env]
            if result.success:
                context = result.result
                logger.info("Runtime env already created successfully. "
                            f"Env: {serialized_env}, context: {context}")
                return runtime_env_agent_pb2.CreateRuntimeEnvReply(
                    status=agent_manager_pb2.AGENT_RPC_STATUS_OK,
                    serialized_runtime_env_context=context)
            else:
                error_message = result.result
                logger.info("Runtime env already failed. "
                            f"Env: {serialized_env}, err: {error_message}")
                return runtime_env_agent_pb2.CreateRuntimeEnvReply(
                    status=agent_manager_pb2.AGENT_RPC_STATUS_FAILED,
                    error_message=error_message)

        logger.info(f"Creating runtime env: {serialized_env}")
        runtime_env_dict = json.loads(serialized_env or "{}")
        uris = runtime_env_dict.get("uris")
        runtime_env_context: RuntimeEnvContext = None
        error_message = None
        for _ in range(runtime_env_consts.RUNTIME_ENV_RETRY_TIMES):
            try:
                if uris:
                    # TODO(guyang.sgy): Try `ensure_runtime_env_setup(uris)`
                    # to download packages.
                    # But we don't initailize internal kv in agent now.
                    pass
                runtime_env_context = await _setup_runtime_env(
                    serialized_env, self._session_dir)
                break
            except Exception as ex:
                logger.exception("Runtime env creation failed.")
                error_message = str(ex)
                await asyncio.sleep(
                    runtime_env_consts.RUNTIME_ENV_RETRY_INTERVAL_MS / 1000)
        if error_message:
            logger.error(
                "Runtime env creation failed for %d times, "
                "don't retry any more.",
                runtime_env_consts.RUNTIME_ENV_RETRY_TIMES)
            self._env_cache[serialized_env] = CreatedEnvResult(
                False, error_message)
            return runtime_env_agent_pb2.CreateRuntimeEnvReply(
                status=agent_manager_pb2.AGENT_RPC_STATUS_FAILED,
                error_message=error_message)

        serialized_context = runtime_env_context.serialize()
        self._env_cache[serialized_env] = CreatedEnvResult(
            True, serialized_context)
        logger.info("Successfully created runtime env: %s, the context: %s",
                    serialized_env, serialized_context)
        return runtime_env_agent_pb2.CreateRuntimeEnvReply(
            status=agent_manager_pb2.AGENT_RPC_STATUS_OK,
            serialized_runtime_env_context=serialized_context)

    async def DeleteRuntimeEnv(self, request, context):
        # TODO(guyang.sgy): Delete runtime env local files.
        return runtime_env_agent_pb2.DeleteRuntimeEnvReply(
            status=agent_manager_pb2.AGENT_RPC_STATUS_FAILED,
            error_message="Not implemented.")

    async def run(self, server):
        runtime_env_agent_pb2_grpc.add_RuntimeEnvServiceServicer_to_server(
            self, server)<|MERGE_RESOLUTION|>--- conflicted
+++ resolved
@@ -59,13 +59,6 @@
         return self._per_job_logger_cache[job_id]
 
     async def CreateRuntimeEnv(self, request, context):
-<<<<<<< HEAD
-        async def _setup_runtime_env(serialized_env, session_dir):
-            loop = asyncio.get_event_loop()
-            runtime_env: dict = json.loads(serialized_env or "{}")
-            return await loop.run_in_executor(None, self._setup, runtime_env,
-                                              session_dir)
-=======
         async def _setup_runtime_env(serialized_runtime_env, session_dir):
             # This function will be ran inside a thread
             def run_setup_with_logger():
@@ -80,7 +73,6 @@
 
             loop = asyncio.get_event_loop()
             return await loop.run_in_executor(None, run_setup_with_logger)
->>>>>>> 0d8fce8f
 
         serialized_env = request.serialized_runtime_env
         if serialized_env in self._env_cache:
