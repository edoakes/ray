--- conflicted
+++ resolved
@@ -10,16 +10,11 @@
 from ray.core.generated import runtime_env_agent_pb2
 from ray.core.generated import runtime_env_agent_pb2_grpc
 from ray.core.generated import agent_manager_pb2
-<<<<<<< HEAD
 import ray.dashboard.utils as dashboard_utils
 import ray.dashboard.modules.runtime_env.runtime_env_consts \
-=======
+    as runtime_env_consts
 from ray.experimental.internal_kv import (_initialize_internal_kv,
-                                          _internal_kv_initialized)
-import ray.new_dashboard.utils as dashboard_utils
-import ray.new_dashboard.modules.runtime_env.runtime_env_consts \
->>>>>>> 18bbf044
-    as runtime_env_consts
+                                        _internal_kv_initialized)
 from ray._private.ray_logging import setup_component_logger
 from ray._private.runtime_env.conda import CondaManager
 from ray._private.runtime_env.working_dir import WorkingDirManager
