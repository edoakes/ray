import asyncio
import json
import logging
from typing import Dict

from ray.core.generated import runtime_env_agent_pb2
from ray.core.generated import runtime_env_agent_pb2_grpc
from ray.core.generated import agent_manager_pb2
import ray.new_dashboard.utils as dashboard_utils
import ray.new_dashboard.modules.runtime_env.runtime_env_consts \
    as runtime_env_consts
import ray._private.runtime_env as runtime_env
from ray._private.utils import import_attr
from ray.workers.pluggable_runtime_env import RuntimeEnvContext

logger = logging.getLogger(__name__)


class RuntimeEnvAgent(dashboard_utils.DashboardAgentModule,
                      runtime_env_agent_pb2_grpc.RuntimeEnvServiceServicer):
    """An RPC server to create and delete runtime envs.

    Attributes:
        dashboard_agent: The DashboardAgent object contains global config.
    """

    def __init__(self, dashboard_agent):
        super().__init__(dashboard_agent)
        self._session_dir = dashboard_agent.session_dir
        self._runtime_env_dir = dashboard_agent.runtime_env_dir
        self._setup = import_attr(dashboard_agent.runtime_env_setup_hook)
        runtime_env.PKG_DIR = dashboard_agent.runtime_env_dir
<<<<<<< HEAD
        self._failed_env_cache = dict()
=======
        # Maps a serialized runtime env dict to the serialized
        # RuntimeEnvContext arising from the creation of the env.
        self._created_env_cache: Dict[str, str] = dict()
>>>>>>> bcb3a678

    async def CreateRuntimeEnv(self, request, context):
        async def _setup_runtime_env(serialized_env, session_dir):
            loop = asyncio.get_event_loop()
            runtime_env: dict = json.loads(serialized_env or "{}")
            return await loop.run_in_executor(None, self._setup, runtime_env,
                                              session_dir)

        serialized_env = request.serialized_runtime_env
<<<<<<< HEAD
        if serialized_env in self._failed_env_cache:
            error_message = self._failed_env_cache[serialized_env]
            return runtime_env_agent_pb2.CreateRuntimeEnvReply(
                status=agent_manager_pb2.AGENT_RPC_STATUS_FAILED,
                error_message=error_message)

        logger.info(f"Creating runtime env: {serialized_env}")

        runtime_env_dict = json.loads(serialized_env or "{}")
=======
        if serialized_env in self._created_env_cache:
            serialized_context = self._created_env_cache[serialized_env]
            logger.info("Runtime env already created. Env: %s, context: %s",
                        serialized_env,
                        self._created_env_cache[serialized_env])
            return runtime_env_agent_pb2.CreateRuntimeEnvReply(
                status=agent_manager_pb2.AGENT_RPC_STATUS_OK,
                serialized_runtime_env_context=serialized_context)

        logger.info("Creating runtime env: %s.",
                    request.serialized_runtime_env)
        runtime_env_dict = json.loads(request.serialized_runtime_env or "{}")
>>>>>>> bcb3a678
        uris = runtime_env_dict.get("uris")
        runtime_env_context: RuntimeEnvContext = None
        error_message = None
        for _ in range(runtime_env_consts.RUNTIME_ENV_RETRY_TIMES):
            try:
                if uris:
                    # TODO(guyang.sgy): Try `ensure_runtime_env_setup(uris)`
                    # to download packages.
                    # But we don't initailize internal kv in agent now.
                    pass
                runtime_env_context = await _setup_runtime_env(
                    serialized_env, self._session_dir)
                break
            except Exception as ex:
                logger.exception("Runtime env creation failed.")
                error_message = str(ex)
                await asyncio.sleep(
                    runtime_env_consts.RUNTIME_ENV_RETRY_INTERVAL_MS / 1000)
        if error_message:
            logger.error(
                "Runtime env creation failed for %d times, "
                "don't retry any more.",
                runtime_env_consts.RUNTIME_ENV_RETRY_TIMES)
            self._failed_env_cache[serialized_env] = error_message
            return runtime_env_agent_pb2.CreateRuntimeEnvReply(
                status=agent_manager_pb2.AGENT_RPC_STATUS_FAILED,
                error_message=error_message)

        serialized_context = runtime_env_context.serialize()
        self._created_env_cache[serialized_env] = serialized_context
        logger.info("Successfully created runtime env: %s, the context: %s",
                    serialized_env, serialized_context)
        return runtime_env_agent_pb2.CreateRuntimeEnvReply(
            status=agent_manager_pb2.AGENT_RPC_STATUS_OK,
            serialized_runtime_env_context=serialized_context)

    async def DeleteRuntimeEnv(self, request, context):
        # TODO(guyang.sgy): Delete runtime env local files.
        return runtime_env_agent_pb2.DeleteRuntimeEnvReply(
            status=agent_manager_pb2.AGENT_RPC_STATUS_FAILED,
            error_message="Not implemented.")

    async def run(self, server):
        runtime_env_agent_pb2_grpc.add_RuntimeEnvServiceServicer_to_server(
            self, server)<|MERGE_RESOLUTION|>--- conflicted
+++ resolved
@@ -1,4 +1,5 @@
 import asyncio
+from dataclasses import dataclass
 import json
 import logging
 from typing import Dict
@@ -16,6 +17,15 @@
 logger = logging.getLogger(__name__)
 
 
+@dataclass
+class CreatedEnvResult:
+    # Whether or not the env was installed correctly.
+    success: bool
+    # If success is True, will be a serialized RuntimeEnvContext
+    # If success is False, will be an error message.
+    result: str
+
+
 class RuntimeEnvAgent(dashboard_utils.DashboardAgentModule,
                       runtime_env_agent_pb2_grpc.RuntimeEnvServiceServicer):
     """An RPC server to create and delete runtime envs.
@@ -30,13 +40,9 @@
         self._runtime_env_dir = dashboard_agent.runtime_env_dir
         self._setup = import_attr(dashboard_agent.runtime_env_setup_hook)
         runtime_env.PKG_DIR = dashboard_agent.runtime_env_dir
-<<<<<<< HEAD
-        self._failed_env_cache = dict()
-=======
-        # Maps a serialized runtime env dict to the serialized
+        # Maps a serialized runtime env dict to the result of creating the env.
         # RuntimeEnvContext arising from the creation of the env.
-        self._created_env_cache: Dict[str, str] = dict()
->>>>>>> bcb3a678
+        self._created_env_cache: Dict[str, CreatedEnvResult] = dict()
 
     async def CreateRuntimeEnv(self, request, context):
         async def _setup_runtime_env(serialized_env, session_dir):
@@ -46,30 +52,26 @@
                                               session_dir)
 
         serialized_env = request.serialized_runtime_env
-<<<<<<< HEAD
-        if serialized_env in self._failed_env_cache:
-            error_message = self._failed_env_cache[serialized_env]
-            return runtime_env_agent_pb2.CreateRuntimeEnvReply(
-                status=agent_manager_pb2.AGENT_RPC_STATUS_FAILED,
-                error_message=error_message)
+        if serialized_env in self._created_env_cache:
+            serialized_context = self._created_env_cache[serialized_env]
+            result = self._created_env_cache[serialized_env]
+            if result.success:
+                context = result.result
+                logger.info("Runtime env already created successfully. "
+                            f"Env: {serialized_env}, context: {context}")
+                return runtime_env_agent_pb2.CreateRuntimeEnvReply(
+                    status=agent_manager_pb2.AGENT_RPC_STATUS_OK,
+                    serialized_runtime_env_context=context)
+            else:
+                error_message = result.result
+                logger.info("Runtime env already failed. "
+                            f"Env: {serialized_env}, err: {error_message}")
+                return runtime_env_agent_pb2.CreateRuntimeEnvReply(
+                    status=agent_manager_pb2.AGENT_RPC_STATUS_FAILED,
+                    error_message=error_message)
 
         logger.info(f"Creating runtime env: {serialized_env}")
-
         runtime_env_dict = json.loads(serialized_env or "{}")
-=======
-        if serialized_env in self._created_env_cache:
-            serialized_context = self._created_env_cache[serialized_env]
-            logger.info("Runtime env already created. Env: %s, context: %s",
-                        serialized_env,
-                        self._created_env_cache[serialized_env])
-            return runtime_env_agent_pb2.CreateRuntimeEnvReply(
-                status=agent_manager_pb2.AGENT_RPC_STATUS_OK,
-                serialized_runtime_env_context=serialized_context)
-
-        logger.info("Creating runtime env: %s.",
-                    request.serialized_runtime_env)
-        runtime_env_dict = json.loads(request.serialized_runtime_env or "{}")
->>>>>>> bcb3a678
         uris = runtime_env_dict.get("uris")
         runtime_env_context: RuntimeEnvContext = None
         error_message = None
@@ -93,13 +95,15 @@
                 "Runtime env creation failed for %d times, "
                 "don't retry any more.",
                 runtime_env_consts.RUNTIME_ENV_RETRY_TIMES)
-            self._failed_env_cache[serialized_env] = error_message
+            self._failed_env_cache[serialized_env] = CreatedEnvResult(
+                False, error_message)
             return runtime_env_agent_pb2.CreateRuntimeEnvReply(
                 status=agent_manager_pb2.AGENT_RPC_STATUS_FAILED,
                 error_message=error_message)
 
         serialized_context = runtime_env_context.serialize()
-        self._created_env_cache[serialized_env] = serialized_context
+        self._created_env_cache[serialized_env] = CreatedEnvResult(
+            True, serialized_context)
         logger.info("Successfully created runtime env: %s, the context: %s",
                     serialized_env, serialized_context)
         return runtime_env_agent_pb2.CreateRuntimeEnvReply(
