import json
import subprocess
import sys
import os
from typing import List, Dict, Set

import pytest

import requests


GET_OR_PUT_URL = "http://localhost:8265/api/serve/deployments/"
STATUS_URL = "http://localhost:8265/api/serve/deployments/status"
test_env_uri = "https://github.com/shrekris-anyscale/test_deploy_group/archive/HEAD.zip"
test_module_uri = "https://github.com/shrekris-anyscale/test_module/archive/HEAD.zip"


@pytest.fixture
def ray_start_stop():
    subprocess.check_output(["ray", "start", "--head"])
    yield
    subprocess.check_output(["ray", "stop", "--force"])


def deployments_match(list1: List[Dict], list2: List[Dict], properties: Set) -> bool:
    """
    Helper that takes in 2 lists of deployment dictionaries and compares their
    properties and ray_actor_options.
    """

    if len(list1) != len(list2):
        return False

    for deployment1 in list1:
        matching_deployment = None
        for i in range(len(list2)):
            deployment2 = list2[i]
            for property in properties:
                if deployment1[property] != deployment2[property]:
                    break
            else:
                matching_deployment = i
        if matching_deployment is None:
            return False
        list2.pop(matching_deployment)

    return len(list2) == 0


@pytest.mark.skipif(
    sys.platform == "win32", reason="File paths incompatible with Windows."
)
def test_put_get_success(ray_start_stop):
    ray_actor_options = {
        "runtime_env": {"py_modules": [test_env_uri, test_module_uri]},
        "num_cpus": 0.1,
    }

    shallow = dict(
        name="shallow",
        num_replicas=3,
        route_prefix="/shallow",
        ray_actor_options=ray_actor_options,
        import_path="test_env.shallow_import.ShallowClass",
    )

    deep = dict(
        name="deep",
        route_prefix="/deep",
        ray_actor_options=ray_actor_options,
        import_path="test_env.subdir1.subdir2.deep_import.DeepClass",
    )

    one = dict(
        name="one",
        num_replicas=3,
        route_prefix="/one",
        ray_actor_options=ray_actor_options,
        import_path="test_module.test.one",
    )

    three_deployments = os.path.join(
        os.path.dirname(__file__), "three_deployments_response.json"
    )

    two_deployments = os.path.join(
        os.path.dirname(__file__), "two_deployments_response.json"
    )

    # Ensure the REST API is idempotent
    for _ in range(2):
        deployments = [shallow, deep, one]

        put_response = requests.put(
            GET_OR_PUT_URL, json={"deployments": deployments}, timeout=30
        )
        assert put_response.status_code == 200
        assert (
            requests.get("http://localhost:8000/shallow", timeout=30).text
            == "Hello shallow world!"
        )
        assert (
            requests.get("http://localhost:8000/deep", timeout=30).text
            == "Hello deep world!"
        )
        assert requests.get("http://localhost:8000/one", timeout=30).text == "2"

        get_response = requests.get(GET_OR_PUT_URL, timeout=30)
        assert get_response.status_code == 200

<<<<<<< HEAD
        with open(three_deployments, "r") as f:
            response_deployments = json.loads(get_response.json())["deployments"]
=======
        with open("three_deployments_response.json", "r") as f:
            response_deployments = get_response.json()["deployments"]
>>>>>>> 7b22d662
            expected_deployments = json.load(f)["deployments"]
            assert deployments_match(
                response_deployments,
                expected_deployments,
                {"name", "import_path", "num_replicas", "route_prefix"},
            )

        deployments = [shallow, one]
        put_response = requests.put(
            GET_OR_PUT_URL, json={"deployments": deployments}, timeout=30
        )
        assert put_response.status_code == 200
        assert (
            requests.get("http://localhost:8000/shallow", timeout=30).text
            == "Hello shallow world!"
        )
        assert requests.get("http://localhost:8000/deep", timeout=30).status_code == 404
        assert requests.get("http://localhost:8000/one", timeout=30).text == "2"

        get_response = requests.get(GET_OR_PUT_URL, timeout=30)
        assert get_response.status_code == 200

<<<<<<< HEAD
        with open(two_deployments, "r") as f:
            response_deployments = json.loads(get_response.json())["deployments"]
=======
        with open("two_deployments_response.json", "r") as f:
            response_deployments = get_response.json()["deployments"]
>>>>>>> 7b22d662
            expected_deployments = json.load(f)["deployments"]
            assert deployments_match(
                response_deployments,
                expected_deployments,
                {"name", "import_path", "num_replicas", "route_prefix"},
            )


def test_delete_success(ray_start_stop):
    ray_actor_options = {
        "runtime_env": {
            "working_dir": (
                "https://github.com/shrekris-anyscale/"
                "test_deploy_group/archive/HEAD.zip"
            )
        }
    }

    shallow = dict(
        name="shallow",
        num_replicas=3,
        route_prefix="/shallow",
        ray_actor_options=ray_actor_options,
        import_path="test_env.shallow_import.ShallowClass",
    )

    # Ensure the REST API is idempotent
    for _ in range(2):
        put_response = requests.put(
            GET_OR_PUT_URL, json={"deployments": [shallow]}, timeout=30
        )
        assert put_response.status_code == 200
        assert (
            requests.get("http://localhost:8000/shallow", timeout=30).text
            == "Hello shallow world!"
        )

        delete_response = requests.delete(GET_OR_PUT_URL, timeout=30)
        assert delete_response.status_code == 200

        # Make sure no deployments exist
<<<<<<< HEAD
        get_response = requests.get(GET_OR_PUT_URL, timeout=30)
        assert len(json.loads(get_response.json())["deployments"]) == 0
=======
        get_response = requests.get(GET_OR_PUT_URL)
        assert len(get_response.json()["deployments"]) == 0
>>>>>>> 7b22d662


def test_get_status_info(ray_start_stop):
    ray_actor_options = {"runtime_env": {"py_modules": [test_env_uri, test_module_uri]}}

    shallow = dict(
        name="shallow",
        num_replicas=3,
        route_prefix="/shallow",
        ray_actor_options=ray_actor_options,
        import_path="test_env.shallow_import.ShallowClass",
    )

    deep = dict(
        name="deep",
        route_prefix="/deep",
        ray_actor_options=ray_actor_options,
        import_path="test_env.subdir1.subdir2.deep_import.DeepClass",
    )

    one = dict(
        name="one",
        num_replicas=3,
        route_prefix="/one",
        ray_actor_options=ray_actor_options,
        import_path="test_module.test.one",
    )

    deployments = [shallow, deep, one]

    put_response = requests.put(
        GET_OR_PUT_URL, json={"deployments": deployments}, timeout=30
    )
    assert put_response.status_code == 200

    status_response = requests.get(STATUS_URL, timeout=30)
    assert status_response.status_code == 200

    statuses = status_response.json()["statuses"]
    assert len(statuses) == len(deployments)
    expected_deployment_names = {deployment["name"] for deployment in deployments}
    for deployment_status in statuses:
        assert deployment_status["name"] in expected_deployment_names
        expected_deployment_names.remove(deployment_status["name"])
        assert deployment_status["status"] in {"UPDATING", "HEALTHY"}
        assert deployment_status["message"] == ""
    assert len(expected_deployment_names) == 0

    print(statuses)


if __name__ == "__main__":
    sys.exit(pytest.main(["-v", __file__]))<|MERGE_RESOLUTION|>--- conflicted
+++ resolved
@@ -108,13 +108,8 @@
         get_response = requests.get(GET_OR_PUT_URL, timeout=30)
         assert get_response.status_code == 200
 
-<<<<<<< HEAD
         with open(three_deployments, "r") as f:
-            response_deployments = json.loads(get_response.json())["deployments"]
-=======
-        with open("three_deployments_response.json", "r") as f:
             response_deployments = get_response.json()["deployments"]
->>>>>>> 7b22d662
             expected_deployments = json.load(f)["deployments"]
             assert deployments_match(
                 response_deployments,
@@ -137,13 +132,8 @@
         get_response = requests.get(GET_OR_PUT_URL, timeout=30)
         assert get_response.status_code == 200
 
-<<<<<<< HEAD
         with open(two_deployments, "r") as f:
-            response_deployments = json.loads(get_response.json())["deployments"]
-=======
-        with open("two_deployments_response.json", "r") as f:
             response_deployments = get_response.json()["deployments"]
->>>>>>> 7b22d662
             expected_deployments = json.load(f)["deployments"]
             assert deployments_match(
                 response_deployments,
@@ -185,13 +175,8 @@
         assert delete_response.status_code == 200
 
         # Make sure no deployments exist
-<<<<<<< HEAD
         get_response = requests.get(GET_OR_PUT_URL, timeout=30)
-        assert len(json.loads(get_response.json())["deployments"]) == 0
-=======
-        get_response = requests.get(GET_OR_PUT_URL)
         assert len(get_response.json()["deployments"]) == 0
->>>>>>> 7b22d662
 
 
 def test_get_status_info(ray_start_stop):
