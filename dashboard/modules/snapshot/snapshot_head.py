from typing import Dict, Any, List
import hashlib

import ray
from ray.core.generated import gcs_service_pb2
from ray.core.generated import gcs_pb2
from ray.core.generated import gcs_service_pb2_grpc
from ray.experimental.internal_kv import (_initialize_internal_kv,
                                          _internal_kv_initialized,
                                          _internal_kv_get, _internal_kv_list)

<<<<<<< HEAD
import ray.dashboard.utils as dashboard_utils
=======
import ray.new_dashboard.utils as dashboard_utils
from ray.new_dashboard.utils import rest_response
>>>>>>> 18bbf044

import json
import aiohttp.web

routes = dashboard_utils.ClassMethodRouteTable


class APIHead(dashboard_utils.DashboardHeadModule):
    def __init__(self, dashboard_head):
        super().__init__(dashboard_head)
        self._gcs_job_info_stub = None
        self._gcs_actor_info_stub = None
        self._dashboard_head = dashboard_head

        # Initialize internal KV to be used by the working_dir setup code.
        _initialize_internal_kv(dashboard_head.gcs_client)
        assert _internal_kv_initialized()

    @routes.get("/api/actors/kill")
    async def kill_actor_gcs(self, req) -> aiohttp.web.Response:
        actor_id = req.query.get("actor_id")
        force_kill = req.query.get("force_kill", False) in ("true", "True")
        no_restart = req.query.get("no_restart", False) in ("true", "True")
        if not actor_id:
            return rest_response(
                success=False, message="actor_id is required.")

        request = gcs_service_pb2.KillActorViaGcsRequest()
        request.actor_id = bytes.fromhex(actor_id)
        request.force_kill = force_kill
        request.no_restart = no_restart
        await self._gcs_actor_info_stub.KillActorViaGcs(request, timeout=5)

        message = (f"Force killed actor with id {actor_id}" if force_kill else
                   f"Requested actor with id {actor_id} to terminate. " +
                   "It will exit once running tasks complete")

        return rest_response(success=True, message=message)

    @routes.get("/api/snapshot")
    async def snapshot(self, req):
        job_data = await self.get_job_info()
        actor_data = await self.get_actor_info()
        serve_data = await self.get_serve_info()
        session_name = await self.get_session_name()
        snapshot = {
            "jobs": job_data,
            "actors": actor_data,
            "deployments": serve_data,
            "session_name": session_name,
            "ray_version": ray.__version__,
            "ray_commit": ray.__commit__
        }
        return dashboard_utils.rest_response(
            success=True, message="hello", snapshot=snapshot)

    async def get_job_info(self):
        request = gcs_service_pb2.GetAllJobInfoRequest()
        reply = await self._gcs_job_info_stub.GetAllJobInfo(request, timeout=5)

        jobs = {}
        for job_table_entry in reply.job_info_list:
            job_id = job_table_entry.job_id.hex()
            config = {
                "env_vars": dict(job_table_entry.config.worker_env),
                "namespace": job_table_entry.config.ray_namespace,
                "metadata": dict(job_table_entry.config.metadata),
                "runtime_env": json.loads(
                    job_table_entry.config.serialized_runtime_env),
            }
            entry = {
                "is_dead": job_table_entry.is_dead,
                "start_time": job_table_entry.start_time,
                "end_time": job_table_entry.end_time,
                "config": config,
            }
            jobs[job_id] = entry

        return jobs

    async def get_actor_info(self):
        # TODO (Alex): GCS still needs to return actors from dead jobs.
        request = gcs_service_pb2.GetAllActorInfoRequest()
        request.show_dead_jobs = True
        reply = await self._gcs_actor_info_stub.GetAllActorInfo(
            request, timeout=5)
        actors = {}
        for actor_table_entry in reply.actor_table_data:
            actor_id = actor_table_entry.actor_id.hex()
            runtime_env = json.loads(actor_table_entry.serialized_runtime_env)
            entry = {
                "job_id": actor_table_entry.job_id.hex(),
                "state": gcs_pb2.ActorTableData.ActorState.Name(
                    actor_table_entry.state),
                "name": actor_table_entry.name,
                "namespace": actor_table_entry.ray_namespace,
                "runtime_env": runtime_env,
                "start_time": actor_table_entry.start_time,
                "end_time": actor_table_entry.end_time,
                "is_detached": actor_table_entry.is_detached,
                "resources": dict(
                    actor_table_entry.task_spec.required_resources),
                "actor_class": actor_table_entry.class_name,
                "current_worker_id": actor_table_entry.address.worker_id.hex(),
                "current_raylet_id": actor_table_entry.address.raylet_id.hex(),
                "ip_address": actor_table_entry.address.ip_address,
                "port": actor_table_entry.address.port,
                "metadata": dict()
            }
            actors[actor_id] = entry

            deployments = await self.get_serve_info()
            for _, deployment_info in deployments.items():
                for replica_actor_id, actor_info in deployment_info[
                        "actors"].items():
                    if replica_actor_id in actors:
                        serve_metadata = dict()
                        serve_metadata["replica_tag"] = actor_info[
                            "replica_tag"]
                        serve_metadata["deployment_name"] = deployment_info[
                            "name"]
                        serve_metadata["version"] = actor_info["version"]
                        actors[replica_actor_id]["metadata"][
                            "serve"] = serve_metadata
        return actors

    async def get_serve_info(self) -> Dict[str, Any]:
        # Conditionally import serve to prevent ModuleNotFoundError from serve
        # dependencies when only ray[default] is installed (#17712)
        try:
            from ray.serve.controller import SNAPSHOT_KEY as SERVE_SNAPSHOT_KEY
            from ray.serve.constants import SERVE_CONTROLLER_NAME
        except Exception:
            return {}

        # Serve wraps Ray's internal KV store and specially formats the keys.
        # These are the keys we are interested in:
        # SERVE_CONTROLLER_NAME(+ optional random letters):SERVE_SNAPSHOT_KEY

        serve_keys = _internal_kv_list(SERVE_CONTROLLER_NAME)
        serve_snapshot_keys = filter(lambda k: SERVE_SNAPSHOT_KEY in str(k),
                                     serve_keys)

        deployments_per_controller: List[Dict[str, Any]] = []
        for key in serve_snapshot_keys:
            val_bytes = _internal_kv_get(key) or "{}".encode("utf-8")
            deployments_per_controller.append(
                json.loads(val_bytes.decode("utf-8")))
        # Merge the deployments dicts of all controllers.
        deployments: Dict[str, Any] = {
            k: v
            for d in deployments_per_controller for k, v in d.items()
        }
        # Replace the keys (deployment names) with their hashes to prevent
        # collisions caused by the automatic conversion to camelcase by the
        # dashboard agent.
        deployments = {
            hashlib.sha1(name.encode()).hexdigest(): info
            for name, info in deployments.items()
        }
        return deployments

    async def get_session_name(self):
        encoded_name = await self._dashboard_head.aioredis_client.get(
            "session_name")
        return encoded_name.decode()

    async def run(self, server):
        self._gcs_job_info_stub = gcs_service_pb2_grpc.JobInfoGcsServiceStub(
            self._dashboard_head.aiogrpc_gcs_channel)
        self._gcs_actor_info_stub = \
            gcs_service_pb2_grpc.ActorInfoGcsServiceStub(
                self._dashboard_head.aiogrpc_gcs_channel)<|MERGE_RESOLUTION|>--- conflicted
+++ resolved
@@ -8,13 +8,7 @@
 from ray.experimental.internal_kv import (_initialize_internal_kv,
                                           _internal_kv_initialized,
                                           _internal_kv_get, _internal_kv_list)
-
-<<<<<<< HEAD
 import ray.dashboard.utils as dashboard_utils
-=======
-import ray.new_dashboard.utils as dashboard_utils
-from ray.new_dashboard.utils import rest_response
->>>>>>> 18bbf044
 
 import json
 import aiohttp.web
@@ -39,7 +33,7 @@
         force_kill = req.query.get("force_kill", False) in ("true", "True")
         no_restart = req.query.get("no_restart", False) in ("true", "True")
         if not actor_id:
-            return rest_response(
+            return dashboard_utils.rest_response(
                 success=False, message="actor_id is required.")
 
         request = gcs_service_pb2.KillActorViaGcsRequest()
@@ -52,7 +46,7 @@
                    f"Requested actor with id {actor_id} to terminate. " +
                    "It will exit once running tasks complete")
 
-        return rest_response(success=True, message=message)
+        return dashboard_utils.rest_response(success=True, message=message)
 
     @routes.get("/api/snapshot")
     async def snapshot(self, req):
