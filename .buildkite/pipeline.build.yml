--- conflicted
+++ resolved
@@ -349,7 +349,6 @@
       - TRAIN_MINIMAL_INSTALL=1 ./ci/env/install-minimal.sh
       - ./ci/env/env_info.sh
       - python ./ci/env/check_minimal_install.py
-<<<<<<< HEAD
       - bazel test --config=ci $(./ci/run/bazel_export_options)  --build_tests_only --test_tag_filters=minimal python/ray/train/...
 
 
@@ -528,7 +527,4 @@
       --test_env=DOCKER_CERT_PATH=/certs/client
       --test_env=DOCKER_TLS_CERTDIR=/certs
       --test_env=RAY_SERVE_ENABLE_NEW_ROUTING=1
-      $(cat test_shard.txt)
-=======
-      - bazel test --config=ci $(./ci/run/bazel_export_options)  --build_tests_only --test_tag_filters=minimal python/ray/train/...
->>>>>>> d50f7464
+      $(cat test_shard.txt)