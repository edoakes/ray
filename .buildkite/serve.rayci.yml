group: serve tests
steps:
  # builds
  - name: servebuild
    wanda: ci/docker/serve.build.wanda.yaml
    depends_on: oss-ci-base_build

  - name: servepydantic2build
    wanda: ci/docker/servepydantic2.build.wanda.yaml
    depends_on: oss-ci-base_build

  - name: servepython311build
    wanda: ci/docker/servepython311.build.wanda.yaml
    depends_on: oss-ci-base_build

  # tests
  - label: ":ray-serve: serve: tests"
    parallelism: 2
    tags: 
      - serve
      - python
    instance_type: large
    commands:
      - bazel run //ci/ray_ci:test_in_docker -- //python/ray/serve/... //python/ray/tests/...  serve 
        --except-tags post_wheel_build,gpu,worker-container,xcommit
        --workers "$${BUILDKITE_PARALLEL_JOB_COUNT}" --worker-id "$${BUILDKITE_PARALLEL_JOB}" --parallelism-per-worker 3
        --build-name servebuild --test-env=EXPECTED_PYTHON_VERSION=3.8
    depends_on: servebuild
    job_env: forge

  - label: ":ray-serve: serve: pydantic < 2.0 tests"
    parallelism: 2
    tags: 
      - serve
      - python
    instance_type: large
    soft_fail: true
    commands:
      - bazel run //ci/ray_ci:test_in_docker -- //python/ray/serve/... //python/ray/tests/...  serve 
        --except-tags post_wheel_build,gpu,worker-container,xcommit
        --workers "$${BUILDKITE_PARALLEL_JOB_COUNT}" --worker-id "$${BUILDKITE_PARALLEL_JOB}" --parallelism-per-worker 3
<<<<<<< HEAD
    depends_on: servepydantic1build
=======
        --build-name servepydantic2build --test-env=EXPECTED_PYTHON_VERSION=3.8 --test-env=EXPECTED_PYDANTIC_VERSION=2.4.2
    depends_on: servepydantic2build
>>>>>>> 227fe5db
    job_env: forge

  - label: ":ray-serve: serve: Python 3.11 tests"
    parallelism: 2
    # Run only on postmerge or if the PR includes the `python-3-11-support` label.
    if: build.env("BUILDKITE_PIPELINE_ID") == "0189e759-8c96-4302-b6b5-b4274406bf89" || build.pull_request.labels includes "python-3-11-support"
    tags:
      - serve
      - python
    instance_type: large
    commands:
      - bazel run //ci/ray_ci:test_in_docker -- //python/ray/serve/... //python/ray/tests/...  serve
        --except-tags post_wheel_build,gpu,worker-container,xcommit
        --workers "$${BUILDKITE_PARALLEL_JOB_COUNT}" --worker-id "$${BUILDKITE_PARALLEL_JOB}" --parallelism-per-worker 3
        --build-name servepython311build --test-env=EXPECTED_PYTHON_VERSION=3.11
    depends_on: servepython311build
    job_env: forge

  - label: ":ray-serve: serve: release tests"
    tags:
      - serve
      - python
    instance_type: medium
    commands:
      - bazel run //ci/ray_ci:test_in_docker -- //release/... serve --parallelism-per-worker 3
    depends_on: servebuild
    job_env: forge

  - label: ":ray-serve: serve: wheel tests"
    tags: linux_wheels
    instance_type: medium
    commands:
      - bazel run //ci/ray_ci:test_in_docker -- //python/ray/serve/... //doc/... serve 
        --build-type wheel
        --parallelism-per-worker 3
        --only-tags post_wheel_build
        --test-env=RAY_CI_POST_WHEEL_TESTS=True
    depends_on: 
      - manylinux
      - servebuild

  - label: ":ray-serve: serve: doc tests"
    tags: 
      - serve
      - doc
    instance_type: large
    commands:
      # doc tests
      - bazel run //ci/ray_ci:test_in_docker -- python/ray/... //doc/... serve 
        --only-tags doctest
        --parallelism-per-worker 3
      # doc examples
      - bazel run //ci/ray_ci:test_in_docker -- //doc/... serve 
        --except-tags gpu,post_wheel_build,timeseries_libs,doctest,xcommit
        --parallelism-per-worker 3
        --skip-ray-installation
    depends_on: servebuild
    job_env: forge

  - label: ":ray-serve: serve: default minimal"
    tags: python
    instance_type: small
    commands:
      - bazel run //ci/ray_ci:test_in_docker -- //python/ray/dashboard/... serve 
        --parallelism-per-worker 2
        --build-name minbuild-default-py3.8
        --test-env=RAY_DEFAULT=1
        --only-tags minimal
    depends_on: minbuild-serve
    job_env: forge

  - label: ":ray-serve: serve: serve minimal"
    tags:
      - serve
      - python
    instance_type: small
    commands:
      - bazel run //ci/ray_ci:test_in_docker -- //python/ray/serve/tests/... serve 
        --parallelism-per-worker 2
        --build-name minbuild-serve-py3.8
        --test-env=RAY_DEFAULT=1
        --only-tags minimal
    depends_on: minbuild-serve
    job_env: forge

  - label: ":ray-serve: serve: dashboard tests"
    tags: 
      - serve
      - python
      - dashboard
    instance_type: medium
    commands:
      - bazel run //ci/ray_ci:test_in_docker -- python/ray/dashboard/... serve 
        --parallelism-per-worker 3
    depends_on: servebuild
    job_env: forge

  - label: ":ray-serve: serve: doc gpu tests"
    tags: 
      - serve
      - doc
      - gpu
    instance_type: gpu
    commands:
      - bazel run //ci/ray_ci:test_in_docker -- //doc/... serve 
        --build-name docgpubuild
        --only-tags gpu
    depends_on: docgpubuild
    job_env: forge
  
  - label: ":ray-serve: serve: flaky tests"
    tags: 
      - serve
      - python
    instance_type: medium
    soft_fail: true
    commands:
      - bazel run //ci/ray_ci:test_in_docker -- //... serve --run-flaky-tests --parallelism-per-worker 3
    depends_on: servebuild
    job_env: forge

  - name: minbuild-serve
    label: "wanda: minbuild-{{matrix}}-py38"
    wanda: ci/docker/min.build.wanda.yaml
    depends_on: oss-ci-base_build
    matrix:
      - serve
      - default
    env:
      PYTHON_VERSION: "3.8"
      EXTRA_DEPENDENCY: "{{matrix}}"<|MERGE_RESOLUTION|>--- conflicted
+++ resolved
@@ -5,8 +5,8 @@
     wanda: ci/docker/serve.build.wanda.yaml
     depends_on: oss-ci-base_build
 
-  - name: servepydantic2build
-    wanda: ci/docker/servepydantic2.build.wanda.yaml
+  - name: servepydantic1build
+    wanda: ci/docker/servepydantic1.build.wanda.yaml
     depends_on: oss-ci-base_build
 
   - name: servepython311build
@@ -39,12 +39,8 @@
       - bazel run //ci/ray_ci:test_in_docker -- //python/ray/serve/... //python/ray/tests/...  serve 
         --except-tags post_wheel_build,gpu,worker-container,xcommit
         --workers "$${BUILDKITE_PARALLEL_JOB_COUNT}" --worker-id "$${BUILDKITE_PARALLEL_JOB}" --parallelism-per-worker 3
-<<<<<<< HEAD
+        --build-name servepydantic1build --test-env=EXPECTED_PYTHON_VERSION=3.8 --test-env=EXPECTED_PYDANTIC_VERSION=1.10.12
     depends_on: servepydantic1build
-=======
-        --build-name servepydantic2build --test-env=EXPECTED_PYTHON_VERSION=3.8 --test-env=EXPECTED_PYDANTIC_VERSION=2.4.2
-    depends_on: servepydantic2build
->>>>>>> 227fe5db
     job_env: forge
 
   - label: ":ray-serve: serve: Python 3.11 tests"
