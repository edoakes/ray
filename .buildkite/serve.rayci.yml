group: serve tests
steps:
  - label: ":ray-serve: serve: tests"
    parallelism: 2
    tags: 
      - serve
      - python
    instance_type: large
    commands:
      - bazel run //ci/ray_ci:test_in_docker -- //python/ray/serve/... //python/ray/tests/...  serve 
        --except-tags post_wheel_build,gpu,worker-container,xcommit
        --workers "$${BUILDKITE_PARALLEL_JOB_COUNT}" --worker-id "$${BUILDKITE_PARALLEL_JOB}" --parallelism-per-worker 3
<<<<<<< HEAD
        --test-env=EXPECTED_PYTHON_VERSION=3.8
=======
>>>>>>> 8a1a0309
        --build-name servebuild --test-env=EXPECTED_PYTHON_VERSION=3.8
    depends_on: servebuild
    job_env: forge

  - label: ":ray-serve: serve: pydantic >= 2.0 tests"
    parallelism: 2
    tags: 
      - serve
      - python
    instance_type: large
    soft_fail: true
    commands:
      - bazel run //ci/ray_ci:test_in_docker -- //python/ray/serve/... //python/ray/tests/...  serve 
        --except-tags post_wheel_build,gpu,worker-container,xcommit
        --workers "$${BUILDKITE_PARALLEL_JOB_COUNT}" --worker-id "$${BUILDKITE_PARALLEL_JOB}" --parallelism-per-worker 3
        --test-env=EXPECTED_PYTHON_VERSION=3.8
<<<<<<< HEAD
        --build-name servepydantic2build --test-env=EXPECTED_PYTHON_VERSION=3.8
=======
>>>>>>> 8a1a0309
    depends_on: servepydantic2build
    job_env: forge

  - label: ":ray-serve: serve: Python 3.11 tests"
    parallelism: 2
    # Run only on postmerge or if the PR includes the `python-3-11-support` label.
    if: build.env("BUILDKITE_PIPELINE_ID") == "0189e759-8c96-4302-b6b5-b4274406bf89" || build.pull_request.labels includes "python-3-11-support"
    tags:
      - serve
      - python
    instance_type: large
    soft_fail: true
    commands:
      - bazel run //ci/ray_ci:test_in_docker -- //python/ray/serve/... //python/ray/tests/...  serve
        --except-tags post_wheel_build,gpu,worker-container,xcommit
        --workers "$${BUILDKITE_PARALLEL_JOB_COUNT}" --worker-id "$${BUILDKITE_PARALLEL_JOB}" --parallelism-per-worker 3
        --build-name servepython311build --test-env=EXPECTED_PYTHON_VERSION=3.11
    depends_on: servepython311build
    job_env: forge

  - label: ":ray-serve: serve: release tests"
    tags:
      - serve
      - python
    instance_type: medium
    commands:
      - bazel run //ci/ray_ci:test_in_docker -- //release/... serve --parallelism-per-worker 3
    depends_on: servebuild
    job_env: forge

  - label: ":ray-serve: serve: default minimal"
    tags: python
    instance_type: small
    commands:
      - bazel run //ci/ray_ci:test_in_docker -- //python/ray/dashboard/... serve 
        --parallelism-per-worker 2
        --build-name minbuild-default-py3.8
        --test-env=RAY_DEFAULT=1
        --only-tags minimal
    depends_on: minbuild-serve
    job_env: forge

  - label: ":ray-serve: serve: serve minimal"
    tags: python
    instance_type: small
    commands:
      - bazel run //ci/ray_ci:test_in_docker -- //python/ray/serve/tests/... serve 
        --parallelism-per-worker 2
        --build-name minbuild-serve-py3.8
        --test-env=RAY_DEFAULT=1
        --only-tags minimal
    depends_on: minbuild-serve
    job_env: forge

  - label: ":ray-serve: serve: dashboard tests"
    tags: 
      - python
      - dashboard
    instance_type: medium
    commands:
      - bazel run //ci/ray_ci:test_in_docker -- python/ray/dashboard/... serve 
        --parallelism-per-worker 3
    depends_on: servebuild
    job_env: forge

  - label: ":ray-serve: serve: doc gpu tests"
    tags: 
      - serve
      - ci_doc
      - gpu
    instance_type: gpu
    commands:
      - bazel run //ci/ray_ci:test_in_docker -- //doc/... serve 
        --build-name docgpubuild
        --only-tags gpu
    depends_on: docgpubuild
    job_env: forge
  
  - label: ":ray-serve: serve: flaky tests"
    tags: 
      - serve
      - python
    instance_type: medium
    soft_fail: true
    commands:
      - bazel run //ci/ray_ci:test_in_docker -- //... serve --run-flaky-tests --parallelism-per-worker 3
    depends_on: servebuild
    job_env: forge

  - name: minbuild-serve
    label: "wanda: minbuild-{{matrix}}-py38"
    wanda: ci/docker/min.build.wanda.yaml
    depends_on: oss-ci-base_build
    matrix:
      - serve
      - default
    env:
      PYTHON_VERSION: "3.8"
      EXTRA_DEPENDENCY: "{{matrix}}"<|MERGE_RESOLUTION|>--- conflicted
+++ resolved
@@ -10,10 +10,6 @@
       - bazel run //ci/ray_ci:test_in_docker -- //python/ray/serve/... //python/ray/tests/...  serve 
         --except-tags post_wheel_build,gpu,worker-container,xcommit
         --workers "$${BUILDKITE_PARALLEL_JOB_COUNT}" --worker-id "$${BUILDKITE_PARALLEL_JOB}" --parallelism-per-worker 3
-<<<<<<< HEAD
-        --test-env=EXPECTED_PYTHON_VERSION=3.8
-=======
->>>>>>> 8a1a0309
         --build-name servebuild --test-env=EXPECTED_PYTHON_VERSION=3.8
     depends_on: servebuild
     job_env: forge
@@ -29,11 +25,7 @@
       - bazel run //ci/ray_ci:test_in_docker -- //python/ray/serve/... //python/ray/tests/...  serve 
         --except-tags post_wheel_build,gpu,worker-container,xcommit
         --workers "$${BUILDKITE_PARALLEL_JOB_COUNT}" --worker-id "$${BUILDKITE_PARALLEL_JOB}" --parallelism-per-worker 3
-        --test-env=EXPECTED_PYTHON_VERSION=3.8
-<<<<<<< HEAD
         --build-name servepydantic2build --test-env=EXPECTED_PYTHON_VERSION=3.8
-=======
->>>>>>> 8a1a0309
     depends_on: servepydantic2build
     job_env: forge
 
