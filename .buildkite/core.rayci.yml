--- conflicted
+++ resolved
@@ -53,17 +53,10 @@
     parallelism: 4
     commands:
       - bazel run //ci/ray_ci:test_in_docker -- //python/ray/tests/... //python/ray/dag/... //python/ray/autoscaler/v2/... core
-<<<<<<< HEAD
-        --install-mask serve,tune
+        --install-mask rllib,serve
         --workers "$${BUILDKITE_PARALLEL_JOB_COUNT}" --worker-id "$${BUILDKITE_PARALLEL_JOB}" --parallelism-per-worker 3
         --except-tags debug_tests,asan_tests,post_wheel_build,ha_integration,mem_pressure,tmpfs,container,manual,use_all_core,multi_gpu
-        --install-mask serve,tune
-=======
-        --install-mask rllib,serve
-        --workers "$${BUILDKITE_PARALLEL_JOB_COUNT}" --worker-id "$${BUILDKITE_PARALLEL_JOB}" --parallelism-per-worker 3
-        --except-tags debug_tests,asan_tests,post_wheel_build,ha_integration,mem_pressure,tmpfs,container,manual,use_all_core,multi_gpu
-        --install-mask rllib,serve
->>>>>>> 6ad7f7b0
+        --install-mask rllib,serve
       - bazel run //ci/ray_ci:test_in_docker -- //python/ray/tests/... //python/ray/dag/... //python/ray/autoscaler/v2/... core
         --workers "$${BUILDKITE_PARALLEL_JOB_COUNT}" --worker-id "$${BUILDKITE_PARALLEL_JOB}"
         --only-tags use_all_core --skip-ray-installation
@@ -76,20 +69,12 @@
     instance_type: large
     commands:
       - bazel run //ci/ray_ci:test_in_docker -- //python/ray/tests/... //python/ray/dag/... //python/ray/autoscaler/v2/... core
-<<<<<<< HEAD
-        --install-mask serve,tune
-=======
-        --install-mask rllib,serve
->>>>>>> 6ad7f7b0
+        --install-mask rllib,serve
         --workers 4 --worker-id "{{matrix.worker_id}}" --parallelism-per-worker 3
         --python-version {{matrix.python}}
         --except-tags debug_tests,asan_tests,post_wheel_build,ha_integration,mem_pressure,tmpfs,container,manual,use_all_core,multi_gpu
       - bazel run //ci/ray_ci:test_in_docker -- //python/ray/tests/... //python/ray/dag/... //python/ray/autoscaler/v2/... core
-<<<<<<< HEAD
-        --install-mask serve,tune
-=======
-        --install-mask rllib,serve
->>>>>>> 6ad7f7b0
+        --install-mask rllib,serve
         --workers 4 --worker-id "{{matrix.worker_id}}" --parallelism-per-worker 3
         --python-version {{matrix.python}}
         --only-tags use_all_core --skip-ray-installation
@@ -108,11 +93,7 @@
     parallelism: 4
     commands:
       - bazel run //ci/ray_ci:test_in_docker -- //python/ray/tests/... //python/ray/dag/... //python/ray/autoscaler/v2/... core
-<<<<<<< HEAD
-        --install-mask serve,tune
-=======
-        --install-mask rllib,serve
->>>>>>> 6ad7f7b0
+        --install-mask rllib,serve
         --workers "$${BUILDKITE_PARALLEL_JOB_COUNT}" --worker-id "$${BUILDKITE_PARALLEL_JOB}" --parallelism-per-worker 3
         --test-env=TEST_EXTERNAL_REDIS=1
         --except-tags debug_tests,asan_tests,post_wheel_build,ha_integration,mem_pressure,tmpfs,container,manual,use_all_core,multi_gpu
@@ -183,11 +164,7 @@
         --parallelism-per-worker 3
       # doc examples
       - bazel run //ci/ray_ci:test_in_docker -- //doc/... core
-<<<<<<< HEAD
-        --install-mask serve,tune
-=======
-        --install-mask rllib,serve
->>>>>>> 6ad7f7b0
+        --install-mask rllib,serve
         --except-tags gpu,post_wheel_build,mem_pressure,doctest,multi_gpu
         --parallelism-per-worker 3
         --skip-ray-installation
@@ -198,11 +175,7 @@
     commands:
       - bazel run //ci/ray_ci:test_in_docker --
         python/ray/util/dask/... python/ray/tests/modin/... core
-<<<<<<< HEAD
-        --install-mask serve,tune
-=======
-        --install-mask rllib,serve
->>>>>>> 6ad7f7b0
+        --install-mask rllib,serve
         --build-name datalbuild
         --parallelism-per-worker 2
     depends_on:
@@ -227,11 +200,7 @@
     instance_type: medium
     commands:
       - bazel run //ci/ray_ci:test_in_docker -- //python/ray/tests/... core
-<<<<<<< HEAD
-        --install-mask serve,tune
-=======
-        --install-mask rllib,serve
->>>>>>> 6ad7f7b0
+        --install-mask rllib,serve
         --build-type debug
         --parallelism-per-worker 3
         --only-tags debug_tests
@@ -242,11 +211,7 @@
     instance_type: medium
     commands:
       - bazel run //ci/ray_ci:test_in_docker -- //python/ray/tests/... core
-<<<<<<< HEAD
-        --install-mask serve,tune
-=======
-        --install-mask rllib,serve
->>>>>>> 6ad7f7b0
+        --install-mask rllib,serve
         --build-type asan
         --parallelism-per-worker 2
         --only-tags asan_tests
@@ -257,11 +222,7 @@
     instance_type: medium
     commands:
       - bazel run //ci/ray_ci:test_in_docker -- //python/ray/tests/... //doc/... core
-<<<<<<< HEAD
-        --install-mask serve,tune
-=======
-        --install-mask rllib,serve
->>>>>>> 6ad7f7b0
+        --install-mask rllib,serve
         --build-type wheel
         --parallelism-per-worker 3
         --only-tags post_wheel_build
@@ -372,11 +333,7 @@
     soft_fail: true
     commands:
       - bazel run //ci/ray_ci:test_in_docker -- //python/ray/... //doc/... core
-<<<<<<< HEAD
-        --install-mask serve,tune
-=======
-        --install-mask rllib,serve
->>>>>>> 6ad7f7b0
+        --install-mask rllib,serve
         --run-flaky-tests
         --except-tags multi_gpu
 
@@ -390,11 +347,7 @@
     soft_fail: true
     commands:
       - bazel run //ci/ray_ci:test_in_docker -- //python/ray/... //doc/... core
-<<<<<<< HEAD
-        --install-mask serve,tune
-=======
-        --install-mask rllib,serve
->>>>>>> 6ad7f7b0
+        --install-mask rllib,serve
         --run-flaky-tests
         --gpus 4
         --build-name coregpubuild
@@ -438,11 +391,7 @@
         --canonical-tag test_container
       - docker build --progress=plain --build-arg BASE_IMAGE="rayproject/ray:test_container"
         -t rayproject/ray:runtime_env_container -f ci/docker/runtime_env_container/Dockerfile .
-<<<<<<< HEAD
-      - bazel run //ci/ray_ci:test_in_docker -- //python/ray/tests/... core --only-tags container --install-mask serve,tune
-=======
       - bazel run //ci/ray_ci:test_in_docker -- //python/ray/tests/... core --only-tags container --install-mask rllib,serve
->>>>>>> 6ad7f7b0
     depends_on:
       - manylinux
       - forge
@@ -467,11 +416,7 @@
         --gpus 4
         --build-name coregpubuild
         --only-tags multi_gpu
-<<<<<<< HEAD
-        --install-mask serve,tune
-=======
-        --install-mask rllib,serve
->>>>>>> 6ad7f7b0
+        --install-mask rllib,serve
     depends_on:
       - block-core-gpu-tests
       - coregpubuild