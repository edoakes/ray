group: core tests
depends_on:
  - forge
  - oss-ci-base_build
steps:
  # builds
  - name: corebuild
    wanda: ci/docker/core.build.py39.wanda.yaml
    env:
      IMAGE_FROM: cr.ray.io/rayproject/oss-ci-base_build
      IMAGE_TO: corebuild
      RAYCI_IS_GPU_BUILD: "false"

  - name: coregpubuild
    wanda: ci/docker/core.build.py39.wanda.yaml
    depends_on: oss-ci-base_gpu
    env:
      IMAGE_FROM: cr.ray.io/rayproject/oss-ci-base_gpu
      IMAGE_TO: coregpubuild
      RAYCI_IS_GPU_BUILD: "true"

  - name: corebuild-multipy
    label: "wanda: corebuild-py{{matrix}}"
    wanda: ci/docker/core.build.wanda.yaml
    matrix:
      - "3.12"
    env:
      PYTHON: "{{matrix}}"
    depends_on: oss-ci-base_build-multipy

  - name: minbuild-core
    label: "wanda: minbuild-core-py{{matrix}}"
    wanda: ci/docker/min.build.wanda.yaml
    matrix:
      - "3.9"
      - "3.10"
      - "3.11"
      - "3.12"
    env:
      PYTHON_VERSION: "{{matrix}}"
      EXTRA_DEPENDENCY: core

  - wait: ~
    depends_on:
      - corebuild

  # tests
  - label: ":ray: core: python tests"
    tags:
      - python
      - dashboard
    instance_type: large
    parallelism: 4
    commands:
      - bazel run //ci/ray_ci:test_in_docker -- //python/ray/tests/... //python/ray/dag/... //python/ray/autoscaler/v2/... core
        --install-mask rllib,serve
        --workers "$${BUILDKITE_PARALLEL_JOB_COUNT}" --worker-id "$${BUILDKITE_PARALLEL_JOB}" --parallelism-per-worker 3
        --except-tags debug_tests,asan_tests,post_wheel_build,ha_integration,mem_pressure,tmpfs,container,manual,use_all_core,multi_gpu
        --install-mask rllib,serve
      - bazel run //ci/ray_ci:test_in_docker -- //python/ray/tests/... //python/ray/dag/... //python/ray/autoscaler/v2/... core
        --workers "$${BUILDKITE_PARALLEL_JOB_COUNT}" --worker-id "$${BUILDKITE_PARALLEL_JOB}"
        --only-tags use_all_core --skip-ray-installation

  - label: ":ray: core: python {{matrix.python}} tests ({{matrix.worker_id}})"
    if: build.pull_request.labels includes "continuous-build" || pipeline.id == "0189e759-8c96-4302-b6b5-b4274406bf89" || pipeline.id == "018f4f1e-1b73-4906-9802-92422e3badaa"
    tags:
      - python
      - dashboard
    instance_type: large
    commands:
      - bazel run //ci/ray_ci:test_in_docker -- //python/ray/tests/... //python/ray/dag/... //python/ray/autoscaler/v2/... core
        --install-mask rllib,serve
        --workers 4 --worker-id "{{matrix.worker_id}}" --parallelism-per-worker 3
        --python-version {{matrix.python}}
        --except-tags debug_tests,asan_tests,post_wheel_build,ha_integration,mem_pressure,tmpfs,container,manual,use_all_core,multi_gpu
      - bazel run //ci/ray_ci:test_in_docker -- //python/ray/tests/... //python/ray/dag/... //python/ray/autoscaler/v2/... core
        --install-mask rllib,serve
        --workers 4 --worker-id "{{matrix.worker_id}}" --parallelism-per-worker 3
        --python-version {{matrix.python}}
        --only-tags use_all_core --skip-ray-installation
    depends_on: corebuild-multipy
    matrix:
      setup:
        python: ["3.12"]
        worker_id: ["0", "1", "2", "3"]

  - label: ":ray: core: redis tests"
    tags:
      - python
      - oss
      - skip-on-premerge
    instance_type: large
    parallelism: 4
    commands:
      - bazel run //ci/ray_ci:test_in_docker -- //python/ray/tests/... //python/ray/dag/... //python/ray/autoscaler/v2/... core
        --install-mask rllib,serve
        --workers "$${BUILDKITE_PARALLEL_JOB_COUNT}" --worker-id "$${BUILDKITE_PARALLEL_JOB}" --parallelism-per-worker 3
        --test-env=TEST_EXTERNAL_REDIS=1
        --except-tags debug_tests,asan_tests,post_wheel_build,ha_integration,mem_pressure,tmpfs,container,manual,use_all_core,multi_gpu
      - bazel run //ci/ray_ci:test_in_docker -- //python/ray/tests/... //python/ray/dag/... //python/ray/autoscaler/v2/... core
        --workers "$${BUILDKITE_PARALLEL_JOB_COUNT}" --worker-id "$${BUILDKITE_PARALLEL_JOB}"
        --only-tags use_all_core --skip-ray-installation

  - label: ":ray: core: memory pressure tests"
    tags:
      - python
      - oss
      - skip-on-premerge
    instance_type: medium
    commands:
      - cleanup() { ./ci/build/upload_build_info.sh; }; trap cleanup EXIT
      - (cd python/ray/dashboard/client && npm ci && npm run build)
      - pip install -e python[client]
      - bazel test --config=ci --jobs=1 $(./ci/run/bazel_export_options)
        --test_tag_filters=mem_pressure -- //python/ray/tests/...
    job_env: corebuild

  - label: ":ray: core: out of disk tests"
    tags:
      - python
      - oss
    instance_type: small
    commands:
      - bazel run //ci/ray_ci:test_in_docker -- //python/ray/tests/... core
        --only-tags=tmpfs --tmp-filesystem=tmpfs

  - label: ":ray: core: out of disk redis tests"
    tags:
      - python
      - oss
      - skip-on-premerge
    instance_type: small
    commands:
      - bazel run //ci/ray_ci:test_in_docker -- //python/ray/tests/... core
        --test-env=TEST_EXTERNAL_REDIS=1
        --only-tags=tmpfs --tmp-filesystem=tmpfs

  - label: ":ray: core: workflow tests"
    tags:
      - python
      - workflow
      - oss
    instance_type: medium
    parallelism: 2
    commands:
      - bazel run //ci/ray_ci:test_in_docker -- //python/ray/workflow/... core
        --workers "$${BUILDKITE_PARALLEL_JOB_COUNT}" --worker-id "$${BUILDKITE_PARALLEL_JOB}"
        --except-tags use_all_core
        --parallelism-per-worker 2
      - bazel run //ci/ray_ci:test_in_docker -- //python/ray/workflow/... core
        --workers "$${BUILDKITE_PARALLEL_JOB_COUNT}" --worker-id "$${BUILDKITE_PARALLEL_JOB}"
        --skip-ray-installation
        --only-tags use_all_core

  - label: ":ray: core: doc tests"
    tags:
      - python
      - doc
    instance_type: large
    commands:
      # doc tests
      - bazel run //ci/ray_ci:test_in_docker -- //python/ray/... //doc/... core
        --only-tags doctest
        --parallelism-per-worker 3
      # doc examples
      - bazel run //ci/ray_ci:test_in_docker -- //doc/... core
        --install-mask rllib,serve
        --except-tags gpu,post_wheel_build,mem_pressure,doctest,multi_gpu
        --parallelism-per-worker 3
        --skip-ray-installation

  - label: ":ray: core: data tests"
    tags: python
    instance_type: medium
    commands:
      - bazel run //ci/ray_ci:test_in_docker --
        python/ray/util/dask/... python/ray/tests/modin/... core
        --install-mask "rllib,serve"
        --build-name datalbuild
        --parallelism-per-worker 2
    depends_on:
      - datalbuild
      - forge

  - label: ":ray: core: dashboard tests"
    tags:
      - python
      - dashboard
    instance_type: medium
    commands:
      - bazel run //ci/ray_ci:test_in_docker -- python/ray/dashboard/... core
        --parallelism-per-worker 3
      # ui tests
      - docker run -i --rm --volume /tmp/artifacts:/artifact-mount --shm-size=2.5gb
        "$${RAYCI_WORK_REPO}":"$${RAYCI_BUILD_ID}"-corebuild /bin/bash -iecuo pipefail
        "./python/ray/dashboard/tests/run_ui_tests.sh"

  - label: ":ray: core: debug test"
    tags: python
    instance_type: medium
    commands:
      - bazel run //ci/ray_ci:test_in_docker -- //python/ray/tests/... core
        --install-mask "rllib,serve"
        --build-type debug
        --parallelism-per-worker 3
        --only-tags debug_tests
        --except-tags kubernetes,manual

  - label: ":ray: core: asan tests"
    tags: python
    instance_type: medium
    commands:
      - bazel run //ci/ray_ci:test_in_docker -- //python/ray/tests/... core
        --install-mask "rllib,serve"
        --build-type asan
        --parallelism-per-worker 2
        --only-tags asan_tests
        --except-tags kubernetes,manual

  - label: ":ray: core: wheel tests"
    tags: linux_wheels
    instance_type: medium
    commands:
      - bazel run //ci/ray_ci:test_in_docker -- //python/ray/tests/... //doc/... core
        --install-mask "rllib,serve"
        --build-type wheel
        --parallelism-per-worker 3
        --only-tags post_wheel_build
        --test-env=RAY_CI_POST_WHEEL_TESTS=True
    depends_on:
      - manylinux
      - corebuild
      - forge

  - label: ":ray: core: minimal tests {{matrix}}"
    tags:
      - python
      - dashboard
      - oss
    instance_type: medium
    commands:
      # validate minimal installation
      - python ./ci/env/check_minimal_install.py
      # core tests
      - bazel run //ci/ray_ci:test_in_docker -- //python/ray/tests/... //python/ray/dashboard/... core
        --parallelism-per-worker 3
        --build-name minbuild-core-py{{matrix}}
        --test-env=RAY_MINIMAL=1
        --test-env=EXPECTED_PYTHON_VERSION={{matrix}}
        --only-tags minimal
        --except-tags basic_test,manual
      - bazel run //ci/ray_ci:test_in_docker -- //python/ray/tests/... //python/ray/dashboard/... core
        --parallelism-per-worker 3
        --build-name minbuild-core-py{{matrix}}
        --test-env=RAY_MINIMAL=1
        --test-env=EXPECTED_PYTHON_VERSION={{matrix}}
        --only-tags minimal
        --except-tags no_basic_test,manual
        --skip-ray-installation
      # core redis tests
      - bazel run //ci/ray_ci:test_in_docker -- //python/ray/tests/... //python/ray/dashboard/... core
        --parallelism-per-worker 3
        --build-name minbuild-core-py{{matrix}}
        --test-env=RAY_MINIMAL=1
        --test-env=TEST_EXTERNAL_REDIS=1
        --test-env=EXPECTED_PYTHON_VERSION={{matrix}}
        --only-tags minimal
        --except-tags no_basic_test,manual
        --skip-ray-installation
      # serve tests
      - bazel run //ci/ray_ci:test_in_docker -- //python/ray/tests/... //python/ray/dashboard/... serve
        --parallelism-per-worker 3
        --build-name minbuild-core-py{{matrix}}
        --test-env=RAY_MINIMAL=1
        --only-tags minimal
        --skip-ray-installation
    depends_on:
      - minbuild-core
    matrix:
      - "3.9"
      - "3.10"
      - "3.11"
      - "3.12"

  # cpp tests
  - label: ":ray: core: cpp tests"
    tags: core_cpp
    instance_type: medium
    commands:
      - bazel run //ci/ray_ci:test_in_docker -- //:all //src/... core --build-type clang
        --cache-test-results --parallelism-per-worker 2

  - label: ":ray: core: cpp asan tests"
    tags: core_cpp
    instance_type: medium
    commands:
      - bazel run //ci/ray_ci:test_in_docker -- //:all //src/... core --build-type asan-clang
        --cache-test-results --parallelism-per-worker 2

  - label: ":ray: core: cpp ubsan tests"
    tags: core_cpp
    instance_type: large
    commands:
      - bazel run //ci/ray_ci:test_in_docker -- //:all //src/... core --build-type ubsan
        --except-tags no_ubsan
        --cache-test-results --parallelism-per-worker 2

  - label: ":ray: core: cpp tsan tests"
    tags: core_cpp
    instance_type: medium
    commands:
      - bazel run //ci/ray_ci:test_in_docker -- //:all //src/... core --build-type tsan-clang
        --except-tags no_tsan
        --cache-test-results --parallelism-per-worker 2

  - label: ":ray: core: flaky cpp tests"
    key: core_flaky_cpp_tests
    tags:
      - python
      - skip-on-premerge
    instance_type: large
    soft_fail: true
    commands:
      - bazel run //ci/ray_ci:test_in_docker -- //:all //src/... core
        --run-flaky-tests --build-type clang

  - label: ":ray: core: flaky tests"
    key: core_flaky_tests
    tags:
      - python
      - skip-on-premerge
    instance_type: large
    soft_fail: true
    commands:
      - bazel run //ci/ray_ci:test_in_docker -- //python/ray/... //doc/... core
        --install-mask rllib,serve
        --run-flaky-tests
        --except-tags multi_gpu

  - label: ":ray: core: flaky gpu tests"
    key: core_flaky_gpu_tests
    tags:
      - gpu
      - python
      - skip-on-premerge
    instance_type: gpu-large
    soft_fail: true
    commands:
      - bazel run //ci/ray_ci:test_in_docker -- //python/ray/... //doc/... core
        --install-mask rllib,serve
        --run-flaky-tests
        --gpus 4
        --build-name coregpubuild
        --only-tags multi_gpu
    depends_on: coregpubuild

  - label: ":ray: core: cpp worker tests"
    tags: core_cpp
    instance_type: medium
    commands:
      - if [[ "$${BUILDKITE_PIPELINE_ID}" == "0189942e-0876-4b8f-80a4-617f988ec59b" ]]; then
          echo "build --remote_upload_local_results=false" >> ~/.bazelrc;
        fi
      - ci/ci.sh build
      - ci/ci.sh test_cpp
    depends_on: oss-ci-base_build
    job_env: oss-ci-base_build

  - label: ":ray: core: HA integration tests"
    tags:
      - python
      - docker
    instance_type: medium
    commands:
      - bazel run //ci/ray_ci:build_in_docker -- docker --platform cpu --canonical-tag ha_integration
      - bazel run //ci/ray_ci:test_in_docker -- //python/ray/tests/... core --only-tags ha_integration
    depends_on:
      - manylinux
      - forge
      - raycpubase
      - corebuild

  - label: ":ray: core: container tests"
    tags:
      - python
      - docker
      - oss
    instance_type: medium
    commands:
      - bazel run //ci/ray_ci:build_in_docker -- docker --platform cpu
        --canonical-tag test_container
      - docker build --progress=plain --build-arg BASE_IMAGE="rayproject/ray:test_container"
        -t rayproject/ray:runtime_env_container -f ci/docker/runtime_env_container/Dockerfile .
      - bazel run //ci/ray_ci:test_in_docker -- //python/ray/tests/... core --only-tags container --install-mask "rllib,serve"
    depends_on:
      - manylinux
      - forge
      - raycpubase
      - corebuild

  # block on premerge and microcheck
  - block: "run multi gpu tests"
    if: build.env("BUILDKITE_PIPELINE_ID") == "0189942e-0876-4b8f-80a4-617f988ec59b" || build.env("BUILDKITE_PIPELINE_ID") == "018f4f1e-1b73-4906-9802-92422e3badaa"
    key: block-core-gpu-tests
    depends_on: []

  - label: ":ray: core: multi gpu tests"
    key: core-multi-gpu-tests
    tags:
      - accelerated_dag
      - gpu
    instance_type: gpu-large
    # we're running some cgraph doc tests here as well since they need gpus
    commands:
      - bazel run //ci/ray_ci:test_in_docker -- //python/ray/tests/... //python/ray/dag/... //doc/... core
        --gpus 4
        --build-name coregpubuild
        --only-tags multi_gpu
<<<<<<< HEAD
        --install-mask "rllib,serve"
    depends_on: coregpubuild
=======
        --install-mask serve
    depends_on:
      - block-core-gpu-tests
      - coregpubuild
>>>>>>> 6752e4dd
<|MERGE_RESOLUTION|>--- conflicted
+++ resolved
@@ -416,12 +416,7 @@
         --gpus 4
         --build-name coregpubuild
         --only-tags multi_gpu
-<<<<<<< HEAD
         --install-mask "rllib,serve"
-    depends_on: coregpubuild
-=======
-        --install-mask serve
     depends_on:
       - block-core-gpu-tests
-      - coregpubuild
->>>>>>> 6752e4dd
+      - coregpubuild