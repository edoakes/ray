# --------------------------------------------------------------------
# BAZEL/Buildkite-CI test cases.
# --------------------------------------------------------------------

# To add new RLlib tests, first find the correct category of your new test
# within this file.

# All new tests - within their category - should be added alphabetically!
# Do not just add tests to the bottom of the file.

# Currently we have the following categories:

# - Learning tests/regression, tagged:
# -- "learning_tests_[discrete|continuous]": distinguish discrete
#    actions vs continuous actions.
# -- "crashing_cartpole" and "stateless_cartpole" to distinguish between
#    simple CartPole and more advanced variants of it.
# -- "ray_data": Tests that rely on ray_data.
# -- "learning_tests_with_ray_data": Learning tests that rely on ray_data.

# - Folder-bound tests, tagged with the name of the top-level dir:
#   - `env` directory tests.
#   - `evaluation` directory tests.
#   - `models` directory tests.
#   - `offline` directory tests.
#   - `policy` directory tests.
#   - `utils` directory tests.

# - Algorithm tests, tagged "algorithms_dir".

# - Tests directory (everything in rllib/tests/...), tagged: "tests_dir"

# - Examples directory (everything in rllib/examples/...), tagged: "examples"

# - Memory leak tests tagged "memory_leak_tests".

# Note: There is a special directory in examples: "documentation" which contains
# all code that is linked to from within the RLlib docs. This code is tested
# separately via the "documentation" tag.

# Additional tags are:
# - "team:rllib": Indicating that all tests in this file are the responsibility of
#   the RLlib Team.
# - "needs_gpu": Indicating that a test needs to have a GPU in order to run.
# - "gpu": Indicating that a test may (but doesn't have to) be run in the GPU
#   pipeline, defined in .buildkite/pipeline.gpu.yml.
# - "multi_gpu": Indicating that a test will definitely be run in the Large GPU
#   pipeline, defined in .buildkite/pipeline.gpu.large.yml.
# - "no_gpu": Indicating that a test should not be run in the GPU pipeline due
#   to certain incompatibilities.
# - "no_tf_eager_tracing": Exclude this test from tf-eager tracing tests.
# - "torch_only": Only run this test case with framework=torch.

# Our .buildkite/pipeline.yml and .buildkite/pipeline.gpu.yml files execute all
# these tests in n different jobs.

load("//bazel:python.bzl", "py_test_module_list")
load("//bazel:python.bzl", "doctest")

filegroup(
  name = "cartpole-v1_large",
  data = glob(["tests/data/cartpole/cartpole-v1_large/*.parquet"]),
  visibility = ["//visibility:public"],
)

doctest(
    files = glob(
        ["**/*.py"],
        exclude=[
            "**/examples/**",
            "**/tests/**",
            "**/test_*.py",
            # Exclude `tuned_examples` *.py files.
            "**/tuned_examples/**",
            # Deprecated modules
            "utils/window_stat.py",
            "utils/timer.py",
            "utils/memory.py",
            "offline/off_policy_estimator.py",
            "offline/estimators/feature_importance.py",
            "env/remote_vector_env.py",
            # Missing imports
            "algorithms/dreamerv3/**",
            # FIXME: These modules contain broken examples that weren't previously
            # tested.
            "algorithms/algorithm_config.py",
            "algorithms/alpha_star/alpha_star.py",
            "algorithms/r2d2/r2d2.py",
            "algorithms/sac/rnnsac.py",
            "algorithms/simple_q/simple_q.py",
            "core/models/base.py",
            "core/models/specs/specs_base.py",
            "core/models/specs/specs_dict.py",
            "env/wrappers/pettingzoo_env.py",
            "evaluation/collectors/sample_collector.py",
            "evaluation/episode.py",
            "evaluation/metrics.py",
            "evaluation/observation_function.py",
            "evaluation/postprocessing.py",
            "execution/buffers/mixin_replay_buffer.py",
            "models/base_model.py",
            "models/catalog.py",
            "models/preprocessors.py",
            "models/repeated_values.py",
            "models/tf/tf_distributions.py",
            "models/torch/model.py",
            "models/torch/torch_distributions.py",
            "policy/rnn_sequencing.py",
            "utils/actor_manager.py",
            "utils/filter.py",
            "utils/from_config.py",
            "utils/metrics/window_stat.py",
            "utils/nested_dict.py",
            "utils/pre_checks/env.py",
            "utils/replay_buffers/multi_agent_mixin_replay_buffer.py",
            "utils/spaces/space_utils.py"
        ]
    ),
    tags = ["team:rllib"],
    data = glob(["tests/data/cartpole/cartpole-v1_large/*.parquet"]),
    size = "enormous",
)

# --------------------------------------------------------------------
# Benchmarks
#
# Tag: benchmark
#
# This is smoke-testing the benchmark scripts.
# --------------------------------------------------------------------
py_test(
    name = "torch_compile_inference_bm",
    main = "benchmarks/torch_compile/run_inference_bm.py",
    tags = ["team:rllib", "exclusive", "benchmark", "torch_2.x_only_benchmark"],
    size = "medium",
    srcs = ["benchmarks/torch_compile/run_inference_bm.py"],
    args = ["--smoke-test"]
)

py_test(
    name = "torch_compile_ppo_with_inference",
    main = "benchmarks/torch_compile/run_ppo_with_inference_bm.py",
    tags = ["team:rllib", "exclusive", "benchmark", "torch_2.x_only_benchmark"],
    size = "medium",
    srcs = ["benchmarks/torch_compile/run_ppo_with_inference_bm.py"],
    args = ["--smoke-test"]
)


# --------------------------------------------------------------------
# Algorithms learning regression tests.
#
# Tag: learning_tests
#
# This will test python/yaml config files
# inside rllib/tuned_examples/[algo-name] for actual learning success.
# --------------------------------------------------------------------

# APPO
# CartPole
py_test(
    name = "learning_tests_cartpole_appo",
    main = "tuned_examples/appo/cartpole_appo.py",
    tags = ["team:rllib", "exclusive", "learning_tests", "learning_tests_discrete", "torch_only"],
    size = "large",
    srcs = ["tuned_examples/appo/cartpole_appo.py"],
    args = ["--as-test", "--num-cpus=7", "--num-env-runners=5"]
)
# TODO (sven): For some weird reason, this test runs extremely slow on the CI (not on cluster, not locally) -> taking this out for now ...
# py_test(
#    name = "learning_tests_cartpole_appo_gpu",
#    main = "tuned_examples/appo/cartpole_appo.py",
#    tags = ["team:rllib", "exclusive", "learning_tests", "torch_only", "learning_tests_discrete", "learning_tests_pytorch_use_all_core", "gpu"],
#    size = "large",
#    srcs = ["tuned_examples/appo/cartpole_appo.py"],
#    args = ["--as-test", "--num-gpus-per-learner=1", "--num-cpus=7", "--num-env-runners=5"]
# )
py_test(
    name = "learning_tests_cartpole_appo_multi_cpu",
    main = "tuned_examples/appo/cartpole_appo.py",
    tags = ["team:rllib", "exclusive", "learning_tests", "torch_only", "learning_tests_discrete", "learning_tests_pytorch_use_all_core"],
    size = "large",
    srcs = ["tuned_examples/appo/cartpole_appo.py"],
    args = ["--as-test", "--num-learners=2", "--num-cpus=9", "--num-env-runners=6"]
)
py_test(
    name = "learning_tests_cartpole_appo_multi_gpu",
    main = "tuned_examples/appo/cartpole_appo.py",
    tags = ["team:rllib", "exclusive", "learning_tests", "torch_only", "learning_tests_discrete", "learning_tests_pytorch_use_all_core", "multi_gpu"],
    size = "large",
    srcs = ["tuned_examples/appo/cartpole_appo.py"],
    args = ["--as-test", "--num-learners=2", "--num-gpus-per-learner=1", "--num-cpus=7", "--num-env-runners=6"]
)
# MultiAgentCartPole
py_test(
    name = "learning_tests_multi_agent_cartpole_appo",
    main = "tuned_examples/appo/multi_agent_cartpole_appo.py",
    tags = ["team:rllib", "exclusive", "learning_tests", "learning_tests_discrete", "torch_only"],
    size = "large",
    srcs = ["tuned_examples/appo/multi_agent_cartpole_appo.py"],
    args = ["--as-test", "--num-agents=2", "--num-cpus=8", "--num-env-runners=6"]
)
py_test(
    name = "learning_tests_multi_agent_cartpole_appo_gpu",
    main = "tuned_examples/appo/multi_agent_cartpole_appo.py",
    tags = ["team:rllib", "exclusive", "learning_tests", "torch_only", "learning_tests_discrete", "learning_tests_pytorch_use_all_core", "gpu"],
    size = "large",
    srcs = ["tuned_examples/appo/multi_agent_cartpole_appo.py"],
    args = ["--as-test", "--num-agents=2", "--num-gpus-per-learner=1", "--num-cpus=7", "--num-env-runners=5"]
)
py_test(
    name = "learning_tests_multi_agent_cartpole_appo_multi_cpu",
    main = "tuned_examples/appo/multi_agent_cartpole_appo.py",
    tags = ["team:rllib", "exclusive", "learning_tests", "torch_only", "learning_tests_discrete", "learning_tests_pytorch_use_all_core"],
    size = "large",
    srcs = ["tuned_examples/appo/multi_agent_cartpole_appo.py"],
    args = ["--as-test", "--num-agents=2", "--num-learners=2", "--num-cpus=9", "--num-env-runners=6"]
)
py_test(
    name = "learning_tests_multi_agent_cartpole_appo_multi_gpu",
    main = "tuned_examples/appo/multi_agent_cartpole_appo.py",
    tags = ["team:rllib", "exclusive", "learning_tests", "torch_only", "learning_tests_discrete", "learning_tests_pytorch_use_all_core", "multi_gpu"],
    size = "large",
    srcs = ["tuned_examples/appo/multi_agent_cartpole_appo.py"],
    args = ["--as-test", "--num-agents=2", "--num-learners=2", "--num-gpus-per-learner=1", "--num-cpus=7", "--num-env-runners=6"]
)
# StatelessCartPole
py_test(
    name = "learning_tests_stateless_cartpole_appo",
    main = "tuned_examples/appo/stateless_cartpole_appo.py",
    tags = ["team:rllib", "exclusive", "learning_tests", "torch_only", "learning_tests_discrete", "learning_tests_pytorch_use_all_core"],
    size = "large",
    srcs = ["tuned_examples/appo/stateless_cartpole_appo.py"],
    args = ["--as-test", "--num-cpus=8", "--num-env-runners=6"]
)
py_test(
    name = "learning_tests_stateless_cartpole_appo_gpu",
    main = "tuned_examples/appo/stateless_cartpole_appo.py",
    tags = ["team:rllib", "exclusive", "learning_tests", "torch_only", "learning_tests_discrete", "learning_tests_pytorch_use_all_core", "gpu"],
    size = "large",
    srcs = ["tuned_examples/appo/stateless_cartpole_appo.py"],
    args = ["--as-test", "--num-agents=2", "--num-gpus-per-learner=1", "--num-cpus=7", "--num-env-runners=5"]
)
py_test(
    name = "learning_tests_stateless_cartpole_appo_multi_cpu",
    main = "tuned_examples/appo/stateless_cartpole_appo.py",
    tags = ["team:rllib", "exclusive", "learning_tests", "torch_only", "learning_tests_discrete", "learning_tests_pytorch_use_all_core"],
    size = "large",
    srcs = ["tuned_examples/appo/stateless_cartpole_appo.py"],
    args = ["--as-test", "--num-learners=2", "--num-cpus=9", "--num-env-runners=6"]
)
py_test(
    name = "learning_tests_stateless_cartpole_appo_multi_gpu",
    main = "tuned_examples/appo/stateless_cartpole_appo.py",
    tags = ["team:rllib", "exclusive", "learning_tests", "torch_only", "learning_tests_discrete", "learning_tests_pytorch_use_all_core", "multi_gpu"],
    size = "large",
    srcs = ["tuned_examples/appo/stateless_cartpole_appo.py"],
    args = ["--as-test", "--num-learners=2", "--num-gpus-per-learner=1", "--num-cpus=7", "--num-env-runners=6"]
)
# MultiAgentStatelessCartPole
# py_test(
#     name = "learning_tests_multi_agent_stateless_cartpole_appo",
#     main = "tuned_examples/appo/multi_agent_stateless_cartpole_appo.py",
#     tags = ["team:rllib", "exclusive", "learning_tests", "torch_only", "learning_tests_discrete", "learning_tests_pytorch_use_all_core"],
#     size = "large",
#     srcs = ["tuned_examples/appo/multi_agent_stateless_cartpole_appo.py"],
#     args = ["--as-test", "--enable-new-api-stack"]
# )
# py_test(
#     name = "learning_tests_multi_agent_stateless_cartpole_appo_gpu",
#     main = "tuned_examples/appo/multi_agent_stateless_cartpole_appo.py",
#     tags = ["team:rllib", "exclusive", "learning_tests", "torch_only", "learning_tests_discrete", "learning_tests_pytorch_use_all_core", "gpu"],
#     size = "large",
#     srcs = ["tuned_examples/appo/multi_agent_stateless_cartpole_appo.py"],
#     args = ["--as-test", "--enable-new-api-stack", "--num-agents=2", "--num-gpus-per-learner=1"]
# )
# py_test(
#     name = "learning_tests_multi_agent_stateless_cartpole_appo_multi_cpu",
#     main = "tuned_examples/appo/multi_agent_stateless_cartpole_appo.py",
#     tags = ["team:rllib", "exclusive", "learning_tests", "torch_only", "learning_tests_discrete", "learning_tests_pytorch_use_all_core"],
#     size = "large",
#     srcs = ["tuned_examples/appo/multi_agent_stateless_cartpole_appo.py"],
#     args = ["--as-test", "--enable-new-api-stack", "--num-learners=2"]
# )
# py_test(
#     name = "learning_tests_multi_agent_stateless_cartpole_appo_multi_gpu",
#     main = "tuned_examples/appo/multi_agent_stateless_cartpole_appo.py",
#     tags = ["team:rllib", "exclusive", "learning_tests", "torch_only", "learning_tests_discrete", "learning_tests_pytorch_use_all_core", "multi_gpu"],
#     size = "large",
#     srcs = ["tuned_examples/appo/multi_agent_stateless_cartpole_appo.py"],
#     args = ["--as-test", "--enable-new-api-stack", "--num-learners=2", "--num-gpus-per-learner=1"]
# )
# Pendulum
py_test(
    name = "learning_tests_pendulum_appo",
    main = "tuned_examples/appo/pendulum_appo.py",
    tags = ["team:rllib", "exclusive", "learning_tests", "learning_tests_continuous", "torch_only"],
    size = "large",
    srcs = ["tuned_examples/appo/pendulum_appo.py"],
    args = ["--as-test", "--num-cpus=6", "--num-env-runners=4"]
)
# MultiAgentPong (multi-GPU smoke test)
py_test(
    name = "learning_tests_multi_agent_pong_appo_multi_gpu",
    main = "tuned_examples/appo/multi_agent_pong_appo.py",
    tags = ["team:rllib", "exclusive", "learning_tests", "learning_tests_discrete", "torch_only", "multi_gpu"],
    size = "large",
    srcs = ["tuned_examples/appo/multi_agent_pong_appo.py"],
    args = ["--stop-iters=3", "--num-agents=2", "--num-learners=2", "--num-gpus-per-learner=1", "--num-aggregator-actors-per-learner=1"]
)


#@OldAPIStack
py_test(
    name = "learning_tests_multi_agent_cartpole_w_100_policies_appo_old_api_stack",
    main = "tests/run_regression_tests.py",
    tags = ["team:rllib", "exclusive", "learning_tests", "learning_tests_discrete", "learning_tests_pytorch_use_all_core"],
    size = "large",
    srcs = ["tests/run_regression_tests.py"],
    data = ["tuned_examples/appo/multi-agent-cartpole-w-100-policies-appo.py"],
    args = ["--dir=tuned_examples/appo"]
)

# BC
# CartPole
py_test(
    name = "learning_tests_cartpole_bc",
    main = "tuned_examples/bc/cartpole_bc.py",
    tags = ["team:rllib", "exclusive", "learning_tests", "torch_only", "learning_tests_discrete", "learning_tests_pytorch_use_all_core"],
    size = "medium",
    srcs = ["tuned_examples/bc/cartpole_bc.py"],
    # Include the offline data files.
    data = [
        "tests/data/cartpole/cartpole-v1_large",
    ],
    args = ["--as-test", "--enable-new-api-stack"]
)
py_test(
    name = "learning_tests_cartpole_bc_gpu",
    main = "tuned_examples/bc/cartpole_bc.py",
    tags = ["team:rllib", "exclusive", "learning_tests", "torch_only", "learning_tests_discrete", "learning_tests_pytorch_use_all_core", "gpu"],
    size = "medium",
    srcs = ["tuned_examples/bc/cartpole_bc.py"],
    # Include the offline data files.
    data = [
        "tests/data/cartpole/cartpole-v1_large",
    ],
    args = ["--as-test", "--enable-new-api-stack", "--num-gpus-per-learner=1"]
)

# CQL
# Pendulum
py_test(
    name = "learning_tests_pendulum_cql",
    main = "tuned_examples/cql/pendulum_cql.py",
    tags = ["team:rllib", "exclusive", "learning_tests", "torch_only", "learning_tests_cartpole", "learning_tests_discrete", "learning_tests_pytorch_use_all_core"],
    size = "large",
    srcs = ["tuned_examples/cql/pendulum_cql.py"],
    # Include the zipped json data file as well.
    data = [
        "tests/data/pendulum/pendulum-v1_enormous",
    ],
    args = ["--as-test", "--enable-new-api-stack"]
)
# GPU training.
py_test(
    name = "learning_tests_pendulum_cql_gpu",
    main = "tuned_examples/cql/pendulum_cql.py",
    tags = ["team:rllib", "exclusive", "learning_tests", "torch_only", "learning_tests_cartpole", "learning_tests_discrete", "learning_tests_pytorch_use_all_core", "gpu"],
    size = "large",
    srcs = ["tuned_examples/cql/pendulum_cql.py"],
    # Include the zipped json data file as well.
    data = [
        "tests/data/pendulum/pendulum-v1_enormous",
    ],
    args = ["--as-test", "--enable-new-api-stack", "--num-gpus-per-learner=1"]
)

# DQN
# CartPole
py_test(
    name = "learning_tests_cartpole_dqn",
    main = "tuned_examples/dqn/cartpole_dqn.py",
    tags = ["team:rllib", "exclusive", "learning_tests", "torch_only", "learning_tests_discrete", "learning_tests_pytorch_use_all_core"],
    size = "large",
    srcs = ["tuned_examples/dqn/cartpole_dqn.py"],
    args = ["--as-test", "--enable-new-api-stack"]
)
py_test(
    name = "learning_tests_cartpole_dqn_gpu",
    main = "tuned_examples/dqn/cartpole_dqn.py",
    tags = ["team:rllib", "exclusive", "learning_tests", "torch_only", "learning_tests_discrete", "learning_tests_pytorch_use_all_core", "gpu"],
    size = "large",
    srcs = ["tuned_examples/dqn/cartpole_dqn.py"],
    args = ["--as-test", "--enable-new-api-stack", "--num-learners=1", "--num-gpus-per-learner=1"]
)
py_test(
    name = "learning_tests_cartpole_dqn_multi_cpu",
    main = "tuned_examples/dqn/cartpole_dqn.py",
    tags = ["team:rllib", "exclusive", "learning_tests", "torch_only", "learning_tests_discrete", "learning_tests_pytorch_use_all_core"],
    size = "large",
    srcs = ["tuned_examples/dqn/cartpole_dqn.py"],
    args = ["--as-test", "--enable-new-api-stack", "--num-learners=2"]
)
py_test(
    name = "learning_tests_cartpole_dqn_multi_gpu",
    main = "tuned_examples/dqn/cartpole_dqn.py",
    tags = ["team:rllib", "exclusive", "learning_tests", "torch_only", "learning_tests_discrete", "learning_tests_pytorch_use_all_core", "multi_gpu"],
    size = "large",
    srcs = ["tuned_examples/dqn/cartpole_dqn.py"],
    args = ["--as-test", "--enable-new-api-stack", "--num-learners=2", "--num-gpus-per-learner=1"]
)
# MultiAgentCartPole
py_test(
    name = "learning_tests_multi_agent_cartpole_dqn",
    main = "tuned_examples/dqn/multi_agent_cartpole_dqn.py",
    tags = ["team:rllib", "exclusive", "learning_tests", "torch_only", "learning_tests_discrete", "learning_tests_pytorch_use_all_core"],
    size = "large",
    srcs = ["tuned_examples/dqn/multi_agent_cartpole_dqn.py"],
    args = ["--as-test", "--enable-new-api-stack", "--num-agents=2", "--num-cpus=4"]
)
py_test(
    name = "learning_tests_multi_agent_cartpole_dqn_gpu",
    main = "tuned_examples/dqn/multi_agent_cartpole_dqn.py",
    tags = ["team:rllib", "exclusive", "learning_tests", "torch_only", "learning_tests_discrete", "learning_tests_pytorch_use_all_core", "gpu"],
    size = "large",
    srcs = ["tuned_examples/dqn/multi_agent_cartpole_dqn.py"],
    args = ["--as-test", "--enable-new-api-stack", "--num-agents=2", "--num-cpus=4", "--num-learners=1", "--num-gpus-per-learner=1"]
)
py_test(
    name = "learning_tests_multi_agent_cartpole_dqn_multi_cpu",
    main = "tuned_examples/dqn/multi_agent_cartpole_dqn.py",
    tags = ["team:rllib", "exclusive", "learning_tests", "torch_only", "learning_tests_discrete", "learning_tests_pytorch_use_all_core"],
    size = "large",
    srcs = ["tuned_examples/dqn/multi_agent_cartpole_dqn.py"],
    args = ["--as-test", "--enable-new-api-stack", "--num-agents=2", "--num-cpus=5", "--num-learners=2"]
)
py_test(
    name = "learning_tests_multi_agent_cartpole_dqn_multi_gpu",
    main = "tuned_examples/dqn/multi_agent_cartpole_dqn.py",
    tags = ["team:rllib", "exclusive", "learning_tests", "torch_only", "learning_tests_discrete", "learning_tests_pytorch_use_all_core", "multi_gpu"],
    size = "large",
    srcs = ["tuned_examples/dqn/multi_agent_cartpole_dqn.py"],
    args = ["--as-test", "--enable-new-api-stack", "--num-agents=2", "--num-cpus=4", "--num-learners=2", "--num-gpus-per-learner=1"]
)

# IMPALA
# CartPole
py_test(
    name = "learning_tests_cartpole_impala",
    main = "tuned_examples/impala/cartpole_impala.py",
    tags = ["team:rllib", "exclusive", "learning_tests", "learning_tests_discrete", "torch_only"],
    size = "large",
    srcs = ["tuned_examples/impala/cartpole_impala.py"],
    args = ["--as-test", "--enable-new-api-stack"]
)
py_test(
    name = "learning_tests_cartpole_impala_gpu",
    main = "tuned_examples/impala/cartpole_impala.py",
    tags = ["team:rllib", "exclusive", "learning_tests", "torch_only", "learning_tests_discrete", "learning_tests_pytorch_use_all_core", "gpu"],
    size = "large",
    srcs = ["tuned_examples/impala/cartpole_impala.py"],
    args = ["--as-test", "--enable-new-api-stack", "--num-gpus-per-learner=1"]
)
py_test(
    name = "learning_tests_cartpole_impala_multi_cpu",
    main = "tuned_examples/impala/cartpole_impala.py",
    tags = ["team:rllib", "exclusive", "learning_tests", "torch_only", "learning_tests_discrete", "learning_tests_pytorch_use_all_core"],
    size = "large",
    srcs = ["tuned_examples/impala/cartpole_impala.py"],
    args = ["--as-test", "--enable-new-api-stack", "--num-learners=2"]
)
py_test(
    name = "learning_tests_cartpole_impala_multi_gpu",
    main = "tuned_examples/impala/cartpole_impala.py",
    tags = ["team:rllib", "exclusive", "learning_tests", "torch_only", "learning_tests_discrete", "learning_tests_pytorch_use_all_core", "multi_gpu"],
    size = "large",
    srcs = ["tuned_examples/impala/cartpole_impala.py"],
    args = ["--as-test", "--enable-new-api-stack", "--num-learners=2", "--num-gpus-per-learner=1"]
)
# MultiAgentCartPole
py_test(
    name = "learning_tests_multi_agent_cartpole_impala",
    main = "tuned_examples/impala/multi_agent_cartpole_impala.py",
    tags = ["team:rllib", "exclusive", "learning_tests", "learning_tests_discrete", "learning_tests_pytorch_use_all_core", "torch_only"],
    size = "large",
    srcs = ["tuned_examples/impala/multi_agent_cartpole_impala.py"],
    args = ["--as-test", "--enable-new-api-stack", "--num-agents=2", "--num-cpus=6"]
)
py_test(
    name = "learning_tests_multi_agent_cartpole_impala_gpu",
    main = "tuned_examples/impala/multi_agent_cartpole_impala.py",
    tags = ["team:rllib", "exclusive", "learning_tests", "torch_only", "learning_tests_discrete", "learning_tests_pytorch_use_all_core", "gpu"],
    size = "large",
    srcs = ["tuned_examples/impala/multi_agent_cartpole_impala.py"],
    args = ["--as-test", "--enable-new-api-stack", "--num-agents=2", "--num-gpus-per-learner=1", "--num-cpus=6"]
)
py_test(
    name = "learning_tests_multi_agent_cartpole_impala_multi_cpu",
    main = "tuned_examples/impala/multi_agent_cartpole_impala.py",
    tags = ["team:rllib", "exclusive", "learning_tests", "torch_only", "learning_tests_discrete", "learning_tests_pytorch_use_all_core"],
    size = "large",
    srcs = ["tuned_examples/impala/multi_agent_cartpole_impala.py"],
    args = ["--as-test", "--enable-new-api-stack", "--num-agents=2", "--num-learners=2", "--num-cpus=7"]
)
py_test(
    name = "learning_tests_multi_agent_cartpole_impala_multi_gpu",
    main = "tuned_examples/impala/multi_agent_cartpole_impala.py",
    tags = ["team:rllib", "exclusive", "learning_tests", "torch_only", "learning_tests_discrete", "learning_tests_pytorch_use_all_core", "multi_gpu"],
    size = "large",
    srcs = ["tuned_examples/impala/multi_agent_cartpole_impala.py"],
    args = ["--as-test", "--enable-new-api-stack", "--num-agents=2", "--num-learners=2", "--num-gpus-per-learner=1", "--num-cpus=7"]
)
# StatelessCartPole
py_test(
    name = "learning_tests_stateless_cartpole_impala",
    main = "tuned_examples/impala/stateless_cartpole_impala.py",
    tags = ["team:rllib", "exclusive", "learning_tests", "torch_only", "learning_tests_discrete", "learning_tests_pytorch_use_all_core"],
    size = "large",
    srcs = ["tuned_examples/impala/stateless_cartpole_impala.py"],
    args = ["--as-test", "--enable-new-api-stack"]
)
py_test(
    name = "learning_tests_stateless_cartpole_impala_multi_gpu",
    main = "tuned_examples/impala/stateless_cartpole_impala.py",
    tags = ["team:rllib", "exclusive", "learning_tests", "torch_only", "learning_tests_discrete", "learning_tests_pytorch_use_all_core", "multi_gpu"],
    size = "large",
    srcs = ["tuned_examples/impala/stateless_cartpole_impala.py"],
    args = ["--as-test", "--enable-new-api-stack", "--num-learners=2", "--num-gpus-per-learner=1"]
)
# MultiAgentStatelessCartPole
py_test(
    name = "learning_tests_multi_agent_stateless_cartpole_impala",
    main = "tuned_examples/impala/multi_agent_stateless_cartpole_impala.py",
    tags = ["team:rllib", "exclusive", "learning_tests", "torch_only", "learning_tests_discrete", "learning_tests_pytorch_use_all_core"],
    size = "large",
    srcs = ["tuned_examples/impala/multi_agent_stateless_cartpole_impala.py"],
    args = ["--as-test", "--enable-new-api-stack"]
)
# py_test(
#    name = "learning_tests_multi_agent_stateless_cartpole_impala_multi_gpu",
#    main = "tuned_examples/impala/multi_agent_stateless_cartpole_impala.py",
#    tags = ["team:rllib", "exclusive", "learning_tests", "torch_only", "learning_tests_discrete", "learning_tests_pytorch_use_all_core", "multi_gpu"],
#    size = "large",
#    srcs = ["tuned_examples/impala/multi_agent_stateless_cartpole_impala.py"],
#    args = ["--as-test", "--enable-new-api-stack", "--num-learners=2", "--num-gpus-per-learner=1"]
# )

# MARWIL
# CartPole
py_test(
    name = "learning_tests_cartpole_marwil",
    main = "tuned_examples/marwil/cartpole_marwil.py",
    tags = ["team:rllib", "exclusive", "learning_tests", "torch_only", "learning_tests_discrete", "learning_tests_pytorch_use_all_core"],
    size = "large",
    srcs = ["tuned_examples/marwil/cartpole_marwil.py"],
    # Include the offline data files.
    data = [
        "tests/data/cartpole/cartpole-v1_large",
    ],
    args = ["--as-test", "--enable-new-api-stack"]
)
# GPU-training.
py_test(
    name = "learning_tests_cartpole_marwil_gpu",
    main = "tuned_examples/marwil/cartpole_marwil.py",
    tags = ["team:rllib", "exclusive", "learning_tests", "torch_only", "learning_tests_discrete", "learning_tests_pytorch_use_all_core", "gpu"],
    size = "large",
    srcs = ["tuned_examples/marwil/cartpole_marwil.py"],
    # Include the offline data files.
    data = [
        "tests/data/cartpole/cartpole-v1_large",
    ],
    args = ["--as-test", "--enable-new-api-stack", "--num-gpus-per-learner=1"]
)

# PPO
# CartPole
py_test(
    name = "learning_tests_cartpole_ppo",
    main = "tuned_examples/ppo/cartpole_ppo.py",
    tags = ["team:rllib", "exclusive", "learning_tests", "learning_tests_discrete", "torch_only"],
    size = "large",
    srcs = ["tuned_examples/ppo/cartpole_ppo.py"],
    args = ["--as-test", "--enable-new-api-stack"]
)
py_test(
    name = "learning_tests_cartpole_ppo_gpu",
    main = "tuned_examples/ppo/cartpole_ppo.py",
    tags = ["team:rllib", "exclusive", "learning_tests", "torch_only", "learning_tests_discrete", "learning_tests_pytorch_use_all_core", "gpu"],
    size = "large",
    srcs = ["tuned_examples/ppo/cartpole_ppo.py"],
    args = ["--as-test", "--enable-new-api-stack", "--num-learners=1", "--num-gpus-per-learner=1"]
)
py_test(
    name = "learning_tests_cartpole_ppo_multi_cpu",
    main = "tuned_examples/ppo/cartpole_ppo.py",
    tags = ["team:rllib", "exclusive", "learning_tests", "torch_only", "learning_tests_discrete", "learning_tests_pytorch_use_all_core"],
    size = "large",
    srcs = ["tuned_examples/ppo/cartpole_ppo.py"],
    args = ["--as-test", "--enable-new-api-stack", "--num-learners=2"]
)
py_test(
    name = "learning_tests_cartpole_ppo_multi_gpu",
    main = "tuned_examples/ppo/cartpole_ppo.py",
    tags = ["team:rllib", "exclusive", "learning_tests", "torch_only", "learning_tests_discrete", "learning_tests_pytorch_use_all_core", "multi_gpu"],
    size = "large",
    srcs = ["tuned_examples/ppo/cartpole_ppo.py"],
    args = ["--as-test", "--enable-new-api-stack", "--num-learners=2", "--num-gpus-per-learner=1"]
)
# MultiAgentCartPole
py_test(
    name = "learning_tests_multi_agent_cartpole_ppo",
    main = "tuned_examples/ppo/multi_agent_cartpole_ppo.py",
    tags = ["team:rllib", "exclusive", "learning_tests", "learning_tests_discrete", "torch_only"],
    size = "large",
    srcs = ["tuned_examples/ppo/multi_agent_cartpole_ppo.py"],
    args = ["--as-test", "--enable-new-api-stack", "--num-agents=2"]
)
py_test(
    name = "learning_tests_multi_agent_cartpole_ppo_gpu",
    main = "tuned_examples/ppo/multi_agent_cartpole_ppo.py",
    tags = ["team:rllib", "exclusive", "learning_tests", "torch_only", "learning_tests_discrete", "learning_tests_pytorch_use_all_core", "gpu"],
    size = "large",
    srcs = ["tuned_examples/ppo/multi_agent_cartpole_ppo.py"],
    args = ["--as-test", "--enable-new-api-stack", "--num-agents=2", "--num-learners=1", "--num-gpus-per-learner=1"]
)
py_test(
    name = "learning_tests_multi_agent_cartpole_ppo_multi_cpu",
    main = "tuned_examples/ppo/multi_agent_cartpole_ppo.py",
    tags = ["team:rllib", "exclusive", "learning_tests", "torch_only", "learning_tests_discrete", "learning_tests_pytorch_use_all_core"],
    size = "large",
    srcs = ["tuned_examples/ppo/multi_agent_cartpole_ppo.py"],
    args = ["--as-test", "--enable-new-api-stack", "--num-agents=2", "--num-learners=2"]
)
py_test(
    name = "learning_tests_multi_agent_cartpole_ppo_multi_gpu",
    main = "tuned_examples/ppo/multi_agent_cartpole_ppo.py",
    tags = ["team:rllib", "exclusive", "learning_tests", "torch_only", "learning_tests_discrete", "learning_tests_pytorch_use_all_core", "multi_gpu"],
    size = "large",
    srcs = ["tuned_examples/ppo/multi_agent_cartpole_ppo.py"],
    args = ["--as-test", "--enable-new-api-stack", "--num-agents=2", "--num-learners=2", "--num-gpus-per-learner=1"]
)
# CartPole (truncated)
py_test(
    name = "learning_tests_cartpole_truncated_ppo",
    main = "tuned_examples/ppo/cartpole_truncated_ppo.py",
    tags = ["team:rllib", "exclusive", "learning_tests", "learning_tests_discrete", "torch_only"],
    size = "large",
    srcs = ["tuned_examples/ppo/cartpole_truncated_ppo.py"],
    args = ["--as-test", "--enable-new-api-stack"]
)
# StatelessCartPole
py_test(
    name = "learning_tests_stateless_cartpole_ppo",
    main = "tuned_examples/ppo/stateless_cartpole_ppo.py",
    tags = ["team:rllib", "exclusive", "learning_tests", "learning_tests_discrete", "torch_only"],
    size = "large",
    srcs = ["tuned_examples/ppo/stateless_cartpole_ppo.py"],
    args = ["--as-test", "--enable-new-api-stack"]
)
py_test(
    name = "learning_tests_stateless_cartpole_ppo_gpu",
    main = "tuned_examples/ppo/stateless_cartpole_ppo.py",
    tags = ["team:rllib", "exclusive", "learning_tests", "torch_only", "learning_tests_discrete", "learning_tests_pytorch_use_all_core", "gpu"],
    size = "large",
    srcs = ["tuned_examples/ppo/stateless_cartpole_ppo.py"],
    args = ["--as-test", "--enable-new-api-stack", "--num-learners=1", "--num-gpus-per-learner=1"]
)
py_test(
    name = "learning_tests_stateless_cartpole_ppo_multi_cpu",
    main = "tuned_examples/ppo/stateless_cartpole_ppo.py",
    tags = ["team:rllib", "exclusive", "learning_tests", "torch_only", "learning_tests_discrete", "learning_tests_pytorch_use_all_core"],
    size = "large",
    srcs = ["tuned_examples/ppo/stateless_cartpole_ppo.py"],
    args = ["--as-test", "--enable-new-api-stack", "--num-learners=2"]
)
py_test(
    name = "learning_tests_stateless_cartpole_ppo_multi_gpu",
    main = "tuned_examples/ppo/stateless_cartpole_ppo.py",
    tags = ["team:rllib", "exclusive", "learning_tests", "torch_only", "learning_tests_discrete", "learning_tests_pytorch_use_all_core", "multi_gpu"],
    size = "large",
    srcs = ["tuned_examples/ppo/stateless_cartpole_ppo.py"],
    args = ["--as-test", "--enable-new-api-stack", "--num-learners=2", "--num-gpus-per-learner=1"]
)
# MultiAgentStatelessCartPole
py_test(
    name = "learning_tests_multi_agent_stateless_cartpole_ppo",
    main = "tuned_examples/ppo/multi_agent_stateless_cartpole_ppo.py",
    tags = ["team:rllib", "exclusive", "learning_tests", "learning_tests_discrete", "torch_only"],
    size = "large",
    srcs = ["tuned_examples/ppo/multi_agent_stateless_cartpole_ppo.py"],
    args = ["--as-test", "--enable-new-api-stack", "--num-agents=2"]
)
py_test(
    name = "learning_tests_multi_agent_stateless_cartpole_ppo_gpu",
    main = "tuned_examples/ppo/multi_agent_stateless_cartpole_ppo.py",
    tags = ["team:rllib", "exclusive", "learning_tests", "torch_only", "learning_tests_discrete", "learning_tests_pytorch_use_all_core", "gpu"],
    size = "large",
    srcs = ["tuned_examples/ppo/multi_agent_stateless_cartpole_ppo.py"],
    args = ["--as-test", "--enable-new-api-stack", "--num-agents=2", "--num-learners=1", "--num-gpus-per-learner=1"]
)
py_test(
    name = "learning_tests_multi_agent_stateless_cartpole_ppo_multi_cpu",
    main = "tuned_examples/ppo/multi_agent_stateless_cartpole_ppo.py",
    tags = ["team:rllib", "exclusive", "learning_tests", "torch_only", "learning_tests_discrete", "learning_tests_pytorch_use_all_core"],
    size = "large",
    srcs = ["tuned_examples/ppo/multi_agent_stateless_cartpole_ppo.py"],
    args = ["--as-test", "--enable-new-api-stack", "--num-agents=2", "--num-learners=2"]
)
py_test(
    name = "learning_tests_multi_agent_stateless_cartpole_ppo_multi_gpu",
    main = "tuned_examples/ppo/multi_agent_stateless_cartpole_ppo.py",
    tags = ["team:rllib", "exclusive", "learning_tests", "torch_only", "learning_tests_discrete", "learning_tests_pytorch_use_all_core", "multi_gpu"],
    size = "large",
    srcs = ["tuned_examples/ppo/multi_agent_stateless_cartpole_ppo.py"],
    args = ["--as-test", "--enable-new-api-stack", "--num-agents=2", "--num-learners=2", "--num-gpus-per-learner=1"]
)
# Pendulum
py_test(
    name = "learning_tests_pendulum_ppo",
    main = "tuned_examples/ppo/pendulum_ppo.py",
    tags = ["torch_only", "team:rllib", "exclusive", "learning_tests", "learning_tests_continuous"],
    size = "large",
    srcs = ["tuned_examples/ppo/pendulum_ppo.py"],
    args = ["--as-test", "--enable-new-api-stack"]
)
py_test(
    name = "learning_tests_pendulum_ppo_gpu",
    main = "tuned_examples/ppo/pendulum_ppo.py",
    tags = ["team:rllib", "exclusive", "learning_tests", "torch_only", "learning_tests_continuous", "learning_tests_pytorch_use_all_core", "gpu"],
    size = "large",
    srcs = ["tuned_examples/ppo/pendulum_ppo.py"],
    args = ["--as-test", "--enable-new-api-stack", "--num-learners=1", "--num-gpus-per-learner=1"]
)
py_test(
    name = "learning_tests_pendulum_ppo_multi_cpu",
    main = "tuned_examples/ppo/pendulum_ppo.py",
    tags = ["team:rllib", "exclusive", "learning_tests", "torch_only", "learning_tests_continuous", "learning_tests_pytorch_use_all_core"],
    size = "large",
    srcs = ["tuned_examples/ppo/pendulum_ppo.py"],
    args = ["--as-test", "--enable-new-api-stack", "--num-learners=2"]
)
py_test(
    name = "learning_tests_pendulum_ppo_multi_gpu",
    main = "tuned_examples/ppo/pendulum_ppo.py",
    tags = ["team:rllib", "exclusive", "learning_tests", "torch_only", "learning_tests_continuous", "learning_tests_pytorch_use_all_core", "multi_gpu"],
    size = "large",
    srcs = ["tuned_examples/ppo/pendulum_ppo.py"],
    args = ["--as-test", "--enable-new-api-stack", "--num-learners=2", "--num-gpus-per-learner=1"]
)
# MultiAgentPendulum
py_test(
    name = "learning_tests_multi_agent_pendulum_ppo",
    main = "tuned_examples/ppo/multi_agent_pendulum_ppo.py",
    tags = ["team:rllib", "exclusive", "learning_tests", "learning_tests_continuous", "torch_only"],
    size = "large",
    srcs = ["tuned_examples/ppo/multi_agent_pendulum_ppo.py"],
    args = ["--as-test", "--enable-new-api-stack", "--num-agents=2"]
)
py_test(
    name = "learning_tests_multi_agent_pendulum_ppo_gpu",
    main = "tuned_examples/ppo/multi_agent_pendulum_ppo.py",
    tags = ["team:rllib", "exclusive", "learning_tests", "torch_only", "learning_tests_continuous", "learning_tests_pytorch_use_all_core", "gpu"],
    size = "large",
    srcs = ["tuned_examples/ppo/multi_agent_pendulum_ppo.py"],
    args = ["--as-test", "--enable-new-api-stack", "--num-agents=2", "--num-learners=1", "--num-gpus-per-learner=1"]
)
py_test(
    name = "learning_tests_multi_agent_pendulum_ppo_multi_cpu",
    main = "tuned_examples/ppo/multi_agent_pendulum_ppo.py",
    tags = ["team:rllib", "exclusive", "learning_tests", "torch_only", "learning_tests_continuous", "learning_tests_pytorch_use_all_core"],
    size = "large",
    srcs = ["tuned_examples/ppo/multi_agent_pendulum_ppo.py"],
    args = ["--as-test", "--enable-new-api-stack", "--num-agents=2", "--num-learners=2"]
)
py_test(
    name = "learning_tests_multi_agent_pendulum_ppo_multi_gpu",
    main = "tuned_examples/ppo/multi_agent_pendulum_ppo.py",
    tags = ["team:rllib", "exclusive", "learning_tests", "torch_only", "learning_tests_continuous", "learning_tests_pytorch_use_all_core", "multi_gpu"],
    size = "large",
    srcs = ["tuned_examples/ppo/multi_agent_pendulum_ppo.py"],
    args = ["--as-test", "--enable-new-api-stack", "--num-agents=2", "--num-learners=2", "--num-gpus-per-learner=1"]
)

# SAC
# Pendulum
py_test(
    name = "learning_tests_pendulum_sac",
    main = "tuned_examples/sac/pendulum_sac.py",
    tags = ["team:rllib", "exclusive", "learning_tests", "torch_only", "learning_tests_continuous"],
    size = "large",
    srcs = ["tuned_examples/sac/pendulum_sac.py"],
    args = ["--as-test", "--enable-new-api-stack"]
)
py_test(
    name = "learning_tests_pendulum_sac_gpu",
    main = "tuned_examples/sac/pendulum_sac.py",
    tags = ["team:rllib", "exclusive", "learning_tests", "torch_only", "learning_tests_continuous", "gpu"],
    size = "large",
    srcs = ["tuned_examples/sac/pendulum_sac.py"],
    args = ["--as-test", "--enable-new-api-stack", "--num-learners=1", "--num-gpus-per-learner=1"]
)
py_test(
    name = "learning_tests_pendulum_sac_multi_cpu",
    main = "tuned_examples/sac/pendulum_sac.py",
    tags = ["team:rllib", "exclusive", "learning_tests", "torch_only", "learning_tests_continuous"],
    size = "large",
    srcs = ["tuned_examples/sac/pendulum_sac.py"],
    args = ["--as-test", "--enable-new-api-stack", "--num-learners=2"]
)
py_test(
    name = "learning_tests_pendulum_sac_multi_gpu",
    main = "tuned_examples/sac/pendulum_sac.py",
    tags = ["team:rllib", "exclusive", "learning_tests", "torch_only", "learning_tests_continuous", "multi_gpu"],
    size = "large",
    srcs = ["tuned_examples/sac/pendulum_sac.py"],
    args = ["--as-test", "--enable-new-api-stack", "--num-learners=2", "--num-gpus-per-learner=1"]
)
# MultiAgentPendulum
py_test(
    name = "learning_tests_multi_agent_pendulum_sac",
    main = "tuned_examples/sac/multi_agent_pendulum_sac.py",
    tags = ["team:rllib", "exclusive", "learning_tests", "torch_only", "learning_tests_continuous"],
    size = "large",
    srcs = ["tuned_examples/sac/multi_agent_pendulum_sac.py"],
    args = ["--as-test", "--enable-new-api-stack", "--num-agents=2", "--num-cpus=4"]
)
py_test(
    name = "learning_tests_multi_agent_pendulum_sac_gpu",
    main = "tuned_examples/sac/multi_agent_pendulum_sac.py",
    tags = ["team:rllib", "exclusive", "learning_tests", "torch_only", "learning_tests_continuous", "gpu"],
    size = "large",
    srcs = ["tuned_examples/sac/multi_agent_pendulum_sac.py"],
    args = ["--as-test", "--enable-new-api-stack", "--num-agents=2", "--num-cpus=4", "--num-learners=1", "--num-gpus-per-learner=1"]
)
py_test(
    name = "learning_tests_multi_agent_pendulum_sac_multi_cpu",
    main = "tuned_examples/sac/multi_agent_pendulum_sac.py",
    tags = ["team:rllib", "exclusive", "learning_tests", "torch_only", "learning_tests_continuous"],
    size = "large",
    srcs = ["tuned_examples/sac/multi_agent_pendulum_sac.py"],
    args = ["--enable-new-api-stack", "--num-agents=2", "--num-learners=2"]
)
py_test(
    name = "learning_tests_multi_agent_pendulum_sac_multi_gpu",
    main = "tuned_examples/sac/multi_agent_pendulum_sac.py",
    tags = ["team:rllib", "exclusive", "learning_tests", "torch_only", "learning_tests_continuous", "multi_gpu"],
    size = "large",
    srcs = ["tuned_examples/sac/multi_agent_pendulum_sac.py"],
    args = ["--enable-new-api-stack", "--num-agents=2", "--num-learners=2", "--num-gpus-per-learner=1"]
)

# --------------------------------------------------------------------
# Algorithms (Compilation, Losses, simple functionality tests)
# rllib/algorithms/
#
# Tag: algorithms_dir
# --------------------------------------------------------------------

# Generic (all Algorithms)

py_test(
    name = "test_algorithm",
    tags = ["team:rllib", "algorithms_dir", "algorithms_dir_generic"],
    size = "large",
    srcs = ["algorithms/tests/test_algorithm.py"],
    data = ["tests/data/cartpole/small.json"],
)

py_test(
    name = "test_algorithm_config",
    tags = ["team:rllib", "algorithms_dir", "algorithms_dir_generic"],
    size = "medium",
    srcs = ["algorithms/tests/test_algorithm_config.py"],
)

py_test(
    name = "test_algorithm_export_checkpoint",
    tags = ["team:rllib", "algorithms_dir", "algorithms_dir_generic"],
    size = "medium",
    srcs = ["algorithms/tests/test_algorithm_export_checkpoint.py"],
)

py_test(
    name ="test_algorithm_save_load_checkpoint_learner",
    tags = ["team:rllib", "algorithms_dir", "algorithms_dir_generic"],
    size = "medium",
    srcs = ["algorithms/tests/test_algorithm_save_load_checkpoint_learner.py"]
)

py_test(
    name="test_algorithm_rl_module_restore",
    tags=["team:rllib", "algorithms_dir", "algorithms_dir_generic"],
    size="large",
    srcs=["algorithms/tests/test_algorithm_rl_module_restore.py"]
)

py_test(
    name = "test_algorithm_imports",
    tags = ["team:rllib", "algorithms_dir", "algorithms_dir_generic"],
    size = "small",
    srcs = ["algorithms/tests/test_algorithm_imports.py"]
)

py_test(
    name = "test_callbacks_on_algorithm",
    tags = ["team:rllib", "algorithms_dir", "algorithms_dir_generic"],
    size = "large",
    srcs = ["algorithms/tests/test_callbacks_on_algorithm.py"]
)
py_test(
    name = "test_callbacks_on_env_runner",
    tags = ["team:rllib", "algorithms_dir", "algorithms_dir_generic"],
    size = "medium",
    srcs = ["algorithms/tests/test_callbacks_on_env_runner.py"]
)
# @OldAPIStack
py_test(
    name = "test_callbacks_old_api_stack",
    tags = ["team:rllib", "algorithms_dir", "algorithms_dir_generic"],
    size = "medium",
    srcs = ["algorithms/tests/test_callbacks_old_api_stack.py"]
)

py_test(
    name = "test_registry",
    tags = ["team:rllib", "algorithms_dir", "algorithms_dir_generic"],
    size = "small",
    srcs = ["algorithms/tests/test_registry.py"],
)

py_test(
    name = "test_env_runner_failures",
    tags = ["team:rllib", "algorithms_dir", "algorithms_dir_generic", "exclusive"],
    size = "large",
    srcs = ["algorithms/tests/test_env_runner_failures.py"]
)

py_test(
    name = "test_node_failures",
    tags = ["team:rllib", "tests_dir", "exclusive"],
    size = "large",
    srcs = ["algorithms/tests/test_node_failures.py"],
)


# Specific Algorithms

# APPO
# @OldAPIStack
py_test(
    name = "test_appo",
    tags = ["team:rllib", "algorithms_dir"],
    size = "large",
    srcs = ["algorithms/appo/tests/test_appo.py"]
)
py_test(
    name = "test_appo_learner",
    tags = ["team:rllib", "algorithms_dir"],
    size = "medium",
    srcs = ["algorithms/appo/tests/test_appo_learner.py"]
)

# BC
py_test(
    name = "test_bc",
    tags = ["team:rllib", "algorithms_dir"],
    size = "medium",
    # Include the offline data files.
    data = ["tests/data/cartpole/cartpole-v1_large"],
    srcs = ["algorithms/bc/tests/test_bc.py"]
)

# CQL
# @OldAPIStack
py_test(
    name = "test_cql_old_api_stack",
    tags = ["team:rllib", "algorithms_dir"],
    size = "large",
    data = ["tests/data/pendulum/small.json"],
    srcs = ["algorithms/cql/tests/test_cql_old_api_stack.py"]
)

# DQN
py_test(
    name = "test_dqn",
    tags = ["team:rllib", "algorithms_dir"],
    size = "large",
    srcs = ["algorithms/dqn/tests/test_dqn.py"]
)

# DreamerV3
# py_test(
#    name = "test_dreamerv3",
#    tags = ["team:rllib", "algorithms_dir"],
#    size = "large",
#    srcs = ["algorithms/dreamerv3/tests/test_dreamerv3.py"]
# )

# IMPALA
py_test(
    name = "test_impala",
    tags = ["team:rllib", "algorithms_dir"],
    size = "large",
    srcs = ["algorithms/impala/tests/test_impala.py"]
)
py_test(
    name = "test_vtrace_v2",
    tags = ["team:rllib", "algorithms_dir"],
    size = "small",
    srcs = ["algorithms/impala/tests/test_vtrace_v2.py"]
)
# @OldAPIStack
py_test(
    name = "test_vtrace_old_api_stack",
    tags = ["team:rllib", "algorithms_dir"],
    size = "small",
    srcs = ["algorithms/impala/tests/test_vtrace_old_api_stack.py"]
)

# MARWIL
py_test(
    name = "test_marwil",
    tags = ["team:rllib", "algorithms_dir"],
    size = "large",
    # Include the offline data files.
    data = [
        "tests/data/cartpole/cartpole-v1_large",
        "tests/data/pendulum/pendulum-v1_large",
    ],
    srcs = ["algorithms/marwil/tests/test_marwil.py"]
)
py_test(
    name = "test_marwil_rl_module",
    tags = ["team:rllib", "algorithms_dir"],
    size = "large",
    # Include the json data file.
    data = [
        "tests/data/cartpole/large.json",
    ],
    srcs = ["algorithms/marwil/tests/test_marwil_rl_module.py"]
)

# PPO
py_test(
    name = "test_ppo",
    tags = ["team:rllib", "algorithms_dir"],
    size = "medium",
    srcs = ["algorithms/ppo/tests/test_ppo.py"]
)
py_test(
    name = "test_ppo_rl_module",
    tags = ["team:rllib", "algorithms_dir"],
    size = "large",
    srcs = ["algorithms/ppo/tests/test_ppo_rl_module.py"]
)
py_test(
    name = "test_ppo_learner",
    tags = ["team:rllib", "algorithms_dir"],
    size = "large",
    srcs = ["algorithms/ppo/tests/test_ppo_learner.py"]
)

# SAC
py_test(
    name = "test_sac",
    tags = ["team:rllib", "algorithms_dir"],
    size = "large",
    srcs = ["algorithms/sac/tests/test_sac.py"]
)

# --------------------------------------------------------------------
# ConnectorV2 tests
# rllib/connector/
#
# Tag: connector_v2
# --------------------------------------------------------------------

# TODO (sven): Add these tests in a separate PR.
# py_test(
#    name = "connectors/tests/test_connector_v2",
#    tags = ["team:rllib", "connector_v2"],
#    size = "small",
#    srcs = ["connectors/tests/test_connector_v2.py"]
# )

# --------------------------------------------------------------------
# Env tests
# rllib/env/
#
# Tag: env
# --------------------------------------------------------------------

py_test(
    name = "env/tests/test_infinite_lookback_buffer",
    tags = ["team:rllib", "env"],
    size = "small",
    srcs = ["env/tests/test_infinite_lookback_buffer.py"]
)

py_test(
    name = "env/tests/test_multi_agent_env",
    tags = ["team:rllib", "tests_dir"],
    size = "large",
    srcs = ["env/tests/test_multi_agent_env.py"]
)

py_test(
    name = "env/tests/test_multi_agent_env_runner",
    tags = ["team:rllib", "env"],
    size = "medium",
    srcs = ["env/tests/test_multi_agent_env_runner.py"]
)

py_test(
    name = "env/tests/test_multi_agent_episode",
    tags = ["team:rllib", "env"],
    size = "medium",
    srcs = ["env/tests/test_multi_agent_episode.py"]
)

py_test(
    name = "env/tests/test_single_agent_env_runner",
    tags = ["team:rllib", "env"],
    size = "medium",
    srcs = ["env/tests/test_single_agent_env_runner.py"]
)

py_test(
    name = "env/tests/test_single_agent_episode",
    tags = ["team:rllib", "env"],
    size = "small",
    srcs = ["env/tests/test_single_agent_episode.py"]
)

py_test(
    name = "env/wrappers/tests/test_group_agents_wrapper",
    tags = ["team:rllib", "env"],
    size = "small",
    srcs = ["env/wrappers/tests/test_group_agents_wrapper.py"]
)

py_test(
    name = "env/wrappers/tests/test_unity3d_env",
    tags = ["team:rllib", "env"],
    size = "small",
    srcs = ["env/wrappers/tests/test_unity3d_env.py"]
)

# --------------------------------------------------------------------
# Evaluation components
# rllib/evaluation/
#
# Tag: evaluation
# --------------------------------------------------------------------
py_test(
    name = "env/tests/test_env_runner_group",
    tags = ["team:rllib", "evaluation", "exclusive"],
    size = "small",
    srcs = ["env/tests/test_env_runner_group.py"]
)

# @OldAPIStack
py_test(
    name = "evaluation/tests/test_agent_collector",
    tags = ["team:rllib", "evaluation"],
    size = "small",
    srcs = ["evaluation/tests/test_agent_collector.py"]
)

# @OldAPIStack
py_test(
    name = "evaluation/tests/test_env_runner_v2",
    tags = ["team:rllib", "evaluation"],
    size = "small",
    srcs = ["evaluation/tests/test_env_runner_v2.py"]
)

# @OldAPIStack
py_test(
    name = "evaluation/tests/test_episode_v2",
    tags = ["team:rllib", "evaluation"],
    size = "small",
    srcs = ["evaluation/tests/test_episode_v2.py"]
)

# @OldAPIStack
py_test(
    name = "evaluation/tests/test_postprocessing",
    tags = ["team:rllib", "evaluation"],
    size = "small",
    srcs = ["evaluation/tests/test_postprocessing.py"]
)

# @OldAPIStack
py_test(
    name = "evaluation/tests/test_rollout_worker",
    tags = ["team:rllib", "evaluation", "exclusive"],
    size = "large",
    srcs = ["evaluation/tests/test_rollout_worker.py"]
)

# --------------------------------------------------------------------
# RLlib core
# rllib/core/
#
# Tag: core
# --------------------------------------------------------------------

# Catalog
py_test(
    name = "test_catalog",
    tags = ["team:rllib", "core"],
    size = "medium",
    srcs = ["core/models/tests/test_catalog.py"]
)

# Default Models
py_test(
    name = "test_base_models",
    tags = ["team:rllib", "core"],
    size = "small",
    srcs = ["core/models/tests/test_base_models.py"]
)

py_test(
    name = "test_cnn_encoders",
    tags = ["team:rllib", "core", "models"],
    size = "large",
    srcs = ["core/models/tests/test_cnn_encoders.py"]
)

py_test(
    name = "test_cnn_transpose_heads",
    tags = ["team:rllib", "core", "models"],
    size = "medium",
    srcs = ["core/models/tests/test_cnn_transpose_heads.py"]
)

py_test(
    name = "test_mlp_encoders",
    tags = ["team:rllib", "core", "models"],
    size = "medium",
    srcs = ["core/models/tests/test_mlp_encoders.py"]
)

py_test(
    name = "test_mlp_heads",
    tags = ["team:rllib", "core", "models"],
    size = "medium",
    srcs = ["core/models/tests/test_mlp_heads.py"]
)

py_test(
    name = "test_recurrent_encoders",
    tags = ["team:rllib", "core", "models"],
    size = "medium",
    srcs = ["core/models/tests/test_recurrent_encoders.py"]
)

# RLModule
py_test(
    name = "test_torch_rl_module",
    tags = ["team:rllib", "core"],
    size = "medium",
    srcs = ["core/rl_module/torch/tests/test_torch_rl_module.py"],
    args = ["TestRLModule"],
)

# TODO(Artur): Comment this back in as soon as we can test with GPU
# py_test(
#    name = "test_torch_rl_module_gpu",
#    main = "core/rl_module/torch/tests/test_torch_rl_module.py",
#    tags = ["team:rllib", "core", "gpu", "exclusive"],
#    size = "medium",
#    srcs = ["core/rl_module/torch/tests/test_torch_rl_module.py"],
#    args = ["TestRLModuleGPU"],
# )

py_test(
    name = "test_tf_rl_module",
    tags = ["team:rllib", "core"],
    size = "medium",
    srcs = ["core/rl_module/tf/tests/test_tf_rl_module.py"]
)

py_test(
    name = "test_multi_rl_module",
    tags = ["team:rllib", "core"],
    size = "medium",
    srcs = ["core/rl_module/tests/test_multi_rl_module.py"]
)

py_test(
    name = "test_rl_module_specs",
    tags = ["team:rllib", "core"],
    size = "medium",
    srcs = ["core/rl_module/tests/test_rl_module_specs.py"]
)

# LearnerGroup
py_test(
    name = "test_learner_group_async_update",
    main = "core/learner/tests/test_learner_group.py",
    # TODO(#50114): mark as manual as it is flaky.
    tags = ["team:rllib", "multi_gpu", "exclusive", "manual"],
    size = "large",
    srcs = ["core/learner/tests/test_learner_group.py"],
    args = ["TestLearnerGroupAsyncUpdate"]
)

py_test(
    name = "test_learner_group_sync_update",
    main = "core/learner/tests/test_learner_group.py",
    tags = ["team:rllib", "multi_gpu", "exclusive"],
    size = "large",
    srcs = ["core/learner/tests/test_learner_group.py"],
    args = ["TestLearnerGroupSyncUpdate"]
)

py_test(
    name = "test_learner_group_checkpoint_restore",
    main = "core/learner/tests/test_learner_group.py",
    tags = ["team:rllib", "multi_gpu", "exclusive"],
    size = "large",
    srcs = ["core/learner/tests/test_learner_group.py"],
    args = ["TestLearnerGroupCheckpointRestore"]
)

py_test(
    name = "test_learner_group_save_and_restore_state",
    main = "core/learner/tests/test_learner_group.py",
    tags = ["team:rllib", "multi_gpu", "exclusive"],
    size = "large",
    srcs = ["core/learner/tests/test_learner_group.py"],
    args = ["TestLearnerGroupSaveAndRestoreState"]
)

# Learner
py_test(
    name = "test_learner",
    tags = ["team:rllib", "core", "ray_data", "exclusive"],
    size = "medium",
    srcs = ["core/learner/tests/test_learner.py"]
)

py_test(
    name = "test_torch_learner_compile",
    tags = ["team:rllib", "core", "ray_data", "exclusive"],
    size = "medium",
    srcs = ["core/learner/torch/tests/test_torch_learner_compile.py"]
)

# --------------------------------------------------------------------
# Models and Distributions
# rllib/models/
#
# Tag: models
# --------------------------------------------------------------------

py_test(
    name = "test_action_distributions",
    tags = ["team:rllib", "models"],
    size = "medium",
    srcs = ["models/tests/test_action_distributions.py"]
)
py_test(
    name = "test_distributions",
    tags = ["team:rllib", "models"],
    size = "small",
    srcs = ["models/tests/test_distributions.py"]
)

# --------------------------------------------------------------------
# Offline
# rllib/offline/
#
# Tag: offline
# --------------------------------------------------------------------

py_test(
    name = "test_dataset_reader",
    tags = ["team:rllib", "offline"],
    size = "small",
    srcs = ["offline/tests/test_dataset_reader.py"],
    data = [
        "tests/data/pendulum/large.json",
        "tests/data/pendulum/enormous.zip",
    ],
)

py_test(
    name = "test_feature_importance",
    tags = ["team:rllib", "offline", "torch_only"],
    size = "medium",
    srcs = ["offline/tests/test_feature_importance.py"]
)

py_test(
    name = "test_json_reader",
    tags = ["team:rllib", "offline"],
    size = "small",
    srcs = ["offline/tests/test_json_reader.py"],
    data = ["tests/data/pendulum/large.json"],
)

py_test(
    name = "test_ope",
    tags = ["team:rllib", "offline", "ray_data"],
    size = "medium",
    srcs = ["offline/estimators/tests/test_ope.py"],
    data = ["tests/data/cartpole/small.json"],
)

py_test(
    name = "test_ope_math",
    tags = ["team:rllib", "offline"],
    size = "small",
    srcs = ["offline/estimators/tests/test_ope_math.py"]
)

py_test(
    name = "test_dm_learning",
    tags = ["team:rllib", "offline"],
    size = "large",
    srcs = ["offline/estimators/tests/test_dm_learning.py"],
)

py_test(
    name = "test_dr_learning",
    tags = ["team:rllib", "offline"],
    size = "large",
    srcs = ["offline/estimators/tests/test_dr_learning.py"],
)

py_test(
    name = "test_offline_env_runner",
    tags = ["team:rllib", "offline"],
    size = "small",
    srcs = ["offline/tests/test_offline_env_runner.py"],
)

py_test(
    name = "test_offline_data",
    tags = ["team:rllib", "offline"],
    size = "medium",
    srcs = ["offline/tests/test_offline_data.py"],
    # Include the offline data files.
    data = [
        "tests/data/cartpole/cartpole-v1_large",
        "tests/data/cartpole/large.json",
    ]
)

# TODO (sven, simon): This runs fine locally, but fails in the CI
# py_test(
#    # TODO(#50340): test is flaky.
#    name = "test_offline_prelearner",
#    tags = ["team:rllib", "offline"],
#    size = "medium",
#    srcs = ["offline/tests/test_offline_prelearner.py"],
#    # Include the offline data files.
#    data = [
#        "tests/data/cartpole/cartpole-v1_large",
#        "tests/data/cartpole/large.json",
#    ]
# )

# --------------------------------------------------------------------
# Policies
# rllib/policy/
#
# Tag: policy
# --------------------------------------------------------------------

py_test(
    name = "policy/tests/test_compute_log_likelihoods",
    tags = ["team:rllib", "policy"],
    size = "medium",
    srcs = ["policy/tests/test_compute_log_likelihoods.py"]
)

py_test(
    name = "policy/tests/test_export_checkpoint_and_model",
    tags = ["team:rllib", "policy"],
    size = "large",
    srcs = ["policy/tests/test_export_checkpoint_and_model.py"]
)

py_test(
    name = "policy/tests/test_multi_agent_batch",
    tags = ["team:rllib", "policy"],
    size = "small",
    srcs = ["policy/tests/test_multi_agent_batch.py"]
)

py_test(
    name = "policy/tests/test_policy",
    tags = ["team:rllib", "policy"],
    size = "medium",
    srcs = ["policy/tests/test_policy.py"]
)

py_test(
    name = "policy/tests/test_policy_map",
    tags = ["team:rllib", "policy"],
    size = "medium",
    srcs = ["policy/tests/test_policy_map.py"]
)

py_test(
    name = "policy/tests/test_policy_state_swapping",
    tags = ["team:rllib", "policy", "gpu"],
    size = "medium",
    srcs = ["policy/tests/test_policy_state_swapping.py"]
)

py_test(
    name = "policy/tests/test_rnn_sequencing",
    tags = ["team:rllib", "policy"],
    size = "small",
    srcs = ["policy/tests/test_rnn_sequencing.py"]
)

py_test(
    name = "policy/tests/test_sample_batch",
    tags = ["team:rllib", "policy", "multi_gpu"],
    size = "small",
    srcs = ["policy/tests/test_sample_batch.py"]
)

py_test(
    name = "policy/tests/test_view_requirement",
    tags = ["team:rllib", "policy"],
    size = "small",
    srcs = ["policy/tests/test_view_requirement.py"]
)


# --------------------------------------------------------------------
# Utils:
# rllib/utils/
#
# Tag: utils
# --------------------------------------------------------------------

# Checkpointables
py_test(
    name = "utils/tests/test_checkpointable",
    tags = ["team:rllib", "utils"],
    size = "large",
    data = glob(["utils/tests/old_checkpoints/**"]),
    srcs = ["utils/tests/test_checkpointable.py"]
)

# Errors
py_test(
    name = "test_errors",
    tags = ["team:rllib", "utils"],
    size = "medium",
    srcs = ["utils/tests/test_errors.py"]
)

# @OldAPIStack
py_test(
    name = "test_minibatch_utils",
    tags = ["team:rllib", "utils"],
    size = "small",
    srcs = ["utils/tests/test_minibatch_utils.py"]
)

py_test(
    name = "test_serialization",
    tags = ["team:rllib", "utils"],
    size = "small",
    srcs = ["utils/tests/test_serialization.py"]
)

# @OldAPIStack
py_test(
    name = "test_explorations",
    tags = ["team:rllib", "utils"],
    size = "large",
    srcs = ["utils/exploration/tests/test_explorations.py"]
)

# @OldAPIStack
py_test(
    name = "test_value_predictions",
    tags = ["team:rllib", "utils"],
    size = "small",
    srcs = ["utils/postprocessing/tests/test_value_predictions.py"]
)

py_test(
    name = "test_torch_utils",
    tags = ["team:rllib", "utils", "gpu"],
    size = "medium",
    srcs = ["utils/tests/test_torch_utils.py"]
)

# Schedules
py_test(
    name = "test_schedules",
    tags = ["team:rllib", "utils"],
    size = "small",
    srcs = ["utils/schedules/tests/test_schedules.py"]
)

# @OldAPIStack
py_test(
    name = "test_framework_agnostic_components",
    tags = ["team:rllib", "utils"],
    size = "small",
    data = glob(["utils/tests/**"]),
    srcs = ["utils/tests/test_framework_agnostic_components.py"]
)

# Spaces/Space utils.
py_test(
    name = "test_space_utils",
    tags = ["team:rllib", "utils"],
    size = "small",
    srcs = ["utils/spaces/tests/test_space_utils.py"]
)

# TaskPool
py_test(
    name = "test_taskpool",
    tags = ["team:rllib", "utils"],
    size = "small",
    srcs = ["utils/tests/test_taskpool.py"]
)

# ReplayBuffers
py_test(
    name = "test_episode_replay_buffer",
    tags = ["team:rllib", "utils"],
    size = "small",
    srcs = ["utils/replay_buffers/tests/test_episode_replay_buffer.py"]
)

py_test(
    name = "test_multi_agent_episode_buffer",
    tags = ["team:rllib", "utils"],
    size = "small",
    srcs = ["utils/replay_buffers/tests/test_multi_agent_episode_buffer.py"]
)

py_test(
    name = "test_multi_agent_mixin_replay_buffer",
    tags = ["team:rllib", "utils"],
    size = "small",
    srcs = ["utils/replay_buffers/tests/test_multi_agent_mixin_replay_buffer.py"]
)

py_test(
    name = "test_multi_agent_prio_episode_buffer",
    tags = ["team:rllib", "utils"],
    size = "small",
    srcs = ["utils/replay_buffers/tests/test_multi_agent_prio_episode_buffer.py"]
)

py_test(
    name = "test_multi_agent_prioritized_replay_buffer",
    tags = ["team:rllib", "utils"],
    size = "small",
    srcs = ["utils/replay_buffers/tests/test_multi_agent_prioritized_replay_buffer.py"]
)

py_test(
    name = "test_multi_agent_replay_buffer",
    tags = ["team:rllib", "utils"],
    size = "small",
    srcs = ["utils/replay_buffers/tests/test_multi_agent_replay_buffer.py"]
)

py_test(
    name = "test_prioritized_episode_buffer",
    tags = ["team::rllib", "utils"],
    size = "small",
    srcs = ["utils/replay_buffers/tests/test_prioritized_episode_buffer.py"]
)

py_test(
    name = "test_prioritized_replay_buffer_replay_buffer_api",
    tags = ["team:rllib", "utils"],
    size = "small",
    srcs = ["utils/replay_buffers/tests/test_prioritized_replay_buffer_replay_buffer_api.py"]
)

py_test(
    name = "test_replay_buffer",
    tags = ["team:rllib", "utils"],
    size = "small",
    srcs = ["utils/replay_buffers/tests/test_replay_buffer.py"]
)

py_test(
    name = "test_fifo_replay_buffer",
    tags = ["team:rllib", "utils"],
    size = "small",
    srcs = ["utils/replay_buffers/tests/test_fifo_replay_buffer.py"]
)

py_test(
    name = "test_reservoir_buffer",
    tags = ["team:rllib", "utils"],
    size = "small",
    srcs = ["utils/replay_buffers/tests/test_reservoir_buffer.py"]
)

py_test(
    name = "test_segment_tree_replay_buffer_api",
    tags = ["team:rllib", "utils"],
    size = "small",
    srcs = ["utils/replay_buffers/tests/test_segment_tree_replay_buffer_api.py"]
)

py_test(
    name = "test_check_multi_agent",
    tags = ["team:rllib", "utils"],
    size = "small",
    srcs = ["utils/tests/test_check_multi_agent.py"]
)

py_test(
    name = "test_actor_manager",
    tags = ["team:rllib", "utils", "exclusive"],
    size = "medium",
    srcs = ["utils/tests/test_actor_manager.py"],
    data = ["utils/tests/random_numbers.pkl"],
)

# --------------------------------------------------------------------
# rllib/tests/ directory
#
# Tag: tests_dir
#
# NOTE: Add tests alphabetically into this list.
# --------------------------------------------------------------------

py_test(
    name = "tests/test_catalog",
    tags = ["team:rllib", "tests_dir"],
    size = "medium",
    srcs = ["tests/test_catalog.py"]
)

py_test(
    name = "policy/tests/test_policy_checkpoint_restore",
    main = "policy/tests/test_policy_checkpoint_restore.py",
    tags = ["team:rllib", "tests_dir"],
    size = "large",
    data = glob([
        "tests/data/checkpoints/APPO_CartPole-v1-connector-enabled/**",
    ]),
    srcs = ["policy/tests/test_policy_checkpoint_restore.py"],
)

py_test(
    name = "tests/test_custom_resource",
    tags = ["team:rllib", "tests_dir"],
    size = "large", # bazel may complain about it being too long sometimes - large is on purpose as some frameworks take longer
    srcs = ["tests/test_custom_resource.py"]
)

py_test(
    name = "tests/test_dependency_tf",
    tags = ["team:rllib", "tests_dir"],
    size = "small",
    srcs = ["tests/test_dependency_tf.py"]
)

py_test(
    name = "tests/test_dependency_torch",
    tags = ["team:rllib", "tests_dir"],
    size = "small",
    srcs = ["tests/test_dependency_torch.py"]
)

py_test(
    name = "tests/test_local",
    tags = ["team:rllib", "tests_dir"],
    size = "small",
    srcs = ["tests/test_local.py"]
)

py_test(
    name = "tests/test_lstm",
    tags = ["team:rllib", "tests_dir"],
    size = "medium",
    srcs = ["tests/test_lstm.py"]
)

py_test(
    name = "tests/test_nn_framework_import_errors",
    tags = ["team:rllib", "tests_dir"],
    size = "small",
    srcs = ["tests/test_nn_framework_import_errors.py"]
)

py_test(
    name = "tests/test_pettingzoo_env",
    tags = ["team:rllib", "tests_dir"],
    size = "medium",
    srcs = ["tests/test_pettingzoo_env.py"]
)

py_test(
    name = "tests/test_placement_groups",
    tags = ["team:rllib", "tests_dir"],
    size = "large", # bazel may complain about it being too long sometimes - large is on purpose as some frameworks take longer
    srcs = ["tests/test_placement_groups.py"]
)

py_test(
    name = "tests/test_timesteps",
    tags = ["team:rllib", "tests_dir"],
    size = "small",
    srcs = ["tests/test_timesteps.py"]
)

py_test(
<<<<<<< HEAD
    name = "tests/test_telemetry",
    tags = ["team:rllib", "tests_dir"],
    size = "small",
    srcs = ["tests/test_telemetry.py"]
=======
    name = "tests/test_ray_client",
    tags = ["team:rllib", "tests_dir"],
    size = "medium",
    srcs = ["tests/test_ray_client.py"]
>>>>>>> 6752e4dd
)

# --------------------------------------------------------------------
# examples/ directory
#
# Tag: examples
#
# NOTE: Add tests alphabetically into this list.
# --------------------------------------------------------------------

# subdirectory: _docs/

py_test(
    name = "examples/_docs/rllib_on_rllib_readme",
    main = "examples/_docs/rllib_on_rllib_readme.py",
    tags = ["team:rllib", "documentation", "no_main"],
    size = "medium",
    srcs = ["examples/_docs/rllib_on_rllib_readme.py"],
)

# ----------------------
# Old API stack examples
# ----------------------
# subdirectory: _old_api_stack/connectors/
py_test(
    name = "examples/_old_api_stack/connectors/run_connector_policy",
    main = "examples/_old_api_stack/connectors/run_connector_policy.py",
    tags = ["team:rllib", "exclusive", "examples", "old_api_stack"],
    size = "small",
    srcs = ["examples/_old_api_stack/connectors/run_connector_policy.py"],
)

py_test(
    name = "examples/_old_api_stack/connectors/run_connector_policy_w_lstm",
    main = "examples/_old_api_stack/connectors/run_connector_policy.py",
    tags = ["team:rllib", "exclusive", "examples", "old_api_stack"],
    size = "small",
    srcs = ["examples/_old_api_stack/connectors/run_connector_policy.py"],
    args = ["--use-lstm"],
)

# ----------------------
# New API stack
# Note: This includes to-be-translated-to-new-API-stack examples
# tagged by @OldAPIStack
# ----------------------

# subdirectory: actions/
# ....................................
py_test(
    name = "examples/actions/autoregressive_actions",
    main = "examples/actions/autoregressive_actions.py",
    tags = ["team:rllib", "examples"],
    size = "large",
    srcs = ["examples/actions/autoregressive_actions.py"],
    args = ["--enable-new-api-stack"],
)
py_test(
    name = "examples/actions/nested_action_spaces_ppo",
    main = "examples/actions/nested_action_spaces.py",
    tags = ["team:rllib", "exclusive", "examples"],
    size = "large",
    srcs = ["examples/actions/nested_action_spaces.py"],
    args = ["--enable-new-api-stack", "--as-test", "--framework=torch", "--stop-reward=-500.0", "--algo=PPO"]
)
py_test(
    name = "examples/actions/nested_action_spaces_multi_agent_ppo",
    main = "examples/actions/nested_action_spaces.py",
    tags = ["team:rllib", "exclusive", "examples"],
    size = "large",
    srcs = ["examples/actions/nested_action_spaces.py"],
    args = ["--enable-new-api-stack", "--as-test", "--num-agents=2", "--framework=torch", "--stop-reward=-1000.0", "--algo=PPO"]
)

# subdirectory: algorithms/
# ....................................
py_test(
    name = "examples/algorithms/vpg_custom_algorithm",
    main = "examples/algorithms/vpg_custom_algorithm.py",
    tags = ["team:rllib", "examples"],
    size = "medium",
    srcs = ["examples/algorithms/vpg_custom_algorithm.py"],
    args = ["--enable-new-api-stack", "--as-test"]
)

# subdirectory: catalogs/
# ....................................
py_test(
    name = "examples/catalogs/custom_action_distribution",
    main = "examples/catalogs/custom_action_distribution.py",
    tags = ["team:rllib", "examples", "no_main"],
    size = "small",
    srcs = ["examples/catalogs/custom_action_distribution.py"],
)

py_test(
    name = "examples/catalogs/mobilenet_v2_encoder",
    main = "examples/catalogs/mobilenet_v2_encoder.py",
    tags = ["team:rllib", "examples", "no_main"],
    size = "small",
    srcs = ["examples/catalogs/mobilenet_v2_encoder.py"],
)

# subdirectory: checkpoints/
# ....................................
py_test(
    name = "examples/checkpoints/change_config_during_training",
    main = "examples/checkpoints/change_config_during_training.py",
    tags = ["team:rllib", "exclusive", "examples", "examples_use_all_core"],
    size = "large",
    srcs = ["examples/checkpoints/change_config_during_training.py"],
    args = ["--enable-new-api-stack", "--as-test", "--stop-reward-first-config=150.0", "--stop-reward=450.0"]
)

py_test(
    name = "examples/checkpoints/checkpoint_by_custom_criteria",
    main = "examples/checkpoints/checkpoint_by_custom_criteria.py",
    tags = ["team:rllib", "exclusive", "examples", "examples_use_all_core"],
    size = "large",
    srcs = ["examples/checkpoints/checkpoint_by_custom_criteria.py"],
    args = ["--enable-new-api-stack", "--stop-reward=150.0", "--num-cpus=8"]
)

py_test(
    name = "examples/checkpoints/continue_training_from_checkpoint",
    main = "examples/checkpoints/continue_training_from_checkpoint.py",
    tags = ["team:rllib", "exclusive", "examples"],
    size = "large",
    srcs = ["examples/checkpoints/continue_training_from_checkpoint.py"],
    args = ["--enable-new-api-stack", "--as-test"]
)

py_test(
    name = "examples/checkpoints/continue_training_from_checkpoint_multi_agent",
    main = "examples/checkpoints/continue_training_from_checkpoint.py",
    tags = ["team:rllib", "exclusive", "examples"],
    size = "large",
    srcs = ["examples/checkpoints/continue_training_from_checkpoint.py"],
    args = ["--enable-new-api-stack", "--as-test", "--num-agents=2", "--stop-reward-crash=400.0", "--stop-reward=900.0"]
)

#@OldAPIStack
py_test(
    name = "examples/checkpoints/continue_training_from_checkpoint_old_api_stack",
    main = "examples/checkpoints/continue_training_from_checkpoint.py",
    tags = ["team:rllib", "exclusive", "examples"],
    size = "large",
    srcs = ["examples/checkpoints/continue_training_from_checkpoint.py"],
    args = ["--as-test"]
)

py_test(
    name = "examples/checkpoints/cartpole_dqn_export",
    main = "examples/checkpoints/cartpole_dqn_export.py",
    tags = ["team:rllib", "exclusive", "examples"],
    size = "small",
    srcs = ["examples/checkpoints/cartpole_dqn_export.py"],
)

#@OldAPIStack
py_test(
    name = "examples/checkpoints/onnx_tf2",
    main = "examples/checkpoints/onnx_tf.py",
    tags = ["team:rllib", "exclusive", "examples", "no_main"],
    size = "small",
    srcs = ["examples/checkpoints/onnx_tf.py"],
    args = ["--framework=tf2"],
)

#@OldAPIStack
py_test(
    name = "examples/checkpoints/onnx_torch",
    main = "examples/checkpoints/onnx_torch.py",
    tags = ["team:rllib", "exclusive", "examples", "no_main"],
    size = "small",
    srcs = ["examples/checkpoints/onnx_torch.py"],
)

#@OldAPIStack
py_test(
    name = "examples/checkpoints/onnx_torch_lstm",
    main = "examples/checkpoints/onnx_torch_lstm.py",
    tags = ["team:rllib", "exclusive", "examples", "no_main"],
    size = "small",
    srcs = ["examples/checkpoints/onnx_torch_lstm.py"],
)

# subdirectory: connectors/
# ....................................
# Framestacking examples only run in smoke-test mode (a few iters only).
# PPO
py_test(
    name = "examples/connectors/frame_stacking_ppo",
    main = "examples/connectors/frame_stacking.py",
    tags = ["team:rllib", "exclusive", "examples"],
    size = "medium",
    srcs = ["examples/connectors/frame_stacking.py"],
    args = ["--enable-new-api-stack", "--stop-iter=2", "--framework=torch", "--algo=PPO"]
)

py_test(
    name = "examples/connectors/frame_stacking_multi_agent_ppo",
    main = "examples/connectors/frame_stacking.py",
    tags = ["team:rllib", "exclusive", "examples"],
    size = "medium",
    srcs = ["examples/connectors/frame_stacking.py"],
    args = ["--enable-new-api-stack", "--num-agents=2", "--stop-iter=2", "--framework=torch", "--algo=PPO", "--num-env-runners=4", "--num-cpus=6"]
)
# IMPALA
py_test(
    name = "examples/connectors/frame_stacking_impala",
    main = "examples/connectors/frame_stacking.py",
    tags = ["team:rllib", "exclusive", "examples"],
    size = "medium",
    srcs = ["examples/connectors/frame_stacking.py"],
    args = ["--enable-new-api-stack", "--stop-iter=2", "--framework=torch", "--algo=IMPALA"]
)
py_test(
    name = "examples/connectors/frame_stacking_multi_agent_impala",
    main = "examples/connectors/frame_stacking.py",
    tags = ["team:rllib", "exclusive", "examples"],
    size = "medium",
    srcs = ["examples/connectors/frame_stacking.py"],
    args = ["--enable-new-api-stack", "--num-agents=2", "--stop-iter=2", "--framework=torch", "--algo=IMPALA", "--num-env-runners=4", "--num-cpus=6"]
)

# Nested observation spaces (flattening).
# PPO
py_test(
    name = "examples/connectors/flatten_observations_dict_space_ppo",
    main = "examples/connectors/flatten_observations_dict_space.py",
    tags = ["team:rllib", "exclusive", "examples"],
    size = "medium",
    srcs = ["examples/connectors/flatten_observations_dict_space.py"],
    args = ["--enable-new-api-stack", "--as-test", "--stop-reward=400.0", "--framework=torch", "--algo=PPO"]
)
py_test(
    name = "examples/connectors/flatten_observations_dict_space_multi_agent_ppo",
    main = "examples/connectors/flatten_observations_dict_space.py",
    tags = ["team:rllib", "exclusive", "examples"],
    size = "medium",
    srcs = ["examples/connectors/flatten_observations_dict_space.py"],
    args = ["--enable-new-api-stack", "--num-agents=2", "--as-test", "--stop-reward=800.0", "--framework=torch", "--algo=PPO"]
)
# IMPALA
py_test(
    name = "examples/connectors/flatten_observations_dict_space_impala",
    main = "examples/connectors/flatten_observations_dict_space.py",
    tags = ["team:rllib", "exclusive", "examples"],
    size = "large",
    srcs = ["examples/connectors/flatten_observations_dict_space.py"],
    args = ["--enable-new-api-stack", "--as-test", "--stop-reward=400.0", "--stop-timesteps=2000000", "--framework=torch", "--algo=IMPALA"]
)
py_test(
    name = "examples/connectors/flatten_observations_dict_space_multi_agent_impala",
    main = "examples/connectors/flatten_observations_dict_space.py",
    tags = ["team:rllib", "exclusive", "examples"],
    size = "large",
    srcs = ["examples/connectors/flatten_observations_dict_space.py"],
    args = ["--enable-new-api-stack", "--num-agents=2", "--as-test", "--stop-reward=800.0", "--stop-timesteps=2000000", "--framework=torch", "--algo=IMPALA"]
)

# Prev-r/prev actions + LSTM example.
py_test(
    name = "examples/connectors/prev_actions_prev_rewards_ppo",
    main = "examples/connectors/prev_actions_prev_rewards.py",
    tags = ["team:rllib", "exclusive", "examples"],
    size = "large",
    srcs = ["examples/connectors/prev_actions_prev_rewards.py"],
    args = ["--enable-new-api-stack", "--as-test", "--stop-reward=200.0", "--framework=torch", "--algo=PPO", "--num-env-runners=4", "--num-cpus=6"]
)

py_test(
    name = "examples/connectors/prev_actions_prev_rewards_multi_agent_ppo",
    main = "examples/connectors/prev_actions_prev_rewards.py",
    tags = ["team:rllib", "exclusive", "examples", "examples_use_all_core"],
    size = "large",
    srcs = ["examples/connectors/prev_actions_prev_rewards.py"],
    args = ["--enable-new-api-stack", "--num-agents=2", "--as-test", "--stop-reward=400.0", "--framework=torch", "--algo=PPO", "--num-env-runners=4", "--num-cpus=6"]
)

# MeanStd filtering example.
# PPO
py_test(
    name = "examples/connectors/mean_std_filtering_ppo",
    main = "examples/connectors/mean_std_filtering.py",
    tags = ["team:rllib", "exclusive", "examples"],
    size = "medium",
    srcs = ["examples/connectors/mean_std_filtering.py"],
    args = ["--enable-new-api-stack", "--as-test", "--stop-reward=-300.0", "--framework=torch", "--algo=PPO", "--num-env-runners=2", "--num-cpus=4"]
)

py_test(
    name = "examples/connectors/mean_std_filtering_multi_agent_ppo",
    main = "examples/connectors/mean_std_filtering.py",
    tags = ["team:rllib", "exclusive", "examples", "examples_use_all_core"],
    size = "large",
    srcs = ["examples/connectors/mean_std_filtering.py"],
    args = ["--enable-new-api-stack", "--num-agents=2", "--as-test", "--stop-reward=-600.0", "--framework=torch", "--algo=PPO", "--num-env-runners=5", "--num-cpus=7"]
)
# IMPALA
# TODO (sven): Make IMPALA learn Pendulum OR make this script flexible to accept
#  (lopsided obs) CartPole as well.
# py_test(
#    name = "examples/connectors/mean_std_filtering_impala",
#    main = "examples/connectors/mean_std_filtering.py",
#    tags = ["team:rllib", "exclusive", "examples"],
#    size = "medium",
#    srcs = ["examples/connectors/mean_std_filtering.py"],
#    args = ["--enable-new-api-stack", "--as-test", "--stop-reward=-300.0", "--framework=torch", "--algo=IMPALA", "--num-env-runners=2"]
# )
# py_test(
#    name = "examples/connectors/mean_std_filtering_multi_agent_impala",
#    main = "examples/connectors/mean_std_filtering.py",
#    tags = ["team:rllib", "exclusive", "examples"],
#    size = "medium",
#    srcs = ["examples/connectors/mean_std_filtering.py"],
#    args = ["--enable-new-api-stack", "--num-agents=2", "--as-test", "--stop-reward=-600.0", "--framework=torch", "--algo=IMPALA", "--num-env-runners=5", "--num-cpus=6"]
# )

# subdirectory: curiosity/
# ....................................
py_test(
    name = "examples/curiosity/count_based_curiosity",
    main = "examples/curiosity/count_based_curiosity.py",
    tags = ["team:rllib", "exclusive", "examples"],
    size = "large",
    srcs = ["examples/curiosity/count_based_curiosity.py"],
    args = ["--enable-new-api-stack", "--as-test"]
)

py_test(
    name = "examples/curiosity/euclidian_distance_based_curiosity",
    main = "examples/curiosity/euclidian_distance_based_curiosity.py",
    tags = ["team:rllib", "exclusive", "examples"],
    size = "large",
    srcs = ["examples/curiosity/euclidian_distance_based_curiosity.py"],
    args = ["--enable-new-api-stack", "--as-test"]
)

py_test(
    name = "examples/curiosity/intrinsic_curiosity_model_based_curiosity_ppo",
    main = "examples/curiosity/intrinsic_curiosity_model_based_curiosity.py",
    tags = ["team:rllib", "exclusive", "examples"],
    size = "large",
    srcs = ["examples/curiosity/intrinsic_curiosity_model_based_curiosity.py"],
    args = ["--enable-new-api-stack", "--as-test", "--algo=PPO"]
)

# TODO (sven): Learns, but very slowly. Needs further tuning.
#  ICM seems to be broken due to a bug that's fixed in a still-open PR.
# py_test(
#    name = "examples/curiosity/intrinsic_curiosity_model_based_curiosity_dqn",
#    main = "examples/curiosity/intrinsic_curiosity_model_based_curiosity.py",
#    tags = ["team:rllib", "exclusive", "examples"],
#    size = "large",
#    srcs = ["examples/curiosity/intrinsic_curiosity_model_based_curiosity.py"],
#    args = ["--enable-new-api-stack", "--as-test", "--algo=DQN"]
# )


# subdirectory: curriculum/
# ....................................
py_test(
    name = "examples/curriculum/curriculum_learning",
    main = "examples/curriculum/curriculum_learning.py",
    tags = ["team:rllib", "exclusive", "examples"],
    size = "medium",
    srcs = ["examples/curriculum/curriculum_learning.py"],
    args = ["--enable-new-api-stack", "--as-test"]
)

# subdirectory: debugging/
# ....................................
#@OldAPIStack
py_test(
    name = "examples/debugging/deterministic_training_torch",
    main = "examples/debugging/deterministic_training.py",
    tags = ["team:rllib", "exclusive", "multi_gpu", "examples"],
    size = "medium",
    srcs = ["examples/debugging/deterministic_training.py"],
    args = ["--as-test", "--stop-iters=1", "--framework=torch", "--num-gpus=1", "--num-gpus-per-env-runner=1"]
)

# subdirectory: envs/
# ....................................
py_test(
    name = "examples/envs/agents_act_simultaneously",
    main = "examples/envs/agents_act_simultaneously.py",
    tags = ["team:rllib", "exclusive", "examples"],
    size = "medium",
    srcs = ["examples/envs/agents_act_simultaneously.py"],
    args = ["--enable-new-api-stack", "--num-agents=2", "--stop-iters=3"]
)
py_test(
    name = "examples/envs/agents_act_in_sequence",
    main = "examples/envs/agents_act_in_sequence.py",
    tags = ["team:rllib", "exclusive", "examples"],
    size = "medium",
    srcs = ["examples/envs/agents_act_in_sequence.py"],
    args = ["--enable-new-api-stack", "--num-agents=2", "--stop-iters=3"]
)
py_test(
    name = "examples/envs/async_gym_env_vectorization",
    main = "examples/envs/async_gym_env_vectorization.py",
    tags = ["team:rllib", "exclusive", "examples"],
    size = "medium",
    srcs = ["examples/envs/async_gym_env_vectorization.py"],
    args = ["--enable-new-api-stack", "--as-test", "--vectorize-mode=BOTH"]
)
py_test(
    name = "examples/envs/custom_env_render_method",
    main = "examples/envs/custom_env_render_method.py",
    tags = ["team:rllib", "exclusive", "examples"],
    size = "medium",
    srcs = ["examples/envs/custom_env_render_method.py"],
    args = ["--enable-new-api-stack", "--num-agents=0"]
)
py_test(
    name = "examples/envs/custom_env_render_method_multi_agent",
    main = "examples/envs/custom_env_render_method.py",
    tags = ["team:rllib", "exclusive", "examples"],
    size = "medium",
    srcs = ["examples/envs/custom_env_render_method.py"],
    args = ["--enable-new-api-stack", "--num-agents=2"]
)
py_test(
    name = "examples/envs/custom_gym_env",
    main = "examples/envs/custom_gym_env.py",
    tags = ["team:rllib", "exclusive", "examples"],
    size = "medium",
    srcs = ["examples/envs/custom_gym_env.py"],
    args = ["--enable-new-api-stack", "--as-test"]
)
py_test(
    name = "examples/envs/env_connecting_to_rllib_w_tcp_client",
    main = "examples/envs/env_connecting_to_rllib_w_tcp_client.py",
    tags = ["team:rllib", "exclusive", "examples"],
    size = "medium",
    srcs = ["examples/envs/env_connecting_to_rllib_w_tcp_client.py"],
    args = ["--enable-new-api-stack", "--as-test", "--port=12346"]
)
py_test(
    name = "examples/envs/env_rendering_and_recording",
    srcs = ["examples/envs/env_rendering_and_recording.py"],
    tags = ["team:rllib", "exclusive", "examples"],
    size = "medium",
    args = ["--enable-new-api-stack", "--env=CartPole-v1", "--stop-iters=2"]
)
py_test(
    name = "examples/envs/env_w_protobuf_observations",
    main = "examples/envs/env_w_protobuf_observations.py",
    tags = ["team:rllib", "exclusive", "examples"],
    size = "medium",
    srcs = ["examples/envs/env_w_protobuf_observations.py"],
    args = ["--enable-new-api-stack", "--as-test"]
)
#@OldAPIStack
py_test(
    name = "examples/envs/greyscale_env",
    tags = ["team:rllib", "examples", "no_main"],
    size = "medium",
    srcs = ["examples/envs/greyscale_env.py"],
    args = ["--stop-iters=1 --as-test --framework torch"]
)

# subdirectory: evaluation/
# ....................................
py_test(
    name = "examples/evaluation/custom_evaluation",
    main = "examples/evaluation/custom_evaluation.py",
    tags = ["team:rllib", "exclusive", "examples"],
    size = "medium",
    srcs = ["examples/evaluation/custom_evaluation.py"],
    args = ["--enable-new-api-stack", "--framework=torch", "--as-test", "--stop-reward=0.75", "--num-cpus=5"]
)

py_test(
    name = "examples/evaluation/custom_evaluation_parallel_to_training_10_episodes",
    main = "examples/evaluation/custom_evaluation.py",
    tags = ["team:rllib", "exclusive", "examples"],
    size = "medium",
    srcs = ["examples/evaluation/custom_evaluation.py"],
    args = ["--enable-new-api-stack", "--as-test", "--stop-reward=0.75", "--evaluation-parallel-to-training", "--num-cpus=5", "--evaluation-duration=10", "--evaluation-duration-unit=episodes"]
)

py_test(
    name = "examples/evaluation/evaluation_parallel_to_training_duration_auto",
    main = "examples/evaluation/evaluation_parallel_to_training.py",
    tags = ["team:rllib", "exclusive", "examples"],
    size = "medium",
    srcs = ["examples/evaluation/evaluation_parallel_to_training.py"],
    args = ["--enable-new-api-stack", "--as-test", "--evaluation-parallel-to-training", "--stop-reward=450.0", "--num-cpus=6", "--evaluation-duration=auto"]
)

py_test(
    name = "examples/evaluation/evaluation_parallel_to_training_multi_agent_duration_auto",
    main = "examples/evaluation/evaluation_parallel_to_training.py",
    tags = ["team:rllib", "exclusive", "examples", "examples_use_all_core"],
    size = "large",
    srcs = ["examples/evaluation/evaluation_parallel_to_training.py"],
    args = ["--enable-new-api-stack", "--num-agents=2", "--as-test", "--evaluation-parallel-to-training", "--stop-reward=900.0", "--num-cpus=6", "--evaluation-duration=auto", "--evaluation-duration-unit=episodes"]
)

py_test(
    name = "examples/evaluation/evaluation_parallel_to_training_1011ts",
    main = "examples/evaluation/evaluation_parallel_to_training.py",
    tags = ["team:rllib", "exclusive", "examples"],
    size = "medium",
    srcs = ["examples/evaluation/evaluation_parallel_to_training.py"],
    args = ["--enable-new-api-stack", "--as-test", "--evaluation-parallel-to-training", "--stop-reward=450.0", "--num-cpus=6", "--evaluation-num-env-runners=2", "--evaluation-duration=1011", "--evaluation-duration-unit=timesteps"]
)

py_test(
    name = "examples/evaluation/evaluation_parallel_to_training_multi_agent_2022ts",
    main = "examples/evaluation/evaluation_parallel_to_training.py",
    tags = ["team:rllib", "exclusive", "examples"],
    size = "medium",
    srcs = ["examples/evaluation/evaluation_parallel_to_training.py"],
    args = ["--enable-new-api-stack", "--num-agents=2", "--as-test", "--evaluation-parallel-to-training", "--stop-reward=900.0", "--num-cpus=6", "--evaluation-duration=2022", "--evaluation-duration-unit=timesteps"]
)

py_test(
    name = "examples/evaluation/evaluation_parallel_to_training_13_episodes",
    main = "examples/evaluation/evaluation_parallel_to_training.py",
    tags = ["team:rllib", "exclusive", "examples"],
    size = "medium",
    srcs = ["examples/evaluation/evaluation_parallel_to_training.py"],
    args = ["--enable-new-api-stack", "--as-test", "--evaluation-parallel-to-training", "--stop-reward=450.0", "--num-cpus=6", "--evaluation-duration=13", "--evaluation-duration-unit=episodes"]
)

py_test(
    name = "examples/evaluation/evaluation_parallel_to_training_multi_agent_10_episodes",
    main = "examples/evaluation/evaluation_parallel_to_training.py",
    tags = ["team:rllib", "exclusive", "examples"],
    size = "medium",
    srcs = ["examples/evaluation/evaluation_parallel_to_training.py"],
    args = ["--enable-new-api-stack", "--num-agents=2", "--as-test", "--evaluation-parallel-to-training", "--stop-reward=900.0", "--num-cpus=6", "--evaluation-duration=10", "--evaluation-duration-unit=episodes"]
)

# @OldAPIStack
py_test(
    name = "examples/evaluation/evaluation_parallel_to_training_duration_auto_old_api_stack",
    main = "examples/evaluation/evaluation_parallel_to_training.py",
    tags = ["team:rllib", "exclusive", "examples"],
    size = "medium",
    srcs = ["examples/evaluation/evaluation_parallel_to_training.py"],
    args = ["--as-test", "--evaluation-parallel-to-training", "--stop-reward=50.0", "--num-cpus=6", "--evaluation-duration=auto", "--evaluation-duration-unit=timesteps"]
)

# @OldAPIStack
py_test(
    name = "examples/evaluation/evaluation_parallel_to_training_211_ts_old_api_stack",
    main = "examples/evaluation/evaluation_parallel_to_training.py",
    tags = ["team:rllib", "exclusive", "examples"],
    size = "medium",
    srcs = ["examples/evaluation/evaluation_parallel_to_training.py"],
    args = ["--as-test", "--evaluation-parallel-to-training", "--framework=torch", "--stop-reward=30.0", "--num-cpus=6", "--evaluation-num-env-runners=3", "--evaluation-duration=211", "--evaluation-duration-unit=timesteps"]
)

# subdirectory: fault_tolerance/
# ....................................
py_test(
    name = "examples/fault_tolerance/crashing_cartpole_recreate_failed_env_runners_appo",
    main = "examples/fault_tolerance/crashing_and_stalling_env.py",
    tags = ["team:rllib", "exclusive", "examples"],
    size = "large",
    srcs = ["examples/fault_tolerance/crashing_and_stalling_env.py"],
    args = ["--algo=APPO", "--enable-new-api-stack", "--as-test", "--stop-reward=450.0"]
)
py_test(
    name = "examples/fault_tolerance/crashing_cartpole_restart_failed_envs_appo",
    main = "examples/fault_tolerance/crashing_and_stalling_env.py",
    tags = ["team:rllib", "exclusive", "examples"],
    size = "large",
    srcs = ["examples/fault_tolerance/crashing_and_stalling_env.py"],
    args = ["--algo=APPO", "--enable-new-api-stack", "--as-test", "--restart-failed-envs", "--stop-reward=450.0"]
)
py_test(
    name = "examples/fault_tolerance/crashing_and_stalling_cartpole_restart_failed_envs_ppo",
    main = "examples/fault_tolerance/crashing_and_stalling_env.py",
    tags = ["team:rllib", "exclusive", "examples"],
    size = "large",
    srcs = ["examples/fault_tolerance/crashing_and_stalling_env.py"],
    args = ["--algo=PPO", "--enable-new-api-stack", "--as-test", "--restart-failed-envs", "--stall", "--stop-reward=450.0"]
)
py_test(
    name = "examples/fault_tolerance/crashing_and_stalling_multi_agent_cartpole_restart_failed_envs_ppo",
    main = "examples/fault_tolerance/crashing_and_stalling_env.py",
    tags = ["team:rllib", "exclusive", "examples"],
    size = "large",
    srcs = ["examples/fault_tolerance/crashing_and_stalling_env.py"],
    args = ["--algo=PPO", "--num-agents=2", "--enable-new-api-stack", "--as-test", "--restart-failed-envs", "--stop-reward=800.0"]
)

# subdirectory: gpus/
# ....................................
py_test(
    name = "examples/gpus/float16_training_and_inference",
    main = "examples/gpus/float16_training_and_inference.py",
    tags = ["team:rllib", "exclusive", "examples", "gpu"],
    size = "medium",
    srcs = ["examples/gpus/float16_training_and_inference.py"],
    args = ["--enable-new-api-stack", "--as-test", "--stop-reward=150.0"]
)
py_test(
    name = "examples/gpus/gpus_on_env_runners",
    main = "examples/gpus/gpus_on_env_runners.py",
    tags = ["team:rllib", "exclusive", "examples", "gpu"],
    size = "medium",
    srcs = ["examples/gpus/gpus_on_env_runners.py"],
    args = ["--enable-new-api-stack", "--as-test", "--stop-reward=0.9", "--num-gpus-per-env-runner=0.5", "--num-gpus-per-learner=0"]
)
py_test(
    name = "examples/gpus/mixed_precision_training_float16_inference",
    main = "examples/gpus/mixed_precision_training_float16_inference.py",
    tags = ["team:rllib", "exclusive", "examples", "gpu"],
    size = "medium",
    srcs = ["examples/gpus/mixed_precision_training_float16_inference.py"],
    args = ["--enable-new-api-stack", "--as-test"]
)
py_test(
    name = "examples/gpus/fractional_0.5_gpus_per_learner",
    main = "examples/gpus/fractional_gpus_per_learner.py",
    tags = ["team:rllib", "exclusive", "examples", "multi_gpu"],
    size = "medium",
    srcs = ["examples/gpus/fractional_gpus_per_learner.py"],
    args = ["--enable-new-api-stack", "--as-test", "--stop-reward=40.0", "--num-learners=1", "--num-gpus-per-learner=0.5"]
)
py_test(
    name = "examples/gpus/fractional_0.2_gpus_per_learner",
    main = "examples/gpus/fractional_gpus_per_learner.py",
    tags = ["team:rllib", "exclusive", "examples", "gpu"],
    size = "medium",
    srcs = ["examples/gpus/fractional_gpus_per_learner.py"],
    args = ["--enable-new-api-stack", "--as-test", "--stop-reward=40.0", "--num-learners=1", "--num-gpus-per-learner=0.2"]
)

# subdirectory: hierarchical/
# ....................................
# TODO (sven): Add this script to the release tests as well. The problem is too hard to be solved
#  in < 10min on a few CPUs.
py_test(
    name = "examples/hierarchical/hierarchical_training",
    main = "examples/hierarchical/hierarchical_training.py",
    tags = ["team:rllib", "exclusive", "examples"],
    size = "medium",
    srcs = ["examples/hierarchical/hierarchical_training.py"],
    args = ["--enable-new-api-stack", "--stop-iters=5", "--map=small", "--time-limit=100", "--max-steps-low-level=15"]
)

# subdirectory: inference/
# ....................................
py_test(
    name = "examples/inference/policy_inference_after_training",
    main = "examples/inference/policy_inference_after_training.py",
    tags = ["team:rllib", "exclusive", "examples"],
    size = "medium",
    srcs = ["examples/inference/policy_inference_after_training.py"],
    args = ["--enable-new-api-stack", "--stop-reward=100.0"]
)

py_test(
    name = "examples/inference/policy_inference_after_training_w_connector",
    main = "examples/inference/policy_inference_after_training_w_connector.py",
    tags = ["team:rllib", "exclusive", "examples"],
    size = "medium",
    srcs = ["examples/inference/policy_inference_after_training_w_connector.py"],
    args = ["--enable-new-api-stack", "--stop-reward=150.0"]
)

#@OldAPIStack
py_test(
    name = "examples/inference/policy_inference_after_training_with_lstm_tf",
    main = "examples/inference/policy_inference_after_training_with_lstm.py",
    tags = ["team:rllib", "exclusive", "examples"],
    size = "medium",
    srcs = ["examples/inference/policy_inference_after_training_with_lstm.py"],
    args = ["--stop-iters=1", "--framework=tf"]
)

#@OldAPIStack
py_test(
    name = "examples/inference/policy_inference_after_training_with_lstm_torch",
    main = "examples/inference/policy_inference_after_training_with_lstm.py",
    tags = ["team:rllib", "exclusive", "examples"],
    size = "medium",
    srcs = ["examples/inference/policy_inference_after_training_with_lstm.py"],
    args = ["--stop-iters=1", "--framework=torch"]
)

# subdirectory: learners/
# ....................................
py_test(
    name = "examples/learners/ppo_with_custom_loss_fn",
    main = "examples/learners/ppo_with_custom_loss_fn.py",
    tags = ["team:rllib", "examples"],
    size = "medium",
    srcs = ["examples/learners/ppo_with_custom_loss_fn.py"],
    args = ["--enable-new-api-stack", "--as-test"]
)
py_test(
    name = "examples/learners/ppo_with_torch_lr_schedulers",
    main = "examples/learners/ppo_with_torch_lr_schedulers.py",
    tags = ["team:rllib", "examples"],
    size = "medium",
    srcs = ["examples/learners/ppo_with_torch_lr_schedulers.py"],
    args = ["--enable-new-api-stack", "--as-test"]
)
py_test(
    name = "examples/learners/separate_vf_lr_and_optimizer",
    main = "examples/learners/separate_vf_lr_and_optimizer.py",
    tags = ["team:rllib", "examples"],
    size = "medium",
    srcs = ["examples/learners/separate_vf_lr_and_optimizer.py"],
    args = ["--enable-new-api-stack", "--as-test"]
)


# subdirectory: metrics/
# ....................................

py_test(
    name = "examples/metrics/custom_metrics_in_algorithm_training_step",
    main = "examples/metrics/custom_metrics_in_algorithm_training_step.py",
    tags = ["team:rllib", "exclusive", "examples"],
    size = "small",
    srcs = ["examples/metrics/custom_metrics_in_algorithm_training_step.py"],
    args = ["--enable-new-api-stack"]
)
py_test(
    name = "examples/metrics/custom_metrics_in_env_runners",
    main = "examples/metrics/custom_metrics_in_env_runners.py",
    tags = ["team:rllib", "exclusive", "examples"],
    size = "medium",
    srcs = ["examples/metrics/custom_metrics_in_env_runners.py"],
    args = ["--enable-new-api-stack", "--stop-iters=3"]
)

# subdirectory: multi_agent/
# ....................................
py_test(
    name = "examples/multi_agent/custom_heuristic_policy",
    main = "examples/multi_agent/custom_heuristic_policy.py",
    tags = ["team:rllib", "exclusive", "examples", "examples_use_all_core"],
    size = "large",
    srcs = ["examples/multi_agent/custom_heuristic_policy.py"],
    args = ["--enable-new-api-stack", "--num-agents=2", "--as-test", "--framework=torch", "--stop-reward=450.0"]
)

py_test(
    name = "examples/multi_agent/different_spaces_for_agents_ppo",
    main = "examples/multi_agent/different_spaces_for_agents.py",
    tags = ["team:rllib", "exclusive", "examples"],
    size = "small",
    srcs = ["examples/multi_agent/different_spaces_for_agents.py"],
    args = ["--enable-new-api-stack", "--algo=PPO", "--stop-iters=4", "--framework=torch"]
)

py_test(
    name = "examples/multi_agent/multi_agent_cartpole",
    main = "examples/multi_agent/multi_agent_cartpole.py",
    tags = ["team:rllib", "exclusive", "examples", "examples_use_all_core"],
    size = "large",
    srcs = ["examples/multi_agent/multi_agent_cartpole.py"],
    args = ["--enable-new-api-stack", "--num-agents=2", "--as-test", "--framework=torch", "--stop-reward=600.0", "--num-cpus=4"]
)

py_test(
    name = "examples/multi_agent/multi_agent_pendulum_multi_gpu",
    main = "examples/multi_agent/multi_agent_pendulum.py",
    tags = ["team:rllib", "exclusive", "examples", "multi_gpu"],
    size = "large",
    srcs = ["examples/multi_agent/multi_agent_pendulum.py"],
    args = ["--enable-new-api-stack", "--num-agents=2", "--as-test", "--framework=torch", "--stop-reward=-500.0", "--num-cpus=5", "--num-learners=2", "--num-gpus-per-learner=1"]
)

py_test(
    name = "examples/multi_agent/pettingzoo_independent_learning",
    main = "examples/multi_agent/pettingzoo_independent_learning.py",
    tags = ["team:rllib", "examples"],
    size = "large",
    srcs = ["examples/multi_agent/pettingzoo_independent_learning.py"],
    args = ["--enable-new-api-stack", "--num-agents=2", "--as-test", "--framework=torch", "--stop-reward=-200.0", "--num-cpus=4"]
)

py_test(
    name = "examples/multi_agent/pettingzoo_parameter_sharing",
    main = "examples/multi_agent/pettingzoo_parameter_sharing.py",
    tags = ["team:rllib", "exclusive", "examples"],
    size = "large",
    srcs = ["examples/multi_agent/pettingzoo_parameter_sharing.py"],
    args = ["--enable-new-api-stack", "--num-agents=2", "--as-test", "--framework=torch", "--stop-reward=-210.0", "--num-cpus=4"],
)

# TODO (sven): Activate this test once this script is ready.
# py_test(
#    name = "examples/multi_agent/pettingzoo_shared_value_function",
#    main = "examples/multi_agent/pettingzoo_shared_value_function.py",
#    tags = ["team:rllib", "exclusive", "examples"],
#    size = "large",
#    srcs = ["examples/multi_agent/pettingzoo_shared_value_function.py"],
#    args = ["--enable-new-api-stack", "--num-agents=2", "--as-test", "--framework=torch", "--stop-reward=-100.0", "--num-cpus=4"],
# )

py_test(
    name = "examples/checkpoints/restore_1_of_n_agents_from_checkpoint",
    main = "examples/checkpoints/restore_1_of_n_agents_from_checkpoint.py",
    tags = ["team:rllib", "exclusive", "examples", "examples_use_all_core", "no_main"],
    size = "large",
    srcs = ["examples/checkpoints/restore_1_of_n_agents_from_checkpoint.py"],
    args = ["--enable-new-api-stack", "--as-test", "--num-agents=2", "--framework=torch", "--checkpoint-freq=20", "--checkpoint-at-end", "--num-cpus=4", "--algo=PPO"]
)

py_test(
    name = "examples/multi_agent/rock_paper_scissors_heuristic_vs_learned",
    main = "examples/multi_agent/rock_paper_scissors_heuristic_vs_learned.py",
    tags = ["team:rllib", "exclusive", "examples"],
    size = "medium",
    srcs = ["examples/multi_agent/rock_paper_scissors_heuristic_vs_learned.py"],
    args = ["--enable-new-api-stack", "--num-agents=2", "--as-test", "--framework=torch", "--stop-reward=6.5"],
)

py_test(
    name = "examples/multi_agent/rock_paper_scissors_heuristic_vs_learned_w_lstm",
    main = "examples/multi_agent/rock_paper_scissors_heuristic_vs_learned.py",
    tags = ["team:rllib", "exclusive", "examples"],
    size = "large",
    srcs = ["examples/multi_agent/rock_paper_scissors_heuristic_vs_learned.py"],
    args = ["--enable-new-api-stack", "--num-agents=2", "--as-test", "--framework=torch", "--stop-reward=7.2", "--use-lstm", "--num-env-runners=4", "--num-cpus=6"],
)

py_test(
    name = "examples/multi_agent/rock_paper_scissors_learned_vs_learned",
    main = "examples/multi_agent/rock_paper_scissors_learned_vs_learned.py",
    tags = ["team:rllib", "exclusive", "examples"],
    size = "medium",
    srcs = ["examples/multi_agent/rock_paper_scissors_learned_vs_learned.py"],
    args = ["--enable-new-api-stack", "--num-agents=2", "--framework=torch", "--stop-iter=10"],
)

# @OldAPIStack
py_test(
    name = "examples/multi_agent/self_play_with_open_spiel_connect_4_ppo_tf_old_api_stack",
    main = "examples/multi_agent/self_play_with_open_spiel.py",
    tags = ["team:rllib", "exclusive", "examples"],
    size = "medium",
    srcs = ["examples/multi_agent/self_play_with_open_spiel.py"],
    args = ["--framework=tf", "--env=connect_four", "--win-rate-threshold=0.9", "--num-episodes-human-play=0", "--min-league-size=3"]
)

# @OldAPIStack
py_test(
    name = "examples/multi_agent/self_play_with_open_spiel_connect_4_ppo_torch_old_api_stack",
    main = "examples/multi_agent/self_play_with_open_spiel.py",
    tags = ["team:rllib", "exclusive", "examples"],
    size = "medium",
    srcs = ["examples/multi_agent/self_play_with_open_spiel.py"],
    args = ["--framework=torch", "--env=connect_four", "--win-rate-threshold=0.9", "--num-episodes-human-play=0", "--min-league-size=3"]
)

py_test(
    name = "examples/multi_agent/self_play_with_open_spiel_connect_4_ppo_torch",
    main = "examples/multi_agent/self_play_with_open_spiel.py",
    tags = ["team:rllib", "exclusive", "examples"],
    size = "medium",
    srcs = ["examples/multi_agent/self_play_with_open_spiel.py"],
    args = ["--enable-new-api-stack", "--framework=torch", "--env=connect_four", "--win-rate-threshold=0.9", "--num-episodes-human-play=0", "--min-league-size=4"]
)

py_test(
    name = "examples/multi_agent/self_play_league_based_with_open_spiel_connect_4_ppo_torch",
    main = "examples/multi_agent/self_play_league_based_with_open_spiel.py",
    tags = ["team:rllib", "exclusive", "examples"],
    size = "large",
    srcs = ["examples/multi_agent/self_play_league_based_with_open_spiel.py"],
    args = ["--enable-new-api-stack", "--framework=torch", "--env=connect_four", "--win-rate-threshold=0.8", "--num-episodes-human-play=0", "--min-league-size=8"]
)

py_test(
    name = "examples/multi_agent/two_step_game_with_grouped_agents",
    main = "examples/multi_agent/two_step_game_with_grouped_agents.py",
    tags = ["team:rllib", "exclusive", "examples"],
    size = "medium",
    srcs = ["examples/multi_agent/two_step_game_with_grouped_agents.py"],
    args = ["--enable-new-api-stack", "--num-agents=2", "--as-test", "--framework=torch", "--stop-reward=7.0"]
)

# subdirectory: offline_rl/
# ....................................

# Does run into scheduling problems in CI tests. Works on local
# and GCP cloud.
# py_test(
#     name = "examples/offline_rl/cartpole_recording",
#     main = "examples/offline_rl/cartpole_recording.py",
#     tags = ["team:rllib", "examples", "exclusive"],
#     size = "large",
#     srcs = ["examples/offline_rl/cartpole_recording.py"],
#     args = ["--enable-new-api-stack", "--as-test", "--framework=torch", "--num-cpus=12"],
# )

py_test(
    name = "examples/offline_rl/train_w_bc_finetune_w_ppo",
    main = "examples/offline_rl/train_w_bc_finetune_w_ppo.py",
    tags = ["team:rllib", "examples", "exclusive"],
    size = "medium",
    srcs = ["examples/offline_rl/train_w_bc_finetune_w_ppo.py"],
    args = ["--enable-new-api-stack", "--as-test", "--framework=torch"],
    # Include the offline data files.
    data = ["tests/data/cartpole/cartpole-v1_large"]
)

# @HybridAPIStack
# py_test(
#     name = "examples/offline_rl/pretrain_bc_single_agent_evaluate_as_multi_agent",
#     main = "examples/offline_rl/pretrain_bc_single_agent_evaluate_as_multi_agent.py",
#     tags = ["team:rllib", "exclusive", "examples"],
#     size = "large",
#     srcs = ["examples/offline_rl/pretrain_bc_single_agent_evaluate_as_multi_agent.py"],
#     data = ["tests/data/cartpole/large.json"],
#     args = ["--as-test"]
# )

#@OldAPIStack
py_test(
    name = "examples/offline_rl/offline_rl_torch_old_api_stack",
    main = "examples/offline_rl/offline_rl.py",
    tags = ["team:rllib", "exclusive", "examples"],
    size = "medium",
    srcs = ["examples/offline_rl/offline_rl.py"],
    args = ["--as-test", "--stop-reward=-300", "--stop-iters=1"]
)

# subdirectory: ray_serve/
# ....................................
py_test(
    name = "examples/ray_serve/ray_serve_with_rllib",
    main = "examples/ray_serve/ray_serve_with_rllib.py",
    tags = ["team:rllib", "exclusive", "examples"],
    size = "medium",
    srcs = ["examples/ray_serve/ray_serve_with_rllib.py"],
    data = glob(["examples/ray_serve/classes/**"]),
    args = ["--stop-iters=2", "--num-episodes-served=2", "--no-render", "--port=12345"]
)

# subdirectory: ray_tune/
# ....................................
py_test(
    name = "examples/ray_tune/custom_experiment",
    main = "examples/ray_tune/custom_experiment.py",
    tags = ["team:rllib", "exclusive", "examples"],
    size = "medium",
    srcs = ["examples/ray_tune/custom_experiment.py"],
)

py_test(
    name = "examples/ray_tune/custom_logger",
    main = "examples/ray_tune/custom_logger.py",
    tags = ["team:rllib", "exclusive", "examples"],
    size = "medium",
    srcs = ["examples/ray_tune/custom_logger.py"],
)

py_test(
    name = "examples/ray_tune/custom_progress_reporter",
    main = "examples/ray_tune/custom_progress_reporter.py",
    tags = ["team:rllib", "exclusive", "examples"],
    size = "medium",
    srcs = ["examples/ray_tune/custom_progress_reporter.py"],
)

# subdirectory: rl_modules/
# ....................................
py_test(
    name = "examples/rl_modules/action_masking_rl_module",
    main = "examples/rl_modules/action_masking_rl_module.py",
    tags = ["team:rllib", "examples"],
    size = "medium",
    srcs = ["examples/rl_modules/action_masking_rl_module.py"],
    args = ["--enable-new-api-stack", "--stop-iters=5"],
)
py_test(
    name = "examples/rl_modules/custom_cnn_rl_module",
    main = "examples/rl_modules/custom_cnn_rl_module.py",
    tags = ["team:rllib", "examples"],
    size = "medium",
    srcs = ["examples/rl_modules/custom_cnn_rl_module.py"],
    args = ["--enable-new-api-stack", "--stop-iters=3"],
)
py_test(
    name = "examples/rl_modules/custom_lstm_rl_module",
    main = "examples/rl_modules/custom_lstm_rl_module.py",
    tags = ["team:rllib", "examples"],
    size = "large",
    srcs = ["examples/rl_modules/custom_lstm_rl_module.py"],
    args = ["--as-test", "--enable-new-api-stack"],
)
py_test(
    name = "examples/rl_modules/classes/mobilenet_rlm",
    main = "examples/rl_modules/classes/mobilenet_rlm.py",
    tags = ["team:rllib", "examples", "no_main"],
    size = "small",
    srcs = ["examples/rl_modules/classes/mobilenet_rlm.py"],
)

py_test(
    name = "examples/rl_modules/migrate_modelv2_to_new_api_stack_by_config",
    main = "examples/rl_modules/migrate_modelv2_to_new_api_stack_by_config.py",
    tags = ["team:rllib", "examples"],
    size = "large",
    srcs = ["examples/rl_modules/migrate_modelv2_to_new_api_stack_by_config.py"],
)
py_test(
    name = "examples/rl_modules/migrate_modelv2_to_new_api_stack_by_policy_checkpoint",
    main = "examples/rl_modules/migrate_modelv2_to_new_api_stack_by_policy_checkpoint.py",
    tags = ["team:rllib", "examples"],
    size = "large",
    srcs = ["examples/rl_modules/migrate_modelv2_to_new_api_stack_by_policy_checkpoint.py"],
)
py_test(
    name = "examples/rl_modules/pretraining_single_agent_training_multi_agent",
    main = "examples/rl_modules/pretraining_single_agent_training_multi_agent.py",
    tags = ["team:rllib", "examples"],
    size = "medium",
    srcs = ["examples/rl_modules/pretraining_single_agent_training_multi_agent.py"],
    args = ["--as-test", "--enable-new-api-stack", "--num-agents=2", "--stop-reward-pretraining=250.0", "--stop-reward=250.0", "--stop-iters=3"],
)

py_test(
    name = "examples/replay_buffer_api",
    tags = ["team:rllib", "examples"],
    size = "large",
    srcs = ["examples/replay_buffer_api.py"],
)


# --------------------------------------------------------------------
# Manual/disabled tests
# --------------------------------------------------------------------
py_test_module_list(
  files = [
    "algorithms/dreamerv3/tests/test_dreamerv3.py",
    "offline/tests/test_offline_prelearner.py",
    "utils/tests/test_utils.py",
  ],
  size = "large",
  extra_srcs = [],
  deps = [],
  tags = ["manual", "team:rllib", "no_main"],
)<|MERGE_RESOLUTION|>--- conflicted
+++ resolved
@@ -1823,17 +1823,17 @@
 )
 
 py_test(
-<<<<<<< HEAD
+    name = "tests/test_ray_client",
+    tags = ["team:rllib", "tests_dir"],
+    size = "medium",
+    srcs = ["tests/test_ray_client.py"]
+)
+
+py_test(
     name = "tests/test_telemetry",
     tags = ["team:rllib", "tests_dir"],
     size = "small",
     srcs = ["tests/test_telemetry.py"]
-=======
-    name = "tests/test_ray_client",
-    tags = ["team:rllib", "tests_dir"],
-    size = "medium",
-    srcs = ["tests/test_ray_client.py"]
->>>>>>> 6752e4dd
 )
 
 # --------------------------------------------------------------------
