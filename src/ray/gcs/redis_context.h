--- conflicted
+++ resolved
@@ -174,7 +174,6 @@
                                          const TablePubsub pubsub_channel,
                                          int log_length = -1);
 
-<<<<<<< HEAD
   std::vector<int64_t> IncrDecrPipelineSync(const std::string &command,
                                             const std::vector<ObjectID> &object_ids) {
     void *reply = nullptr;
@@ -201,13 +200,12 @@
   std::vector<int64_t> DecrPipelineSync(const std::vector<ObjectID> &object_ids) {
     return IncrDecrPipelineSync("DECR %b", object_ids);
   }
-=======
+
   /// Run an arbitrary Redis command synchronously.
   ///
   /// \param args The vector of command args to pass to Redis.
   /// \return CallbackReply(The reply from redis).
   std::unique_ptr<CallbackReply> RunArgvSync(const std::vector<std::string> &args);
->>>>>>> c23e56ce
 
   /// Run an operation on some table key.
   ///
@@ -235,8 +233,6 @@
   /// \param args The vector of command args to pass to Redis.
   /// \return Status.
   Status RunArgvAsync(const std::vector<std::string> &args);
-
-  Status RunArgvSync(const std::vector<std::string> &args);
 
   /// Subscribe to a specific Pub-Sub channel.
   ///
