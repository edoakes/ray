// Copyright 2025 The Ray Authors.
//
// Licensed under the Apache License, Version 2.0 (the "License");
// you may not use this file except in compliance with the License.
// You may obtain a copy of the License at
//
//  http://www.apache.org/licenses/LICENSE-2.0
//
// Unless required by applicable law or agreed to in writing, software
// distributed under the License is distributed on an "AS IS" BASIS,
// WITHOUT WARRANTIES OR CONDITIONS OF ANY KIND, either express or implied.
// See the License for the specific language governing permissions and
// limitations under the License.

/*
 * This file defines the gRPC service handlers for the GCS server binary.
 * Subcomponents that implement a given interface should inherit from the relevant
 * class in grpc_service_interfaces.h.
 *
 * The GCS server main binary should be the only user of this target.
 */

#pragma once

#include <memory>
#include <vector>

#include "ray/common/asio/instrumented_io_context.h"
#include "ray/common/id.h"
#include "ray/gcs/gcs_server/grpc_service_interfaces.h"
#include "ray/rpc/grpc_server.h"
#include "ray/rpc/server_call.h"
#include "src/ray/protobuf/gcs_service.grpc.pb.h"

namespace ray {
namespace rpc {

class NodeInfoGrpcService : public GrpcService {
 public:
  explicit NodeInfoGrpcService(instrumented_io_context &io_service,
                               NodeInfoGcsServiceHandler &service_handler,
                               int64_t max_active_rpcs_per_handler)
      : GrpcService(io_service),
        service_handler_(service_handler),
        max_active_rpcs_per_handler_(max_active_rpcs_per_handler) {}

 protected:
  grpc::Service &GetGrpcService() override { return service_; }

  void InitServerCallFactories(
      const std::unique_ptr<grpc::ServerCompletionQueue> &cq,
      std::vector<std::unique_ptr<ServerCallFactory>> *server_call_factories,
      const ClusterID &cluster_id) override;

 private:
  NodeInfoGcsService::AsyncService service_;
  NodeInfoGcsServiceHandler &service_handler_;
  int64_t max_active_rpcs_per_handler_;
};

<<<<<<< HEAD
class NodeResourceInfoGrpcService : public GrpcService {
 public:
  explicit NodeResourceInfoGrpcService(instrumented_io_context &io_service,
                                       NodeResourceInfoGcsServiceHandler &handler,
                                       int64_t max_active_rpcs_per_handler)
      : GrpcService(io_service),
        service_handler_(handler),
        max_active_rpcs_per_handler_(max_active_rpcs_per_handler){};

 protected:
  grpc::Service &GetGrpcService() override { return service_; }

=======
class RuntimeEnvGrpcService : public GrpcService {
 public:
  explicit RuntimeEnvGrpcService(instrumented_io_context &io_service,
                                 RuntimeEnvGcsServiceHandler &handler,
                                 int64_t max_active_rpcs_per_handler)
      : GrpcService(io_service),
        service_handler_(handler),
        max_active_rpcs_per_handler_(max_active_rpcs_per_handler) {}

 protected:
  grpc::Service &GetGrpcService() override { return service_; }
>>>>>>> 2191b066
  void InitServerCallFactories(
      const std::unique_ptr<grpc::ServerCompletionQueue> &cq,
      std::vector<std::unique_ptr<ServerCallFactory>> *server_call_factories,
      const ClusterID &cluster_id) override;

 private:
<<<<<<< HEAD
  NodeResourceInfoGcsService::AsyncService service_;
  NodeResourceInfoGcsServiceHandler &service_handler_;
=======
  RuntimeEnvGcsService::AsyncService service_;
  RuntimeEnvGcsServiceHandler &service_handler_;
>>>>>>> 2191b066
  int64_t max_active_rpcs_per_handler_;
};

}  // namespace rpc
}  // namespace ray<|MERGE_RESOLUTION|>--- conflicted
+++ resolved
@@ -58,7 +58,6 @@
   int64_t max_active_rpcs_per_handler_;
 };
 
-<<<<<<< HEAD
 class NodeResourceInfoGrpcService : public GrpcService {
  public:
   explicit NodeResourceInfoGrpcService(instrumented_io_context &io_service,
@@ -71,32 +70,14 @@
  protected:
   grpc::Service &GetGrpcService() override { return service_; }
 
-=======
-class RuntimeEnvGrpcService : public GrpcService {
- public:
-  explicit RuntimeEnvGrpcService(instrumented_io_context &io_service,
-                                 RuntimeEnvGcsServiceHandler &handler,
-                                 int64_t max_active_rpcs_per_handler)
-      : GrpcService(io_service),
-        service_handler_(handler),
-        max_active_rpcs_per_handler_(max_active_rpcs_per_handler) {}
-
- protected:
-  grpc::Service &GetGrpcService() override { return service_; }
->>>>>>> 2191b066
   void InitServerCallFactories(
       const std::unique_ptr<grpc::ServerCompletionQueue> &cq,
       std::vector<std::unique_ptr<ServerCallFactory>> *server_call_factories,
       const ClusterID &cluster_id) override;
 
  private:
-<<<<<<< HEAD
   NodeResourceInfoGcsService::AsyncService service_;
   NodeResourceInfoGcsServiceHandler &service_handler_;
-=======
-  RuntimeEnvGcsService::AsyncService service_;
-  RuntimeEnvGcsServiceHandler &service_handler_;
->>>>>>> 2191b066
   int64_t max_active_rpcs_per_handler_;
 };
 
