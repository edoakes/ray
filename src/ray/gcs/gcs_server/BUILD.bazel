load("//bazel:ray.bzl", "ray_cc_binary", "ray_cc_library")

ray_cc_library(
    name = "gcs_state_util",
    srcs = ["state_util.cc"],
    hdrs = ["state_util.h"],
    deps = [
        "//src/ray/protobuf:gcs_cc_proto",
        "@com_google_absl//absl/container:flat_hash_map",
    ],
)

ray_cc_library(
    name = "gcs_table_storage",
    srcs = ["gcs_table_storage.cc"],
    hdrs = ["gcs_table_storage.h"],
    deps = [
        "//src/ray/common:asio",
        "//src/ray/common:id",
        "//src/ray/common:status",
        "//src/ray/gcs:gcs_callback",
        "//src/ray/gcs/store_client",
        "//src/ray/protobuf:gcs_cc_proto",
        "@com_google_absl//absl/container:flat_hash_map",
        "@com_google_absl//absl/container:flat_hash_set",
    ],
)

ray_cc_library(
    name = "gcs_init_data",
    srcs = ["gcs_init_data.cc"],
    hdrs = ["gcs_init_data.h"],
    deps = [
        ":gcs_table_storage",
        "//src/ray/common:asio",
        "//src/ray/common:id",
        "//src/ray/gcs:gcs_callback",
        "//src/ray/protobuf:gcs_cc_proto",
        "@com_google_absl//absl/container:flat_hash_map",
    ],
)

ray_cc_library(
    name = "gcs_kv_manager",
    srcs = ["gcs_kv_manager.cc"],
    hdrs = ["gcs_kv_manager.h"],
    deps = [
        "//src/ray/common:asio",
        "//src/ray/common:status",
        "//src/ray/protobuf:gcs_cc_proto",
        "//src/ray/rpc:gcs_server",
    ],
)

ray_cc_library(
    name = "gcs_function_manager",
    hdrs = ["gcs_function_manager.h"],
    deps = [
        ":gcs_kv_manager",
        "//src/ray/common:asio",
        "//src/ray/common:constants",
        "@com_google_absl//absl/container:flat_hash_map",
    ],
)

ray_cc_library(
    name = "gcs_node_manager",
    srcs = ["gcs_node_manager.cc"],
    hdrs = ["gcs_node_manager.h"],
    implementation_deps = [
        ":gcs_init_data",
        ":gcs_table_storage",
        "//src/ray/gcs:gcs_pb_util",
        "//src/ray/gcs/pubsub:gcs_pub_sub_lib",
        "//src/ray/rpc:node_manager_client",
        "@com_google_absl//absl/container:flat_hash_set",
    ],
    deps = [
<<<<<<< HEAD
=======
        ":gcs_init_data",
        ":gcs_table_storage",
        ":grpc_service_interfaces",
>>>>>>> 65ed9a17
        "//src/ray/common:asio",
        "//src/ray/common:id",
        "//src/ray/common:ray_config",
        "//src/ray/protobuf:gcs_service_cc_proto",
        "//src/ray/protobuf:ray_syncer_cc_proto",
<<<<<<< HEAD
        "//src/ray/rpc:gcs_server",
=======
        "//src/ray/rpc:node_manager_client",
>>>>>>> 65ed9a17
        "//src/ray/util:event",
        "//src/ray/util:logging",
        "//src/ray/util:time",
        "@com_google_absl//absl/container:flat_hash_map",
    ],
)

ray_cc_library(
    name = "gcs_resource_manager",
    srcs = ["gcs_resource_manager.cc"],
    hdrs = ["gcs_resource_manager.h"],
    implementation_deps = [
        ":gcs_node_manager",
        ":gcs_state_util",
        "//src/ray/common:ray_config",
        "//src/ray/raylet/scheduling:cluster_resource_manager",
        "//src/ray/raylet/scheduling:cluster_task_manager",
        "//src/ray/util:logging",
    ],
    deps = [
        ":gcs_init_data",
        "//src/ray/common:asio",
        "//src/ray/common:id",
        "//src/ray/common:ray_syncer",
        "//src/ray/common:task_common",
        "//src/ray/protobuf:gcs_service_cc_proto",
        "//src/ray/protobuf:ray_syncer_cc_proto",
        "//src/ray/rpc:gcs_server",
        "@com_google_absl//absl/container:flat_hash_map",
    ],
)

ray_cc_library(
    name = "gcs_usage_stats_client",
    srcs = ["usage_stats_client.cc"],
    hdrs = ["usage_stats_client.h"],
    deps = [
        ":gcs_kv_manager",
        "//src/ray/common:asio",
        "//src/ray/protobuf:usage_cc_proto",
    ],
)

ray_cc_library(
    name = "gcs_store_client_kv",
    srcs = ["store_client_kv.cc"],
    hdrs = ["store_client_kv.h"],
    deps = [
        ":gcs_kv_manager",
        "//src/ray/gcs/store_client",
    ],
)

ray_cc_library(
    name = "gcs_pubsub_handler",
    srcs = ["pubsub_handler.cc"],
    hdrs = ["pubsub_handler.h"],
    deps = [
        "//src/ray/gcs/pubsub:gcs_pub_sub_lib",
        "//src/ray/protobuf:gcs_service_cc_proto",
        "//src/ray/rpc:gcs_server",
        "@com_google_absl//absl/container:flat_hash_map",
        "@com_google_absl//absl/container:flat_hash_set",
    ],
)

ray_cc_library(
    name = "gcs_runtime_env_handler",
    srcs = ["runtime_env_handler.cc"],
    hdrs = ["runtime_env_handler.h"],
    deps = [
        "//src/ray/common:runtime_env",
        "//src/ray/protobuf:gcs_cc_proto",
        "//src/ray/rpc:gcs_server",
        "//src/ray/util:thread_checker",
    ],
)

ray_cc_library(
    name = "gcs_worker_manager",
    srcs = ["gcs_worker_manager.cc"],
    hdrs = ["gcs_worker_manager.h"],
    deps = [
        ":gcs_kv_manager",
        ":gcs_table_storage",
        ":gcs_usage_stats_client",
        "//src/ray/gcs/pubsub:gcs_pub_sub_lib",
        "//src/ray/rpc:gcs_server",
        "//src/ray/stats:stats_metric",
    ],
)

ray_cc_library(
    name = "gcs_health_check_manager",
    srcs = ["gcs_health_check_manager.cc"],
    hdrs = ["gcs_health_check_manager.h"],
    deps = [
        "//src/ray/common:asio",
        "//src/ray/common:id",
        "//src/ray/common:ray_config",
        "//src/ray/stats:stats_metric",
        "//src/ray/util:thread_checker",
        "@com_github_grpc_grpc//:grpc++",
        "@com_github_grpc_grpc//src/proto/grpc/health/v1:health_proto",
        "@com_google_absl//absl/container:flat_hash_map",
    ],
)

ray_cc_library(
    name = "gcs_task_manager",
    srcs = ["gcs_task_manager.cc"],
    hdrs = ["gcs_task_manager.h"],
    deps = [
        ":gcs_usage_stats_client",
        "//src/ray/common:asio",
        "//src/ray/common:id",
        "//src/ray/common:ray_config",
        "//src/ray/common:status",
        "//src/ray/gcs:gcs_pb_util",
        "//src/ray/protobuf:events_event_aggregator_service_cc_proto",
        "//src/ray/protobuf:gcs_cc_proto",
        "//src/ray/util:counter_map",
        "@com_google_absl//absl/container:flat_hash_map",
        "@com_google_absl//absl/container:flat_hash_set",
        "@com_google_absl//absl/strings",
        "@com_google_absl//absl/synchronization",
    ],
)

ray_cc_library(
    name = "gcs_server_io_context_policy",
    hdrs = ["gcs_server_io_context_policy.h"],
    deps = [
        ":gcs_task_manager",
        "//src/ray/common:ray_syncer",
        "//src/ray/gcs/pubsub:gcs_pub_sub_lib",
        "//src/ray/util:array",
        "//src/ray/util:type_traits",
    ],
)

ray_cc_library(
    name = "gcs_job_manager",
    srcs = ["gcs_job_manager.cc"],
    hdrs = ["gcs_job_manager.h"],
    deps = [
        ":gcs_function_manager",
        ":gcs_init_data",
        ":gcs_table_storage",
        "//src/ray/common:runtime_env",
        "//src/ray/gcs:gcs_pb_util",
        "//src/ray/gcs/pubsub:gcs_pub_sub_lib",
        "//src/ray/rpc:core_worker_client",
        "//src/ray/rpc:gcs_server",
        "//src/ray/stats:stats_metric",
        "//src/ray/util:event",
        "//src/ray/util:thread_checker",
        "@com_google_absl//absl/container:flat_hash_map",
        "@com_google_absl//absl/container:flat_hash_set",
    ],
)

ray_cc_library(
    name = "grpc_service_interfaces",
    hdrs = [
        "grpc_service_interfaces.h",
    ],
    visibility = ["//visibility:private"],
    deps = [
        "//src/ray/common:status",
        "//src/ray/protobuf:gcs_service_cc_grpc",
    ],
)

ray_cc_library(
    name = "grpc_services",
    srcs = [
        "grpc_services.cc",
    ],
    hdrs = [
        "grpc_services.h",
    ],
    implementation_deps = [
        "//src/ray/common:ray_config",
    ],
    visibility = ["//visibility:private"],
    deps = [
        ":grpc_service_interfaces",
        "//src/ray/common:asio",
        "//src/ray/common:id",
        "//src/ray/protobuf:gcs_service_cc_grpc",
        "//src/ray/rpc:grpc_server",
        "//src/ray/rpc:server_call",
        "@com_github_grpc_grpc//:grpc++",
    ],
)

ray_cc_library(
    name = "gcs_server_lib",
    srcs = [
        "gcs_actor_manager.cc",
        "gcs_actor_scheduler.cc",
        "gcs_autoscaler_state_manager.cc",
        "gcs_placement_group_mgr.cc",
        "gcs_placement_group_scheduler.cc",
        "gcs_server.cc",
    ],
    hdrs = [
        "gcs_actor_manager.h",
        "gcs_actor_scheduler.h",
        "gcs_autoscaler_state_manager.h",
        "gcs_placement_group_mgr.h",
        "gcs_placement_group_scheduler.h",
        "gcs_server.h",
    ],
    implementation_deps = [
        ":gcs_function_manager",
        ":gcs_health_check_manager",
        ":gcs_init_data",
        ":gcs_job_manager",
        ":gcs_kv_manager",
        ":gcs_node_manager",
        ":gcs_pubsub_handler",
        ":gcs_resource_manager",
        ":gcs_runtime_env_handler",
        ":gcs_table_storage",
        ":gcs_task_manager",
        ":gcs_usage_stats_client",
        ":gcs_worker_manager",
<<<<<<< HEAD
    ],
    deps = [
        ":gcs_server_io_context_policy",
        ":gcs_state_util",
        ":gcs_store_client_kv",
=======
        ":grpc_service_interfaces",
        ":grpc_services",
>>>>>>> 65ed9a17
        "//src/ray/gcs/pubsub:gcs_pub_sub_lib",
        "//src/ray/gcs/store_client",
        "//src/ray/gcs/store_client:in_memory_store_client",
        "//src/ray/gcs/store_client:observable_store_client",
        "//src/ray/gcs/store_client:redis_store_client",
        "//src/ray/protobuf:autoscaler_cc_grpc",
        "//src/ray/protobuf:gcs_service_cc_grpc",
        "//src/ray/pubsub:publisher",
        "//src/ray/raylet/scheduling:scheduler",
        "//src/ray/raylet_client:raylet_client_lib",
        "//src/ray/rpc:core_worker_client",
        "//src/ray/rpc:gcs_server",
        "//src/ray/rpc:metrics_agent_client",
        "//src/ray/rpc:node_manager_client",
        "//src/ray/util:counter_map",
        "//src/ray/util:exponential_backoff",
        "//src/ray/util:network_util",
        "//src/ray/util:thread_checker",
        "//src/ray/util:throttler",
        "//src/ray/util:time",
        "//src/ray/util:type_traits",
        "@boost//:bimap",
        "@com_google_absl//absl/container:btree",
    ],
)

ray_cc_binary(
    name = "gcs_server",
    srcs = [
        "gcs_server_main.cc",
    ],
    visibility = ["//visibility:public"],
    deps = [
        ":gcs_server_lib",
        "//src/ray/stats:stats_lib",
        "//src/ray/util:raii",
        "//src/ray/util:stream_redirection",
        "//src/ray/util:stream_redirection_options",
        "@com_github_gflags_gflags//:gflags",
    ],
)<|MERGE_RESOLUTION|>--- conflicted
+++ resolved
@@ -76,22 +76,12 @@
         "@com_google_absl//absl/container:flat_hash_set",
     ],
     deps = [
-<<<<<<< HEAD
-=======
-        ":gcs_init_data",
-        ":gcs_table_storage",
         ":grpc_service_interfaces",
->>>>>>> 65ed9a17
         "//src/ray/common:asio",
         "//src/ray/common:id",
         "//src/ray/common:ray_config",
         "//src/ray/protobuf:gcs_service_cc_proto",
         "//src/ray/protobuf:ray_syncer_cc_proto",
-<<<<<<< HEAD
-        "//src/ray/rpc:gcs_server",
-=======
-        "//src/ray/rpc:node_manager_client",
->>>>>>> 65ed9a17
         "//src/ray/util:event",
         "//src/ray/util:logging",
         "//src/ray/util:time",
@@ -321,16 +311,13 @@
         ":gcs_task_manager",
         ":gcs_usage_stats_client",
         ":gcs_worker_manager",
-<<<<<<< HEAD
     ],
     deps = [
         ":gcs_server_io_context_policy",
         ":gcs_state_util",
         ":gcs_store_client_kv",
-=======
         ":grpc_service_interfaces",
         ":grpc_services",
->>>>>>> 65ed9a17
         "//src/ray/gcs/pubsub:gcs_pub_sub_lib",
         "//src/ray/gcs/store_client",
         "//src/ray/gcs/store_client:in_memory_store_client",
