--- conflicted
+++ resolved
@@ -239,7 +239,6 @@
         "//src/ray/common:runtime_env",
         "//src/ray/gcs:gcs_pb_util",
         "//src/ray/gcs/pubsub:gcs_pub_sub_lib",
-<<<<<<< HEAD
         "//src/ray/rpc:core_worker_client",
         "//src/ray/stats:stats_metric",
         "//src/ray/util:event",
@@ -280,12 +279,6 @@
         "//src/ray/raylet_client:raylet_client_lib",
         "//src/ray/rpc:core_worker_client",
         "//src/ray/rpc:node_manager_client",
-=======
-        "//src/ray/rpc:core_worker_client",
-        "//src/ray/stats:stats_metric",
-        "//src/ray/util:event",
-        "//src/ray/util:thread_checker",
->>>>>>> f2051442
         "@com_google_absl//absl/container:flat_hash_map",
         "@com_google_absl//absl/container:flat_hash_set",
     ],
@@ -350,10 +343,6 @@
         "gcs_actor_scheduler.cc",
         "gcs_autoscaler_state_manager.cc",
         "gcs_placement_group_mgr.cc",
-<<<<<<< HEAD
-=======
-        "gcs_placement_group_scheduler.cc",
->>>>>>> f2051442
         "gcs_server.cc",
     ],
     hdrs = [
@@ -361,10 +350,6 @@
         "gcs_actor_scheduler.h",
         "gcs_autoscaler_state_manager.h",
         "gcs_placement_group_mgr.h",
-<<<<<<< HEAD
-=======
-        "gcs_placement_group_scheduler.h",
->>>>>>> f2051442
         "gcs_server.h",
     ],
     deps = [
