--- conflicted
+++ resolved
@@ -74,316 +74,6 @@
     std::list<rpc::ClientCallback<rpc::PushTaskReply>> callbacks_ ABSL_GUARDED_BY(mutex_);
     absl::Mutex mutex_;
   };
-<<<<<<< HEAD
-=======
-
-  class MockRayletClient : public FakeRayletClient {
-   public:
-    ray::Status ReturnWorker(int worker_port,
-                             const WorkerID &worker_id,
-                             bool disconnect_worker,
-                             const std::string &disconnect_worker_error_detail,
-                             bool worker_exiting) override {
-      if (disconnect_worker) {
-        num_workers_disconnected++;
-      } else {
-        num_workers_returned++;
-      }
-      return Status::OK();
-    }
-
-    void GetTaskFailureCause(
-        const TaskID &task_id,
-        const ray::rpc::ClientCallback<ray::rpc::GetTaskFailureCauseReply> &callback)
-        override {
-      ray::rpc::GetTaskFailureCauseReply reply;
-      callback(Status::OK(), std::move(reply));
-      num_get_task_failure_causes += 1;
-    }
-
-    void RequestWorkerLease(
-        const rpc::TaskSpec &spec,
-        bool grant_or_reject,
-        const rpc::ClientCallback<rpc::RequestWorkerLeaseReply> &callback,
-        const int64_t backlog_size,
-        const bool is_selected_based_on_locality) override {
-      num_workers_requested += 1;
-      callbacks.push_back(callback);
-    }
-
-    void PrestartWorkers(
-        const rpc::PrestartWorkersRequest &request,
-        const rpc::ClientCallback<ray::rpc::PrestartWorkersReply> &callback) override {
-      RAY_LOG(FATAL) << "Not implemented";
-    }
-
-    void ReleaseUnusedActorWorkers(
-        const std::vector<WorkerID> &workers_in_use,
-        const rpc::ClientCallback<rpc::ReleaseUnusedActorWorkersReply> &callback)
-        override {
-      num_release_unused_workers += 1;
-      release_callbacks.push_back(callback);
-    }
-
-    void CancelWorkerLease(
-        const TaskID &task_id,
-        const rpc::ClientCallback<rpc::CancelWorkerLeaseReply> &callback) override {
-      num_leases_canceled += 1;
-      cancel_callbacks.push_back(callback);
-    }
-
-    bool GrantWorkerLease() {
-      return GrantWorkerLease("", 0, WorkerID::FromRandom(), node_id_, NodeID::Nil());
-    }
-
-    bool GrantWorkerLease(const std::string &address,
-                          int port,
-                          const WorkerID &worker_id,
-                          const NodeID &node_id,
-                          const NodeID &retry_at_node_id,
-                          Status status = Status::OK(),
-                          bool rejected = false) {
-      rpc::RequestWorkerLeaseReply reply;
-      if (!retry_at_node_id.IsNil()) {
-        reply.mutable_retry_at_raylet_address()->set_ip_address(address);
-        reply.mutable_retry_at_raylet_address()->set_port(port);
-        reply.mutable_retry_at_raylet_address()->set_node_id(retry_at_node_id.Binary());
-      } else {
-        reply.mutable_worker_address()->set_ip_address(address);
-        reply.mutable_worker_address()->set_port(port);
-        reply.mutable_worker_address()->set_node_id(node_id.Binary());
-        reply.mutable_worker_address()->set_worker_id(worker_id.Binary());
-      }
-      if (rejected) {
-        reply.set_rejected(true);
-        auto resources_data = reply.mutable_resources_data();
-        resources_data->set_node_id(node_id.Binary());
-        resources_data->set_resources_normal_task_changed(true);
-        auto &normal_task_map = *(resources_data->mutable_resources_normal_task());
-        normal_task_map[kMemory_ResourceLabel] =
-            static_cast<double>(std::numeric_limits<int>::max());
-        resources_data->set_resources_normal_task_timestamp(absl::GetCurrentTimeNanos());
-      }
-
-      if (callbacks.size() == 0) {
-        return false;
-      } else {
-        auto callback = callbacks.front();
-        callback(status, std::move(reply));
-        callbacks.pop_front();
-        return true;
-      }
-    }
-
-    bool ReplyCancelWorkerLease(bool success = true) {
-      rpc::CancelWorkerLeaseReply reply;
-      reply.set_success(success);
-      if (cancel_callbacks.size() == 0) {
-        return false;
-      } else {
-        auto callback = cancel_callbacks.front();
-        callback(Status::OK(), std::move(reply));
-        cancel_callbacks.pop_front();
-        return true;
-      }
-    }
-
-    bool ReplyReleaseUnusedActorWorkers() {
-      rpc::ReleaseUnusedActorWorkersReply reply;
-      if (release_callbacks.size() == 0) {
-        return false;
-      } else {
-        auto callback = release_callbacks.front();
-        callback(Status::OK(), std::move(reply));
-        release_callbacks.pop_front();
-        return true;
-      }
-    }
-
-    bool ReplyDrainRaylet() {
-      if (drain_raylet_callbacks.size() == 0) {
-        return false;
-      } else {
-        rpc::DrainRayletReply reply;
-        reply.set_is_accepted(true);
-        auto callback = drain_raylet_callbacks.front();
-        callback(Status::OK(), std::move(reply));
-        drain_raylet_callbacks.pop_front();
-        return true;
-      }
-    }
-
-    void PrepareBundleResources(
-        const std::vector<std::shared_ptr<const BundleSpecification>> &bundle_specs,
-        const ray::rpc::ClientCallback<ray::rpc::PrepareBundleResourcesReply> &callback)
-        override {
-      num_lease_requested += 1;
-      lease_callbacks.push_back(callback);
-    }
-
-    void CommitBundleResources(
-        const std::vector<std::shared_ptr<const BundleSpecification>> &bundle_specs,
-        const ray::rpc::ClientCallback<ray::rpc::CommitBundleResourcesReply> &callback)
-        override {
-      num_commit_requested += 1;
-      commit_callbacks.push_back(callback);
-    }
-
-    void CancelResourceReserve(
-        const BundleSpecification &bundle_spec,
-        const ray::rpc::ClientCallback<ray::rpc::CancelResourceReserveReply> &callback)
-        override {
-      num_return_requested += 1;
-      return_callbacks.push_back(callback);
-    }
-
-    void ReleaseUnusedBundles(
-        const std::vector<rpc::Bundle> &bundles_in_use,
-        const rpc::ClientCallback<rpc::ReleaseUnusedBundlesReply> &callback) override {
-      ++num_release_unused_bundles_requested;
-    }
-
-    bool GrantPrepareBundleResources(bool success = true,
-                                     const Status &status = Status::OK()) {
-      rpc::PrepareBundleResourcesReply reply;
-      reply.set_success(success);
-      if (lease_callbacks.size() == 0) {
-        return false;
-      } else {
-        auto callback = lease_callbacks.front();
-        callback(status, std::move(reply));
-        lease_callbacks.pop_front();
-        return true;
-      }
-    }
-
-    bool GrantCommitBundleResources(const Status &status = Status::OK()) {
-      rpc::CommitBundleResourcesReply reply;
-      if (commit_callbacks.size() == 0) {
-        return false;
-      } else {
-        auto callback = commit_callbacks.front();
-        callback(status, std::move(reply));
-        commit_callbacks.pop_front();
-        return true;
-      }
-    }
-
-    bool GrantCancelResourceReserve(bool success = true) {
-      Status status = Status::OK();
-      rpc::CancelResourceReserveReply reply;
-      if (return_callbacks.size() == 0) {
-        return false;
-      } else {
-        auto callback = return_callbacks.front();
-        callback(status, std::move(reply));
-        return_callbacks.pop_front();
-        return true;
-      }
-    }
-
-    void DrainRaylet(
-        const rpc::autoscaler::DrainNodeReason &reason,
-        const std::string &reason_message,
-        int64_t deadline_timestamp_ms,
-        const rpc::ClientCallback<rpc::DrainRayletReply> &callback) override {
-      rpc::DrainRayletReply reply;
-      reply.set_is_accepted(true);
-      drain_raylet_callbacks.push_back(callback);
-    };
-
-    ~MockRayletClient() {}
-
-    int num_workers_requested = 0;
-    int num_workers_returned = 0;
-    int num_workers_disconnected = 0;
-    int num_leases_canceled = 0;
-    int num_release_unused_workers = 0;
-    int num_get_task_failure_causes = 0;
-    NodeID node_id_ = NodeID::FromRandom();
-    std::list<rpc::ClientCallback<rpc::DrainRayletReply>> drain_raylet_callbacks = {};
-    std::list<rpc::ClientCallback<rpc::RequestWorkerLeaseReply>> callbacks = {};
-    std::list<rpc::ClientCallback<rpc::CancelWorkerLeaseReply>> cancel_callbacks = {};
-    std::list<rpc::ClientCallback<rpc::ReleaseUnusedActorWorkersReply>>
-        release_callbacks = {};
-    int num_lease_requested = 0;
-    int num_return_requested = 0;
-    int num_commit_requested = 0;
-
-    int num_release_unused_bundles_requested = 0;
-    std::list<rpc::ClientCallback<rpc::PrepareBundleResourcesReply>> lease_callbacks = {};
-    std::list<rpc::ClientCallback<rpc::CommitBundleResourcesReply>> commit_callbacks = {};
-    std::list<rpc::ClientCallback<rpc::CancelResourceReserveReply>> return_callbacks = {};
-  };
-
-  class MockedGcsActorScheduler : public gcs::GcsActorScheduler {
-   public:
-    using gcs::GcsActorScheduler::GcsActorScheduler;
-
-    void TryLeaseWorkerFromNodeAgain(std::shared_ptr<gcs::GcsActor> actor,
-                                     std::shared_ptr<rpc::GcsNodeInfo> node) {
-      DoRetryLeasingWorkerFromNode(std::move(actor), std::move(node));
-    }
-
-   protected:
-    void RetryLeasingWorkerFromNode(std::shared_ptr<gcs::GcsActor> actor,
-                                    std::shared_ptr<rpc::GcsNodeInfo> node) override {
-      ++num_retry_leasing_count_;
-      if (num_retry_leasing_count_ <= 1) {
-        DoRetryLeasingWorkerFromNode(actor, node);
-      }
-    }
-
-    void RetryCreatingActorOnWorker(std::shared_ptr<gcs::GcsActor> actor,
-                                    std::shared_ptr<GcsLeasedWorker> worker) override {
-      ++num_retry_creating_count_;
-      DoRetryCreatingActorOnWorker(actor, worker);
-    }
-
-   public:
-    int num_retry_leasing_count_ = 0;
-    int num_retry_creating_count_ = 0;
-  };
-
-  class MockedGcsPlacementGroupScheduler : public gcs::GcsPlacementGroupScheduler {
-   public:
-    using gcs::GcsPlacementGroupScheduler::GcsPlacementGroupScheduler;
-
-    size_t GetWaitingRemovedBundlesSize() { return waiting_removed_bundles_.size(); }
-
-    using gcs::GcsPlacementGroupScheduler::ScheduleUnplacedBundles;
-    // Extra conveinence overload for the mock tests to keep using the old interface.
-    void ScheduleUnplacedBundles(
-        const std::shared_ptr<gcs::GcsPlacementGroup> &placement_group,
-        gcs::PGSchedulingFailureCallback failure_callback,
-        gcs::PGSchedulingSuccessfulCallback success_callback) {
-      ScheduleUnplacedBundles(
-          gcs::SchedulePgRequest{placement_group, failure_callback, success_callback});
-    };
-
-   protected:
-    friend class GcsPlacementGroupSchedulerTest;
-    FRIEND_TEST(GcsPlacementGroupSchedulerTest, TestCheckingWildcardResource);
-  };
-  class MockedGcsActorTable : public gcs::GcsActorTable {
-   public:
-    // The store_client and io_context args are NOT used.
-    explicit MockedGcsActorTable(std::shared_ptr<gcs::StoreClient> store_client)
-        : GcsActorTable(store_client) {}
-
-    Status Put(const ActorID &key,
-               const rpc::ActorTableData &value,
-               Postable<void(Status)> callback) override {
-      auto status = Status::OK();
-      std::move(callback).Post("FakeGcsActorTable.Put", status);
-      return status;
-    }
-
-   private:
-    std::shared_ptr<gcs::StoreClient> store_client_ =
-        std::make_shared<gcs::InMemoryStoreClient>();
-  };
->>>>>>> 91f0648a
 };
 
 }  // namespace ray