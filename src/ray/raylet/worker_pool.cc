// Copyright 2017 The Ray Authors.
//
// Licensed under the Apache License, Version 2.0 (the "License");
// you may not use this file except in compliance with the License.
// You may obtain a copy of the License at
//
//  http://www.apache.org/licenses/LICENSE-2.0
//
// Unless required by applicable law or agreed to in writing, software
// distributed under the License is distributed on an "AS IS" BASIS,
// WITHOUT WARRANTIES OR CONDITIONS OF ANY KIND, either express or implied.
// See the License for the specific language governing permissions and
// limitations under the License.

#include "ray/raylet/worker_pool.h"

#include <algorithm>
#include <boost/date_time/posix_time/posix_time.hpp>
#include <boost/filesystem.hpp>

#include "ray/common/constants.h"
#include "ray/common/network_util.h"
#include "ray/common/ray_config.h"
#include "ray/common/status.h"
#include "ray/common/task/task_spec.h"
#include "ray/core_worker/common.h"
#include "ray/gcs/pb_util.h"
#include "ray/stats/stats.h"
#include "ray/util/logging.h"
#include "ray/util/util.h"

namespace {

// A helper function to get a worker from a list.
std::shared_ptr<ray::raylet::WorkerInterface> GetWorker(
    const std::unordered_set<std::shared_ptr<ray::raylet::WorkerInterface>> &worker_pool,
    const std::shared_ptr<ray::ClientConnection> &connection) {
  for (auto it = worker_pool.begin(); it != worker_pool.end(); it++) {
    if ((*it)->Connection() == connection) {
      return (*it);
    }
  }
  return nullptr;
}

// A helper function to remove a worker from a list. Returns true if the worker
// was found and removed.
bool RemoveWorker(
    std::unordered_set<std::shared_ptr<ray::raylet::WorkerInterface>> &worker_pool,
    const std::shared_ptr<ray::raylet::WorkerInterface> &worker) {
  return worker_pool.erase(worker) > 0;
}

}  // namespace

namespace ray {

namespace raylet {

WorkerPool::WorkerPool(
    instrumented_io_context &io_service, const NodeID node_id,
    const std::string node_address, int num_workers_soft_limit,
    int num_initial_python_workers_for_first_job, int maximum_startup_concurrency,
    int min_worker_port, int max_worker_port, const std::vector<int> &worker_ports,
    std::shared_ptr<gcs::GcsClient> gcs_client, const WorkerCommandMap &worker_commands,
    std::function<void()> starting_worker_timeout_callback,
    std::function<void(const TaskID &)> runtime_env_setup_failed_callback,
    const std::function<double()> get_time)
    : io_service_(&io_service),
      node_id_(node_id),
      node_address_(node_address),
      num_workers_soft_limit_(num_workers_soft_limit),
      maximum_startup_concurrency_(maximum_startup_concurrency),
      gcs_client_(std::move(gcs_client)),
      starting_worker_timeout_callback_(starting_worker_timeout_callback),
      runtime_env_setup_failed_callback_(runtime_env_setup_failed_callback),
      first_job_registered_python_worker_count_(0),
      first_job_driver_wait_num_python_workers_(std::min(
          num_initial_python_workers_for_first_job, maximum_startup_concurrency)),
      num_initial_python_workers_for_first_job_(num_initial_python_workers_for_first_job),
      periodical_runner_(io_service),
      get_time_(get_time) {
  RAY_CHECK(maximum_startup_concurrency > 0);
  // We need to record so that the metric exists. This way, we report that 0
  // processes have started before a task runs on the node (as opposed to the
  // metric not existing at all).
  stats::NumWorkersStarted.Record(0);
#ifndef _WIN32
  // Ignore SIGCHLD signals. If we don't do this, then worker processes will
  // become zombies instead of dying gracefully.
  signal(SIGCHLD, SIG_IGN);
#endif
  for (const auto &entry : worker_commands) {
    // Initialize the pool state for this language.
    auto &state = states_by_lang_[entry.first];
    state.multiple_for_warning = maximum_startup_concurrency;
    // Set worker command for this language.
    state.worker_command = entry.second;
    RAY_CHECK(!state.worker_command.empty()) << "Worker command must not be empty.";
  }
  // Initialize free ports list with all ports in the specified range.
  if (!worker_ports.empty()) {
    free_ports_ = std::make_unique<std::queue<int>>();
    for (int port : worker_ports) {
      free_ports_->push(port);
    }
  } else if (min_worker_port != 0) {
    if (max_worker_port == 0) {
      max_worker_port = 65535;  // Maximum valid port number.
    }
    RAY_CHECK(min_worker_port > 0 && min_worker_port <= 65535);
    RAY_CHECK(max_worker_port >= min_worker_port && max_worker_port <= 65535);
    free_ports_ = std::make_unique<std::queue<int>>();
    for (int port = min_worker_port; port <= max_worker_port; port++) {
      free_ports_->push(port);
    }
  }
  if (RayConfig::instance().kill_idle_workers_interval_ms() > 0) {
    periodical_runner_.RunFnPeriodically(
        [this] { TryKillingIdleWorkers(); },
        RayConfig::instance().kill_idle_workers_interval_ms(),
        "RayletWorkerPool.deadline_timer.kill_idle_workers");
  }
}

WorkerPool::~WorkerPool() {
  std::unordered_set<Process> procs_to_kill;
  for (const auto &entry : states_by_lang_) {
    // Kill all registered workers. NOTE(swang): This assumes that the registered
    // workers were started by the pool.
    for (const auto &worker : entry.second.registered_workers) {
      procs_to_kill.insert(worker->GetProcess());
    }
    // Kill all the workers that have been started but not registered.
    for (const auto &starting_worker : entry.second.starting_worker_processes) {
      procs_to_kill.insert(starting_worker.first);
    }
  }
  for (Process proc : procs_to_kill) {
    proc.Kill();
    // NOTE: Avoid calling Wait() here. It fails with ECHILD, as SIGCHLD is disabled.
  }
}

// NOTE(kfstorm): The node manager cannot be passed via WorkerPool constructor because the
// grpc server is started after the WorkerPool instance is constructed.
void WorkerPool::SetNodeManagerPort(int node_manager_port) {
  node_manager_port_ = node_manager_port;
}

void WorkerPool::SetAgentManager(std::shared_ptr<AgentManager> agent_manager) {
  agent_manager_ = agent_manager;
}

Process WorkerPool::StartWorkerProcess(
    const Language &language, const rpc::WorkerType worker_type, const JobID &job_id,
    const std::vector<std::string> &dynamic_options, const int runtime_env_hash,
    const std::string &serialized_runtime_env,
    std::unordered_map<std::string, std::string> override_environment_variables,
    const std::string &serialized_runtime_env_context,
    const std::string &allocated_instances_serialized_json) {
  rpc::JobConfig *job_config = nullptr;
  if (!IsIOWorkerType(worker_type)) {
    RAY_CHECK(!job_id.IsNil());
    auto it = all_jobs_.find(job_id);
    if (it == all_jobs_.end()) {
      RAY_LOG(DEBUG) << "Job config of job " << job_id << " are not local yet.";
      // Will reschedule ready tasks in `NodeManager::HandleJobStarted`.
      return Process();
    }
    job_config = &it->second;
  }

  auto &state = GetStateForLanguage(language);
  // If we are already starting up too many workers of the same worker type, then return
  // without starting more.
  int starting_workers = 0;
  for (auto &entry : state.starting_worker_processes) {
    if (entry.second.worker_type == worker_type) {
      starting_workers += entry.second.num_starting_workers;
    }
  }

  // Here we consider both task workers and I/O workers.
  if (starting_workers >= maximum_startup_concurrency_) {
    // Workers have been started, but not registered. Force start disabled -- returning.
    RAY_LOG(DEBUG) << "Worker not started, " << starting_workers
                   << " workers of language type " << static_cast<int>(language)
                   << " pending registration";
    return Process();
  }
  // Either there are no workers pending registration or the worker start is being forced.
  RAY_LOG(DEBUG) << "Starting new worker process, current pool has " << state.idle.size()
                 << " workers";

  int workers_to_start = 1;
  if (dynamic_options.empty()) {
    if (language == Language::JAVA) {
      workers_to_start = job_config->num_java_workers_per_process();
    }
  }

  std::vector<std::string> options;

  // Append Ray-defined per-job options here
  if (language == Language::JAVA || language == Language::CPP) {
    if (job_config) {
      std::string code_search_path_str;
      for (int i = 0; i < job_config->code_search_path_size(); i++) {
        auto path = job_config->code_search_path(i);
        if (i != 0) {
          code_search_path_str += ":";
        }
        code_search_path_str += path;
      }
      if (!code_search_path_str.empty()) {
        if (language == Language::JAVA) {
          code_search_path_str = "-Dray.job.code-search-path=" + code_search_path_str;
        } else if (language == Language::CPP) {
          code_search_path_str = "--ray-code-search-path=" + code_search_path_str;
        } else {
          RAY_LOG(FATAL) << "Unknown language " << Language_Name(language);
        }
        options.push_back(code_search_path_str);
      }
    }
  }

  // Append user-defined per-job options here
  if (language == Language::JAVA) {
    if (!job_config->jvm_options().empty()) {
      options.insert(options.end(), job_config->jvm_options().begin(),
                     job_config->jvm_options().end());
    }
  }

  // Append Ray-defined per-process options here
  if (language == Language::JAVA) {
    options.push_back("-Dray.job.num-java-workers-per-process=" +
                      std::to_string(workers_to_start));
  }

  // Append user-defined per-process options here
  options.insert(options.end(), dynamic_options.begin(), dynamic_options.end());

  // Extract pointers from the worker command to pass into execvp.
  std::vector<std::string> worker_command_args;
  for (auto const &token : state.worker_command) {
    if (token == kWorkerDynamicOptionPlaceholder) {
      worker_command_args.insert(worker_command_args.end(), options.begin(),
                                 options.end());
      continue;
    }
    RAY_CHECK(node_manager_port_ != 0)
        << "Node manager port is not set yet. This shouldn't happen unless we are trying "
           "to start a worker process before node manager server is started. In this "
           "case, it's a bug and it should be fixed.";
    auto node_manager_port_position = token.find(kNodeManagerPortPlaceholder);
    if (node_manager_port_position != std::string::npos) {
      auto replaced_token = token;
      replaced_token.replace(node_manager_port_position,
                             strlen(kNodeManagerPortPlaceholder),
                             std::to_string(node_manager_port_));
      worker_command_args.push_back(replaced_token);
      continue;
    }

    worker_command_args.push_back(token);
  }

  if (language == Language::PYTHON) {
    RAY_CHECK(worker_type == rpc::WorkerType::WORKER || IsIOWorkerType(worker_type));
    if (IsIOWorkerType(worker_type)) {
      // Without "--worker-type", by default the worker type is rpc::WorkerType::WORKER.
      worker_command_args.push_back("--worker-type=" + rpc::WorkerType_Name(worker_type));
    }
  }

  if (IsIOWorkerType(worker_type)) {
    RAY_CHECK(!RayConfig::instance().object_spilling_config().empty());
    RAY_LOG(DEBUG) << "Adding object spill config "
                   << RayConfig::instance().object_spilling_config();
    worker_command_args.push_back(
        "--object-spilling-config=" +
        absl::Base64Escape(RayConfig::instance().object_spilling_config()));
  }

  ProcessEnvironment env;
  if (!IsIOWorkerType(worker_type)) {
    // We pass the job ID to worker processes via an environment variable, so we don't
    // need to add a new CLI parameter for both Python and Java workers.
    env.emplace(kEnvVarKeyJobId, job_id.Hex());
  }
  if (job_config) {
    env.insert(job_config->worker_env().begin(), job_config->worker_env().end());
  }

  for (const auto &pair : override_environment_variables) {
    env[pair.first] = pair.second;
  }

  if (language == Language::PYTHON) {
    if (serialized_runtime_env != "{}" && serialized_runtime_env != "") {
      worker_command_args.push_back("--serialized-runtime-env=" + serialized_runtime_env);
      // Allocated_resource_json is only used in "shim process".
      worker_command_args.push_back("--allocated-instances-serialized-json=" +
                                    allocated_instances_serialized_json);
    } else {
      // The "shim process" setup worker is not needed, so do not run it.
      // Check that the arg really is the path to the setup worker before erasing it, to
      // prevent breaking tests that mock out the worker command args.
      if (worker_command_args.size() >= 4 &&
          worker_command_args[1].find(kSetupWorkerFilename) != std::string::npos) {
        worker_command_args.erase(worker_command_args.begin() + 1,
                                  worker_command_args.begin() + 4);
      }
    }

    worker_command_args.push_back("--runtime-env-hash=" +
                                  std::to_string(runtime_env_hash));

    if (serialized_runtime_env_context != "{}" && serialized_runtime_env_context != "") {
      worker_command_args.push_back("--serialized-runtime-env-context=" +
                                    serialized_runtime_env_context);
    }
  }

  // We use setproctitle to change python worker process title,
  // causing the process's /proc/PID/environ being empty.
  // Add `SPT_NOENV` env to prevent setproctitle breaking /proc/PID/environ.
  // Refer this issue for more details: https://github.com/ray-project/ray/issues/15061
  if (language == Language::PYTHON) {
    env.insert({"SPT_NOENV", "1"});
  }

  // Start a process and measure the startup time.
  auto start = std::chrono::high_resolution_clock::now();
  Process proc = StartProcess(worker_command_args, env);
  auto end = std::chrono::high_resolution_clock::now();
  auto duration = std::chrono::duration_cast<std::chrono::milliseconds>(end - start);
  stats::ProcessStartupTimeMs.Record(duration.count());
  stats::NumWorkersStarted.Record(1);

  RAY_LOG(INFO) << "Started worker process of " << workers_to_start
                << " worker(s) with pid " << proc.GetId();
  MonitorStartingWorkerProcess(proc, language, worker_type);
  state.starting_worker_processes.emplace(
      proc, StartingWorkerProcessInfo{workers_to_start, workers_to_start, worker_type});
  if (IsIOWorkerType(worker_type)) {
    auto &io_worker_state = GetIOWorkerStateFromWorkerType(worker_type, state);
    io_worker_state.num_starting_io_workers++;
  }
  return proc;
}

void WorkerPool::MonitorStartingWorkerProcess(const Process &proc,
                                              const Language &language,
                                              const rpc::WorkerType worker_type) {
  auto timer = std::make_shared<boost::asio::deadline_timer>(
      *io_service_, boost::posix_time::seconds(
                        RayConfig::instance().worker_register_timeout_seconds()));
  // Capture timer in lambda to copy it once, so that it can avoid destructing timer.
  timer->async_wait(
      [timer, language, proc, worker_type, this](const boost::system::error_code e) {
        // check the error code.
        auto &state = this->GetStateForLanguage(language);
        // Since this process times out to start, remove it from starting_worker_processes
        // to avoid the zombie worker.
        auto it = state.starting_worker_processes.find(proc);
        if (it != state.starting_worker_processes.end()) {
          RAY_LOG(INFO) << "Some workers of the worker process(" << proc.GetId()
                        << ") have not registered to raylet within timeout.";
          state.starting_worker_processes.erase(it);
          if (IsIOWorkerType(worker_type)) {
            // Mark the I/O worker as failed.
            auto &io_worker_state = GetIOWorkerStateFromWorkerType(worker_type, state);
            io_worker_state.num_starting_io_workers--;
          }
          // We may have places to start more workers now.
          TryStartIOWorkers(language);
          starting_worker_timeout_callback_();
        }
      });
}

Process WorkerPool::StartProcess(const std::vector<std::string> &worker_command_args,
                                 const ProcessEnvironment &env) {
  if (RAY_LOG_ENABLED(DEBUG)) {
    std::stringstream stream;
    stream << "Starting worker process with command:";
    for (const auto &arg : worker_command_args) {
      stream << " " << arg;
    }
    RAY_LOG(DEBUG) << stream.str();
  }

  // Launch the process to create the worker.
  std::error_code ec;
  std::vector<const char *> argv;
  for (const std::string &arg : worker_command_args) {
    argv.push_back(arg.c_str());
  }
  argv.push_back(NULL);

  Process child(argv.data(), io_service_, ec, /*decouple=*/false, env);
  if (!child.IsValid() || ec) {
    // errorcode 24: Too many files. This is caused by ulimit.
    if (ec.value() == 24) {
      RAY_LOG(FATAL) << "Too many workers, failed to create a file. Try setting "
                     << "`ulimit -n <num_files>` then restart Ray.";
    } else {
      // The worker failed to start. This is a fatal error.
      RAY_LOG(FATAL) << "Failed to start worker with return value " << ec << ": "
                     << ec.message();
    }
  }
  return child;
}

Status WorkerPool::GetNextFreePort(int *port) {
  if (!free_ports_) {
    *port = 0;
    return Status::OK();
  }

  // Try up to the current number of ports.
  int current_size = free_ports_->size();
  for (int i = 0; i < current_size; i++) {
    *port = free_ports_->front();
    free_ports_->pop();
    if (CheckFree(*port)) {
      return Status::OK();
    }
    // Return to pool to check later.
    free_ports_->push(*port);
  }
  return Status::Invalid(
      "No available ports. Please specify a wider port range using --min-worker-port and "
      "--max-worker-port.");
}

void WorkerPool::MarkPortAsFree(int port) {
  if (free_ports_) {
    RAY_CHECK(port != 0) << "";
    free_ports_->push(port);
  }
}

void WorkerPool::HandleJobStarted(const JobID &job_id, const rpc::JobConfig &job_config) {
  all_jobs_[job_id] = job_config;
}

void WorkerPool::HandleJobFinished(const JobID &job_id) {
  // Currently we don't erase the job from `all_jobs_` , as a workaround for
  // https://github.com/ray-project/ray/issues/11437.
  // unfinished_jobs_.erase(job_id);
  finished_jobs_.insert(job_id);
}

boost::optional<const rpc::JobConfig &> WorkerPool::GetJobConfig(
    const JobID &job_id) const {
  auto iter = all_jobs_.find(job_id);
  return iter == all_jobs_.end() ? boost::none
                                 : boost::optional<const rpc::JobConfig &>(iter->second);
}

Status WorkerPool::RegisterWorker(const std::shared_ptr<WorkerInterface> &worker,
                                  pid_t pid, pid_t worker_shim_pid,
                                  std::function<void(Status, int)> send_reply_callback) {
  RAY_CHECK(worker);

  auto &state = GetStateForLanguage(worker->GetLanguage());
  auto shim_process = Process::FromPid(worker_shim_pid);
  worker->SetShimProcess(shim_process);
  if (state.starting_worker_processes.count(shim_process) == 0) {
    RAY_LOG(WARNING) << "Received a register request from an unknown worker shim process:"
                     << shim_process.GetId();
    Status status = Status::Invalid("Unknown worker");
    send_reply_callback(status, /*port=*/0);
    return status;
  }
  auto process = Process::FromPid(pid);
  worker->SetProcess(process);

  // The port that this worker's gRPC server should listen on. 0 if the worker
  // should bind on a random port.
  int port = 0;
  Status status = GetNextFreePort(&port);
  if (!status.ok()) {
    send_reply_callback(status, /*port=*/0);
    return status;
  }
  RAY_LOG(DEBUG) << "Registering worker " << worker->WorkerId() << " with pid " << pid
                 << ", port: " << port
                 << ", worker_type: " << rpc::WorkerType_Name(worker->GetWorkerType());
  worker->SetAssignedPort(port);

  state.registered_workers.insert(worker);

  // Send the reply immediately for worker registrations.
  send_reply_callback(Status::OK(), port);
  return Status::OK();
}

void WorkerPool::OnWorkerStarted(const std::shared_ptr<WorkerInterface> &worker) {
  auto &state = GetStateForLanguage(worker->GetLanguage());
  const auto &shim_process = worker->GetShimProcess();
  RAY_CHECK(shim_process.IsValid());

  auto it = state.starting_worker_processes.find(shim_process);
  if (it != state.starting_worker_processes.end()) {
    it->second.num_starting_workers--;
    if (it->second.num_starting_workers == 0) {
      state.starting_worker_processes.erase(it);
      // We may have slots to start more workers now.
      TryStartIOWorkers(worker->GetLanguage());
    }
  }
  const auto &worker_type = worker->GetWorkerType();
  if (IsIOWorkerType(worker_type)) {
    auto &io_worker_state = GetIOWorkerStateFromWorkerType(worker_type, state);
    io_worker_state.registered_io_workers.insert(worker);
    io_worker_state.num_starting_io_workers--;
  }

  // This is a workaround to finish driver registration after all initial workers are
  // registered to Raylet if and only if Raylet is started by a Python driver and the
  // job config is not set in `ray.init(...)`.
  if (first_job_ == worker->GetAssignedJobId() &&
      worker->GetLanguage() == Language::PYTHON) {
    if (++first_job_registered_python_worker_count_ ==
        first_job_driver_wait_num_python_workers_) {
      if (first_job_send_register_client_reply_to_driver_) {
        first_job_send_register_client_reply_to_driver_();
        first_job_send_register_client_reply_to_driver_ = nullptr;
      }
    }
  }
}

Status WorkerPool::RegisterDriver(const std::shared_ptr<WorkerInterface> &driver,
                                  const rpc::JobConfig &job_config,
                                  std::function<void(Status, int)> send_reply_callback) {
  int port;
  RAY_CHECK(!driver->GetAssignedTaskId().IsNil());
  Status status = GetNextFreePort(&port);
  if (!status.ok()) {
    send_reply_callback(status, /*port=*/0);
    return status;
  }
  driver->SetAssignedPort(port);
  auto &state = GetStateForLanguage(driver->GetLanguage());
  state.registered_drivers.insert(std::move(driver));
  const auto job_id = driver->GetAssignedJobId();
  all_jobs_[job_id] = job_config;

  // This is a workaround to start initial workers on this node if and only if Raylet is
  // started by a Python driver and the job config is not set in `ray.init(...)`.
  // Invoke the `send_reply_callback` later to only finish driver
  // registration after all initial workers are registered to Raylet.
  bool delay_callback = false;
  // If this is the first job.
  if (first_job_.IsNil()) {
    first_job_ = job_id;
    // If the number of Python workers we need to wait is positive.
    if (num_initial_python_workers_for_first_job_ > 0) {
      delay_callback = true;
      // Start initial Python workers for the first job.
      for (int i = 0; i < num_initial_python_workers_for_first_job_; i++) {
        StartWorkerProcess(Language::PYTHON, rpc::WorkerType::WORKER, job_id);
      }
    }
  }

  if (delay_callback) {
    RAY_CHECK(!first_job_send_register_client_reply_to_driver_);
    first_job_send_register_client_reply_to_driver_ = [send_reply_callback, port]() {
      send_reply_callback(Status::OK(), port);
    };
  } else {
    send_reply_callback(Status::OK(), port);
  }

  return Status::OK();
}

std::shared_ptr<WorkerInterface> WorkerPool::GetRegisteredWorker(
    const std::shared_ptr<ClientConnection> &connection) const {
  for (const auto &entry : states_by_lang_) {
    auto worker = GetWorker(entry.second.registered_workers, connection);
    if (worker != nullptr) {
      return worker;
    }
  }
  return nullptr;
}

std::shared_ptr<WorkerInterface> WorkerPool::GetRegisteredDriver(
    const std::shared_ptr<ClientConnection> &connection) const {
  for (const auto &entry : states_by_lang_) {
    auto driver = GetWorker(entry.second.registered_drivers, connection);
    if (driver != nullptr) {
      return driver;
    }
  }
  return nullptr;
}

void WorkerPool::PushSpillWorker(const std::shared_ptr<WorkerInterface> &worker) {
  PushIOWorkerInternal(worker, rpc::WorkerType::SPILL_WORKER);
}

void WorkerPool::PopSpillWorker(
    std::function<void(std::shared_ptr<WorkerInterface>)> callback) {
  PopIOWorkerInternal(rpc::WorkerType::SPILL_WORKER, callback);
}

void WorkerPool::PushRestoreWorker(const std::shared_ptr<WorkerInterface> &worker) {
  PushIOWorkerInternal(worker, rpc::WorkerType::RESTORE_WORKER);
}

void WorkerPool::PopRestoreWorker(
    std::function<void(std::shared_ptr<WorkerInterface>)> callback) {
  PopIOWorkerInternal(rpc::WorkerType::RESTORE_WORKER, callback);
}

void WorkerPool::PushUtilWorker(const std::shared_ptr<WorkerInterface> &worker) {
  PushIOWorkerInternal(worker, rpc::WorkerType::UTIL_WORKER);
}

void WorkerPool::PopUtilWorker(
    std::function<void(std::shared_ptr<WorkerInterface>)> callback) {
  PopIOWorkerInternal(rpc::WorkerType::UTIL_WORKER, callback);
}

void WorkerPool::PushIOWorkerInternal(const std::shared_ptr<WorkerInterface> &worker,
                                      const rpc::WorkerType &worker_type) {
  RAY_CHECK(IsIOWorkerType(worker->GetWorkerType()));
  auto &state = GetStateForLanguage(Language::PYTHON);
  auto &io_worker_state = GetIOWorkerStateFromWorkerType(worker_type, state);

  RAY_LOG(DEBUG) << "Pushing an IO worker to the worker pool.";
  if (io_worker_state.pending_io_tasks.empty()) {
    io_worker_state.idle_io_workers.push(worker);
  } else {
    auto callback = io_worker_state.pending_io_tasks.front();
    io_worker_state.pending_io_tasks.pop();
    callback(worker);
  }
}

void WorkerPool::PopIOWorkerInternal(
    const rpc::WorkerType &worker_type,
    std::function<void(std::shared_ptr<WorkerInterface>)> callback) {
  auto &state = GetStateForLanguage(Language::PYTHON);
  auto &io_worker_state = GetIOWorkerStateFromWorkerType(worker_type, state);

  if (io_worker_state.idle_io_workers.empty()) {
    // We must fill the pending task first, because 'TryStartIOWorkers' will
    // start I/O workers according to the number of pending tasks.
    io_worker_state.pending_io_tasks.push(callback);
    TryStartIOWorkers(Language::PYTHON, worker_type);
  } else {
    auto io_worker = io_worker_state.idle_io_workers.front();
    io_worker_state.idle_io_workers.pop();
    callback(io_worker);
  }
}

void WorkerPool::PushDeleteWorker(const std::shared_ptr<WorkerInterface> &worker) {
  RAY_CHECK(IsIOWorkerType(worker->GetWorkerType()));
  if (worker->GetWorkerType() == rpc::WorkerType::RESTORE_WORKER) {
    PushRestoreWorker(worker);
  } else {
    PushSpillWorker(worker);
  }
}

void WorkerPool::PopDeleteWorker(
    std::function<void(std::shared_ptr<WorkerInterface>)> callback) {
  auto &state = GetStateForLanguage(Language::PYTHON);
  // Choose an I/O worker with more idle workers.
  size_t num_spill_idle_workers = state.spill_io_worker_state.idle_io_workers.size();
  size_t num_restore_idle_workers = state.restore_io_worker_state.idle_io_workers.size();

  if (num_restore_idle_workers < num_spill_idle_workers) {
    PopSpillWorker(callback);
  } else {
    PopRestoreWorker(callback);
  }
}

void WorkerPool::PushWorker(const std::shared_ptr<WorkerInterface> &worker) {
  // Since the worker is now idle, unset its assigned task ID.
  RAY_CHECK(worker->GetAssignedTaskId().IsNil())
      << "Idle workers cannot have an assigned task ID";
  auto &state = GetStateForLanguage(worker->GetLanguage());
  auto it = state.dedicated_workers_to_tasks.find(worker->GetShimProcess());
  if (it != state.dedicated_workers_to_tasks.end()) {
    // The worker is used for the actor creation task with dynamic options.
    // Put it into idle dedicated worker pool.
    const auto task_id = it->second;
    state.idle_dedicated_workers[task_id] = worker;
  } else {
    // The worker is not used for the actor creation task with dynamic options.
    // Put the worker to the idle pool.
    state.idle.insert(worker);
    int64_t now = get_time_();
    idle_of_all_languages_.emplace_back(worker, now);
    idle_of_all_languages_map_[worker] = now;
  }
}

void WorkerPool::TryKillingIdleWorkers() {
  RAY_CHECK(idle_of_all_languages_.size() == idle_of_all_languages_map_.size());

  int64_t now = get_time_();
  size_t running_size = 0;
  for (const auto &worker : GetAllRegisteredWorkers()) {
    if (!worker->IsDead() && worker->GetWorkerType() == rpc::WorkerType::WORKER) {
      running_size++;
    }
  }
  // Subtract the number of pending exit workers first. This will help us killing more
  // idle workers that it needs to.
  RAY_CHECK(running_size >= pending_exit_idle_workers_.size());
  running_size -= pending_exit_idle_workers_.size();
  // Kill idle workers in FIFO order.
  for (const auto &idle_pair : idle_of_all_languages_) {
    const auto &idle_worker = idle_pair.first;
    const auto &job_id = idle_worker->GetAssignedJobId();
    if (running_size <= static_cast<size_t>(num_workers_soft_limit_)) {
      if (!finished_jobs_.count(job_id)) {
        // Ignore the soft limit for jobs that have already finished, as we
        // should always clean up these workers.
        break;
      }
    }

    if (pending_exit_idle_workers_.count(idle_worker->WorkerId())) {
      // If the worker is pending exit, just skip it.
      continue;
    }

    if (now - idle_pair.second <
        RayConfig::instance().idle_worker_killing_time_threshold_ms()) {
      break;
    }

    if (idle_worker->IsDead()) {
      // This worker has already been killed.
      // This is possible because a Java worker process may hold multiple workers.
      continue;
    }
    auto shim_process = idle_worker->GetShimProcess();
    auto &worker_state = GetStateForLanguage(idle_worker->GetLanguage());

    if (worker_state.starting_worker_processes.count(shim_process) > 0) {
      // A Java worker process may hold multiple workers.
      // Some workers of this process are pending registration. Skip killing this worker.
      continue;
    }

    auto process = idle_worker->GetProcess();
    // Make sure all workers in this worker process are idle.
    // This block of code is needed by Java workers.
    auto workers_in_the_same_process = GetWorkersByProcess(process);
    bool can_be_killed = true;
    for (const auto &worker : workers_in_the_same_process) {
      if (worker_state.idle.count(worker) == 0 ||
          now - idle_of_all_languages_map_[worker] <
              RayConfig::instance().idle_worker_killing_time_threshold_ms()) {
        // Another worker in this process isn't idle, or hasn't been idle for a while, so
        // this process can't be killed.
        can_be_killed = false;
        break;
      }
    }
    if (!can_be_killed) {
      continue;
    }

    RAY_CHECK(running_size >= workers_in_the_same_process.size());
    if (running_size - workers_in_the_same_process.size() <
        static_cast<size_t>(num_workers_soft_limit_)) {
      // A Java worker process may contain multiple workers. Killing more workers than we
      // expect may slow the job.
      if (!finished_jobs_.count(job_id)) {
        // Ignore the soft limit for jobs that have already finished, as we
        // should always clean up these workers.
        return;
      }
    }

    for (const auto &worker : workers_in_the_same_process) {
      RAY_LOG(DEBUG) << "The worker pool has " << running_size
                     << " registered workers which exceeds the soft limit of "
                     << num_workers_soft_limit_ << ", and worker " << worker->WorkerId()
                     << " with pid " << process.GetId()
                     << " has been idle for a a while. Kill it.";
      // To avoid object lost issue caused by forcibly killing, send an RPC request to the
      // worker to allow it to do cleanup before exiting.
      if (!worker->IsDead()) {
        // Register the worker to pending exit so that we can correctly calculate the
        // running_size.
        pending_exit_idle_workers_.emplace(worker->WorkerId(), worker);
        auto rpc_client = worker->rpc_client();
        RAY_CHECK(rpc_client);
        RAY_CHECK(running_size > 0);
        running_size--;
        rpc::ExitRequest request;
        rpc_client->Exit(request, [this, worker](const ray::Status &status,
                                                 const rpc::ExitReply &r) {
          if (!status.ok()) {
            RAY_LOG(ERROR) << "Failed to send exit request: " << status.ToString();
          }

          // In case of failed to send request, we remove it from pool as well
          // TODO (iycheng): We should handle the grpc failure in better way.
          if (!status.ok() || r.success()) {
            auto &worker_state = GetStateForLanguage(worker->GetLanguage());
            // If we could kill the worker properly, we remove them from the idle pool.
            RemoveWorker(worker_state.idle, worker);
            // We always mark the worker as dead.
            // If the worker is not idle at this moment, we'd want to mark it as dead
            // so it won't be reused later.
            if (!worker->IsDead()) {
              worker->MarkDead();
            }
          } else {
            // We re-insert the idle worker to the back of the queue if it fails to kill
            // the worker (e.g., when the worker owns the object). Without this, if the
            // first N workers own objects, it can't kill idle workers that are >= N+1.
            const auto &idle_pair = idle_of_all_languages_.front();
            idle_of_all_languages_.push_back(idle_pair);
            idle_of_all_languages_.pop_front();
            RAY_CHECK(idle_of_all_languages_.size() == idle_of_all_languages_map_.size());
          }

          RAY_CHECK(pending_exit_idle_workers_.count(worker->WorkerId()));
          RAY_CHECK(pending_exit_idle_workers_.erase(worker->WorkerId()));
        });
      } else {
        // Even it's a dead worker, we still need to remove them from the pool.
        RemoveWorker(worker_state.idle, worker);
      }
    }
  }

  std::list<std::pair<std::shared_ptr<WorkerInterface>, int64_t>>
      new_idle_of_all_languages;
  idle_of_all_languages_map_.clear();
  for (const auto &idle_pair : idle_of_all_languages_) {
    if (!idle_pair.first->IsDead()) {
      new_idle_of_all_languages.push_back(idle_pair);
      idle_of_all_languages_map_.emplace(idle_pair);
    }
  }

  idle_of_all_languages_ = std::move(new_idle_of_all_languages);
  RAY_CHECK(idle_of_all_languages_.size() == idle_of_all_languages_map_.size());
}

int GetRuntimeEnvHash(const TaskSpecification &task_spec) {
  // We add required_resource instead of allocated_instances because allocated_instances
  // may contains resource ID.
  std::unordered_map<std::string, double> required_resource{};
  if (RayConfig::instance().worker_resource_limits_enabled()) {
    required_resource = task_spec.GetRequiredResources().GetResourceMap();
  }
  const WorkerCacheKey env = {task_spec.OverrideEnvironmentVariables(),
                              task_spec.SerializedRuntimeEnv(), required_resource};
  return env.IntHash();
}

std::shared_ptr<WorkerInterface> WorkerPool::PopWorker(
    const TaskSpecification &task_spec,
    const std::string &allocated_instances_serialized_json) {
  auto &state = GetStateForLanguage(task_spec.GetLanguage());

  std::shared_ptr<WorkerInterface> worker = nullptr;
  Process proc;
  auto start_worker_process_fn =
      [this, allocated_instances_serialized_json](
          const TaskSpecification &task_spec, State &state,
          std::vector<std::string> dynamic_options, bool dedicated,
          const int runtime_env_hash, const std::string &serialized_runtime_env,
          const std::string &serialized_runtime_env_context) -> Process {
    Process proc = StartWorkerProcess(
        task_spec.GetLanguage(), rpc::WorkerType::WORKER, task_spec.JobId(),
        dynamic_options, runtime_env_hash, serialized_runtime_env,
        task_spec.OverrideEnvironmentVariables(), serialized_runtime_env_context,
        allocated_instances_serialized_json);
    if (proc.IsValid()) {
      WarnAboutSize();
      if (dedicated) {
        state.dedicated_workers_to_tasks[proc] = task_spec.TaskId();
        state.tasks_with_dedicated_workers.emplace(task_spec.TaskId());
      }
    }
    return proc;
  };

  if (task_spec.IsActorTask()) {
    // Code path of actor task.
    RAY_CHECK(false) << "Direct call shouldn't reach here.";
  } else if (task_spec.IsActorCreationTask() &&
             !task_spec.DynamicWorkerOptions().empty()) {
    // Code path of task that needs a dedicated worker: an actor creation task with
    // dynamic worker options.
    // Try to pop it from idle dedicated pool.
    auto it = state.idle_dedicated_workers.find(task_spec.TaskId());
    if (it != state.idle_dedicated_workers.end()) {
      // There is an idle dedicated worker for this task.
      worker = std::move(it->second);
      state.idle_dedicated_workers.erase(it);
      // Because we found a worker that can perform this task,
      // we can remove it from dedicated_workers_to_tasks.
      state.dedicated_workers_to_tasks.erase(worker->GetProcess());
      state.tasks_with_dedicated_workers.erase(task_spec.TaskId());
    } else if (!HasPendingWorkerForTask(task_spec.GetLanguage(), task_spec.TaskId())) {
      // We are not pending a registration from a worker for this task,
      // so start a new worker process for this task.
      std::vector<std::string> dynamic_options = {};
      if (task_spec.IsActorCreationTask()) {
        dynamic_options = task_spec.DynamicWorkerOptions();
      }

      // create runtime env.
      if (task_spec.HasRuntimeEnv()) {
        state.tasks_with_pending_runtime_envs.emplace(task_spec.TaskId());
        agent_manager_->CreateRuntimeEnv(
            task_spec.SerializedRuntimeEnv(),
<<<<<<< HEAD
            [this, start_worker_process_fn, &state, task_spec, dynamic_options](
                bool success, const std::string &serialized_runtime_env_context) {
=======
            [start_worker_process_fn, &state, task_spec, dynamic_options,
             allocated_instances_serialized_json](
                bool done, const std::string &serialized_runtime_env_context) {
>>>>>>> 0b1b6222
              state.tasks_with_pending_runtime_envs.erase(task_spec.TaskId());
              if (success) {
                start_worker_process_fn(
                    task_spec, state, dynamic_options, true, GetRuntimeEnvHash(task_spec),
                    task_spec.SerializedRuntimeEnv(), serialized_runtime_env_context);
              } else {
                RAY_LOG(ERROR) << "Creating runtime environment failed. The "
                                  "corresponding task will be failed.";
                runtime_env_setup_failed_callback_(task_spec.TaskId());
              }
            });
      } else {
        proc =
            start_worker_process_fn(task_spec, state, dynamic_options, true, 0, "", "");
      }
    }
  } else {
    // Find an available worker which is already assigned to this job and which has
    // the specified runtime env.
    // Try to pop the most recently pushed worker.
    const int runtime_env_hash = GetRuntimeEnvHash(task_spec);
    for (auto it = idle_of_all_languages_.rbegin(); it != idle_of_all_languages_.rend();
         it++) {
      if (task_spec.GetLanguage() != it->first->GetLanguage() ||
          it->first->GetAssignedJobId() != task_spec.JobId() ||
          state.pending_disconnection_workers.count(it->first) > 0 ||
          it->first->IsDead()) {
        continue;
      }
      // These workers are exiting. So skip them.
      if (pending_exit_idle_workers_.count(it->first->WorkerId())) {
        continue;
      }
      // Skip if the runtime env doesn't match.
      if (runtime_env_hash != it->first->GetRuntimeEnvHash()) {
        continue;
      }

      state.idle.erase(it->first);
      // We can't erase a reverse_iterator.
      auto lit = it.base();
      lit--;
      worker = std::move(lit->first);
      idle_of_all_languages_.erase(lit);
      idle_of_all_languages_map_.erase(worker);
      break;
    }

    if (worker == nullptr) {
      // There are no more non-actor workers available to execute this task.
      // Start a new worker process.

      if (task_spec.HasRuntimeEnv()) {
        // create runtime env.
        agent_manager_->CreateRuntimeEnv(
            task_spec.SerializedRuntimeEnv(),
            [this, start_worker_process_fn, &state, task_spec, runtime_env_hash](
                bool successful, const std::string &serialized_runtime_env_context) {
              if (successful) {
                start_worker_process_fn(task_spec, state, {}, false, runtime_env_hash,
                                        task_spec.SerializedRuntimeEnv(),
                                        serialized_runtime_env_context);
              } else {
                RAY_LOG(ERROR) << "Creating runtime environment failed. The "
                                  "corresponding task will be failed.";
                runtime_env_setup_failed_callback_(task_spec.TaskId());
              }
            });
      } else {
        proc = start_worker_process_fn(task_spec, state, {}, false, runtime_env_hash, "",
                                       "");
      }
    }
  }

  if (worker == nullptr && proc.IsValid()) {
    WarnAboutSize();
  }

  if (worker) {
    RAY_CHECK(worker->GetAssignedJobId() == task_spec.JobId());
  }
  return worker;
}

void WorkerPool::PrestartWorkers(const TaskSpecification &task_spec,
                                 int64_t backlog_size) {
  // Code path of task that needs a dedicated worker.
  if ((task_spec.IsActorCreationTask() && !task_spec.DynamicWorkerOptions().empty()) ||
      task_spec.OverrideEnvironmentVariables().size() > 0 || task_spec.HasRuntimeEnv()) {
    return;  // Not handled.
    // TODO(architkulkarni): We'd eventually like to prestart workers with the same
    // runtime env to improve initial startup performance.
  }

  auto &state = GetStateForLanguage(task_spec.GetLanguage());
  // The number of available workers that can be used for this task spec.
  int num_usable_workers = state.idle.size();
  for (auto &entry : state.starting_worker_processes) {
    num_usable_workers += entry.second.num_starting_workers;
  }
  // The number of workers total regardless of suitability for this task.
  int num_workers_total = 0;
  for (const auto &worker : GetAllRegisteredWorkers()) {
    if (!worker->IsDead()) {
      num_workers_total++;
    }
  }
  auto desired_usable_workers =
      std::min<int64_t>(num_workers_soft_limit_ - num_workers_total, backlog_size);
  if (num_usable_workers < desired_usable_workers) {
    int64_t num_needed = desired_usable_workers - num_usable_workers;
    RAY_LOG(DEBUG) << "Prestarting " << num_needed << " workers given task backlog size "
                   << backlog_size << " and soft limit " << num_workers_soft_limit_;
    for (int i = 0; i < num_needed; i++) {
      StartWorkerProcess(task_spec.GetLanguage(), rpc::WorkerType::WORKER,
                         task_spec.JobId());
    }
  }
}

bool WorkerPool::DisconnectWorker(const std::shared_ptr<WorkerInterface> &worker,
                                  rpc::WorkerExitType disconnect_type) {
  auto &state = GetStateForLanguage(worker->GetLanguage());
  RAY_CHECK(RemoveWorker(state.registered_workers, worker));
  RAY_UNUSED(RemoveWorker(state.pending_disconnection_workers, worker));

  for (auto it = idle_of_all_languages_.begin(); it != idle_of_all_languages_.end();
       it++) {
    if (it->first == worker) {
      idle_of_all_languages_.erase(it);
      idle_of_all_languages_map_.erase(worker);
      break;
    }
  }

  MarkPortAsFree(worker->AssignedPort());
  auto status = RemoveWorker(state.idle, worker);
  if (disconnect_type != rpc::WorkerExitType::INTENDED_EXIT) {
    // A Java worker process may have multiple workers. If one of them disconnects
    // unintentionally (which means that the worker process has died), we remove the
    // others from idle pool so that the failed actor will not be rescheduled on the same
    // process.
    auto pid = worker->GetProcess().GetId();
    for (auto worker2 : state.registered_workers) {
      if (worker2->GetProcess().GetId() == pid) {
        // NOTE(kfstorm): We have to use a new field to record these workers (instead of
        // just removing them from idle sets) because they may haven't announced worker
        // port yet. When they announce worker port, they'll be marked idle again. So
        // removing them from idle sets here doesn't really prevent them from being popped
        // later.
        state.pending_disconnection_workers.insert(worker2);
      }
    }
  }
  return status;
}

void WorkerPool::DisconnectDriver(const std::shared_ptr<WorkerInterface> &driver) {
  auto &state = GetStateForLanguage(driver->GetLanguage());
  RAY_CHECK(RemoveWorker(state.registered_drivers, driver));
  MarkPortAsFree(driver->AssignedPort());
}

inline WorkerPool::State &WorkerPool::GetStateForLanguage(const Language &language) {
  auto state = states_by_lang_.find(language);
  RAY_CHECK(state != states_by_lang_.end())
      << "Required Language isn't supported: " << Language_Name(language);
  return state->second;
}

inline bool WorkerPool::IsIOWorkerType(const rpc::WorkerType &worker_type) {
  return worker_type == rpc::WorkerType::SPILL_WORKER ||
         worker_type == rpc::WorkerType::RESTORE_WORKER ||
         worker_type == rpc::WorkerType::UTIL_WORKER;
}

std::vector<std::shared_ptr<WorkerInterface>> WorkerPool::GetWorkersRunningTasksForJob(
    const JobID &job_id) const {
  std::vector<std::shared_ptr<WorkerInterface>> workers;

  for (const auto &entry : states_by_lang_) {
    for (const auto &worker : entry.second.registered_workers) {
      if (worker->GetAssignedJobId() == job_id) {
        workers.push_back(worker);
      }
    }
  }

  return workers;
}

const std::vector<std::shared_ptr<WorkerInterface>> WorkerPool::GetAllRegisteredWorkers(
    bool filter_dead_workers) const {
  std::vector<std::shared_ptr<WorkerInterface>> workers;

  for (const auto &entry : states_by_lang_) {
    for (const auto &worker : entry.second.registered_workers) {
      if (!worker->IsRegistered()) {
        continue;
      }

      if (filter_dead_workers && worker->IsDead()) {
        continue;
      }
      workers.push_back(worker);
    }
  }

  return workers;
}

const std::vector<std::shared_ptr<WorkerInterface>> WorkerPool::GetAllRegisteredDrivers(
    bool filter_dead_drivers) const {
  std::vector<std::shared_ptr<WorkerInterface>> drivers;

  for (const auto &entry : states_by_lang_) {
    for (const auto &driver : entry.second.registered_drivers) {
      if (!driver->IsRegistered()) {
        continue;
      }

      if (filter_dead_drivers && driver->IsDead()) {
        continue;
      }
      drivers.push_back(driver);
    }
  }

  return drivers;
}

void WorkerPool::WarnAboutSize() {
  for (auto &entry : states_by_lang_) {
    auto &state = entry.second;
    int64_t num_workers_started_or_registered = 0;
    num_workers_started_or_registered +=
        static_cast<int64_t>(state.registered_workers.size());
    for (const auto &starting_process : state.starting_worker_processes) {
      num_workers_started_or_registered += starting_process.second.num_starting_workers;
    }
    int64_t multiple = num_workers_started_or_registered / state.multiple_for_warning;
    std::stringstream warning_message;
    if (multiple >= 3 && multiple > state.last_warning_multiple) {
      // Push an error message to the user if the worker pool tells us that it is
      // getting too big.
      state.last_warning_multiple = multiple;
      warning_message << "WARNING: " << num_workers_started_or_registered << " "
                      << Language_Name(entry.first)
                      << " workers have been started on a node of the id: " << node_id_
                      << " "
                      << "and address: " << node_address_ << ". "
                      << "This could be a result of using "
                      << "a large number of actors, or it could be a consequence of "
                      << "using nested tasks "
                      << "(see https://github.com/ray-project/ray/issues/3644) for "
                      << "some a discussion of workarounds.";
      std::string warning_message_str = warning_message.str();
      RAY_LOG(WARNING) << warning_message_str;
      auto error_data_ptr = gcs::CreateErrorTableData("worker_pool_large",
                                                      warning_message_str, get_time_());
      RAY_CHECK_OK(gcs_client_->Errors().AsyncReportJobError(error_data_ptr, nullptr));
    }
  }
}

bool WorkerPool::HasPendingWorkerForTask(const Language &language,
                                         const TaskID &task_id) {
  auto &state = GetStateForLanguage(language);
  auto runtime_env_it = state.tasks_with_pending_runtime_envs.find(task_id);
  if (runtime_env_it != state.tasks_with_pending_runtime_envs.end()) {
    return true;
  }
  auto it = state.tasks_with_dedicated_workers.find(task_id);
  return it != state.tasks_with_dedicated_workers.end();
}

void WorkerPool::TryStartIOWorkers(const Language &language) {
  TryStartIOWorkers(language, rpc::WorkerType::RESTORE_WORKER);
  TryStartIOWorkers(language, rpc::WorkerType::SPILL_WORKER);
  TryStartIOWorkers(language, rpc::WorkerType::UTIL_WORKER);
}

void WorkerPool::TryStartIOWorkers(const Language &language,
                                   const rpc::WorkerType &worker_type) {
  if (language != Language::PYTHON) {
    return;
  }
  auto &state = GetStateForLanguage(language);
  auto &io_worker_state = GetIOWorkerStateFromWorkerType(worker_type, state);

  int available_io_workers_num = io_worker_state.num_starting_io_workers +
                                 io_worker_state.registered_io_workers.size();
  int max_workers_to_start =
      RayConfig::instance().max_io_workers() - available_io_workers_num;
  // Compare first to prevent unsigned underflow.
  if (io_worker_state.pending_io_tasks.size() > io_worker_state.idle_io_workers.size()) {
    int expected_workers_num =
        io_worker_state.pending_io_tasks.size() - io_worker_state.idle_io_workers.size();
    if (expected_workers_num > max_workers_to_start) {
      expected_workers_num = max_workers_to_start;
    }
    for (; expected_workers_num > 0; expected_workers_num--) {
      Process proc = StartWorkerProcess(ray::Language::PYTHON, worker_type, JobID::Nil());
      if (!proc.IsValid()) {
        // We may hit the maximum worker start up concurrency limit. Stop.
        return;
      }
    }
  }
}

std::unordered_set<std::shared_ptr<WorkerInterface>> WorkerPool::GetWorkersByProcess(
    const Process &process) {
  std::unordered_set<std::shared_ptr<WorkerInterface>> workers_of_process;
  for (auto &entry : states_by_lang_) {
    auto &worker_state = entry.second;
    for (const auto &worker : worker_state.registered_workers) {
      if (worker->GetProcess().GetId() == process.GetId()) {
        workers_of_process.insert(worker);
      }
    }
  }
  return workers_of_process;
}

std::string WorkerPool::DebugString() const {
  std::stringstream result;
  result << "WorkerPool:";
  for (const auto &entry : states_by_lang_) {
    result << "\n- num " << Language_Name(entry.first)
           << " workers: " << entry.second.registered_workers.size();
    result << "\n- num " << Language_Name(entry.first)
           << " drivers: " << entry.second.registered_drivers.size();
    result << "\n- num object spill callbacks queued: "
           << entry.second.spill_io_worker_state.pending_io_tasks.size();
    result << "\n- num object restore queued: "
           << entry.second.restore_io_worker_state.pending_io_tasks.size();
    result << "\n- num util functions queued: "
           << entry.second.util_io_worker_state.pending_io_tasks.size();
  }
  result << "\n- num idle workers: " << idle_of_all_languages_.size();
  return result.str();
}

WorkerPool::IOWorkerState &WorkerPool::GetIOWorkerStateFromWorkerType(
    const rpc::WorkerType &worker_type, WorkerPool::State &state) const {
  RAY_CHECK(worker_type != rpc::WorkerType::WORKER)
      << worker_type << " type cannot be used to retrieve io_worker_state";
  switch (worker_type) {
  case rpc::WorkerType::SPILL_WORKER:
    return state.spill_io_worker_state;
  case rpc::WorkerType::RESTORE_WORKER:
    return state.restore_io_worker_state;
  case rpc::WorkerType::UTIL_WORKER:
    return state.util_io_worker_state;
  default:
    RAY_LOG(FATAL) << "Unknown worker type: " << worker_type;
  }
  UNREACHABLE;
}

}  // namespace raylet

}  // namespace ray<|MERGE_RESOLUTION|>--- conflicted
+++ resolved
@@ -931,14 +931,9 @@
         state.tasks_with_pending_runtime_envs.emplace(task_spec.TaskId());
         agent_manager_->CreateRuntimeEnv(
             task_spec.SerializedRuntimeEnv(),
-<<<<<<< HEAD
-            [this, start_worker_process_fn, &state, task_spec, dynamic_options](
-                bool success, const std::string &serialized_runtime_env_context) {
-=======
-            [start_worker_process_fn, &state, task_spec, dynamic_options,
+            [this, start_worker_process_fn, &state, task_spec, dynamic_options,
              allocated_instances_serialized_json](
                 bool done, const std::string &serialized_runtime_env_context) {
->>>>>>> 0b1b6222
               state.tasks_with_pending_runtime_envs.erase(task_spec.TaskId());
               if (success) {
                 start_worker_process_fn(
