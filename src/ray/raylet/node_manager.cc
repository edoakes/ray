// Copyright 2017 The Ray Authors.
//
// Licensed under the Apache License, Version 2.0 (the "License");
// you may not use this file except in compliance with the License.
// You may obtain a copy of the License at
//
//  http://www.apache.org/licenses/LICENSE-2.0
//
// Unless required by applicable law or agreed to in writing, software
// distributed under the License is distributed on an "AS IS" BASIS,
// WITHOUT WARRANTIES OR CONDITIONS OF ANY KIND, either express or implied.
// See the License for the specific language governing permissions and
// limitations under the License.

#include "ray/raylet/node_manager.h"

#include <cctype>
#include <fstream>
#include <memory>

#include "boost/filesystem.hpp"
#include "boost/system/error_code.hpp"
#include "ray/common/asio/asio_util.h"
#include "ray/common/asio/instrumented_io_context.h"
#include "ray/common/buffer.h"
#include "ray/common/common_protocol.h"
#include "ray/common/constants.h"
#include "ray/common/status.h"
#include "ray/gcs/pb_util.h"
#include "ray/raylet/format/node_manager_generated.h"
#include "ray/stats/stats.h"
#include "ray/util/sample.h"
#include "ray/util/util.h"

namespace {

#define RAY_CHECK_ENUM(x, y) \
  static_assert(static_cast<int>(x) == static_cast<int>(y), "protocol mismatch")

struct ActorStats {
  int live_actors = 0;
  int dead_actors = 0;
  int restarting_actors = 0;
};

inline ray::rpc::ObjectReference FlatbufferToSingleObjectReference(
    const flatbuffers::String &object_id, const ray::protocol::Address &address) {
  ray::rpc::ObjectReference ref;
  ref.set_object_id(object_id.str());
  ref.mutable_owner_address()->set_raylet_id(address.raylet_id()->str());
  ref.mutable_owner_address()->set_ip_address(address.ip_address()->str());
  ref.mutable_owner_address()->set_port(address.port());
  ref.mutable_owner_address()->set_worker_id(address.worker_id()->str());
  return ref;
}

std::vector<ray::rpc::ObjectReference> FlatbufferToObjectReference(
    const flatbuffers::Vector<flatbuffers::Offset<flatbuffers::String>> &object_ids,
    const flatbuffers::Vector<flatbuffers::Offset<ray::protocol::Address>>
        &owner_addresses) {
  RAY_CHECK(object_ids.size() == owner_addresses.size());
  std::vector<ray::rpc::ObjectReference> refs;
  for (int64_t i = 0; i < object_ids.size(); i++) {
    ray::rpc::ObjectReference ref;
    ref.set_object_id(object_ids.Get(i)->str());
    const auto &addr = owner_addresses.Get(i);
    ref.mutable_owner_address()->set_raylet_id(addr->raylet_id()->str());
    ref.mutable_owner_address()->set_ip_address(addr->ip_address()->str());
    ref.mutable_owner_address()->set_port(addr->port());
    ref.mutable_owner_address()->set_worker_id(addr->worker_id()->str());
    refs.emplace_back(std::move(ref));
  }
  return refs;
}

}  // namespace

namespace ray {

namespace raylet {

// A helper function to print the leased workers.
std::string LeasedWorkersSring(
    const std::unordered_map<WorkerID, std::shared_ptr<WorkerInterface>>
        &leased_workers) {
  std::stringstream buffer;
  buffer << "  @leased_workers: (";
  for (const auto &pair : leased_workers) {
    auto &worker = pair.second;
    buffer << worker->WorkerId() << ", ";
  }
  buffer << ")";
  return buffer.str();
}

// A helper function to print the workers in worker_pool_.
std::string WorkerPoolString(
    const std::vector<std::shared_ptr<WorkerInterface>> &worker_pool) {
  std::stringstream buffer;
  buffer << "   @worker_pool: (";
  for (const auto &worker : worker_pool) {
    buffer << worker->WorkerId() << ", ";
  }
  buffer << ")";
  return buffer.str();
}

// Helper function to print the worker's owner worker and and node owner.
std::string WorkerOwnerString(std::shared_ptr<WorkerInterface> &worker) {
  std::stringstream buffer;
  const auto owner_worker_id =
      WorkerID::FromBinary(worker->GetOwnerAddress().worker_id());
  const auto owner_node_id = NodeID::FromBinary(worker->GetOwnerAddress().raylet_id());
  buffer << "leased_worker Lease " << worker->WorkerId() << " owned by "
         << owner_worker_id << " / " << owner_node_id;
  return buffer.str();
}

HeartbeatSender::HeartbeatSender(NodeID self_node_id,
                                 std::shared_ptr<gcs::GcsClient> gcs_client)
    : self_node_id_(self_node_id), gcs_client_(gcs_client) {
  // Init heartbeat thread and run its io service.
  heartbeat_thread_.reset(new std::thread([this] {
    SetThreadName("heartbeat");
    /// The asio work to keep io_service_ alive.
    boost::asio::io_service::work io_service_work_(heartbeat_io_service_);
    heartbeat_io_service_.run();
  }));
  heartbeat_runner_.reset(new PeriodicalRunner(heartbeat_io_service_));

  // Start sending heartbeats to the GCS.
  last_heartbeat_at_ms_ = current_time_ms();
  heartbeat_runner_->RunFnPeriodically(
      [this] { Heartbeat(); },
      RayConfig::instance().raylet_heartbeat_period_milliseconds(),
      "NodeManager.deadline_timer.heartbeat");
}

HeartbeatSender::~HeartbeatSender() {
  heartbeat_runner_.reset();
  heartbeat_io_service_.stop();
  if (heartbeat_thread_->joinable()) {
    heartbeat_thread_->join();
  }
  heartbeat_thread_.reset();
}

void HeartbeatSender::Heartbeat() {
  uint64_t now_ms = current_time_ms();
  uint64_t interval = now_ms - last_heartbeat_at_ms_;
  if (interval > RayConfig::instance().num_heartbeats_warning() *
                     RayConfig::instance().raylet_heartbeat_period_milliseconds()) {
    RAY_LOG(WARNING)
        << "Last heartbeat was sent " << interval
        << " ms ago. There might be resource pressure on this node. If heartbeat keeps "
           "lagging, this node can be marked as dead mistakenly.";
  }
  last_heartbeat_at_ms_ = now_ms;
  stats::HeartbeatReportMs.Record(interval);

  auto heartbeat_data = std::make_shared<HeartbeatTableData>();
  heartbeat_data->set_node_id(self_node_id_.Binary());
  RAY_CHECK_OK(
      gcs_client_->Nodes().AsyncReportHeartbeat(heartbeat_data, [](Status status) {
        if (status.IsDisconnected()) {
          RAY_LOG(FATAL) << "This node has beem marked as dead.";
        }
      }));
}

NodeManager::NodeManager(instrumented_io_context &io_service, const NodeID &self_node_id,
                         const NodeManagerConfig &config,
                         const ObjectManagerConfig &object_manager_config,
                         std::shared_ptr<gcs::GcsClient> gcs_client)
    : self_node_id_(self_node_id),
      io_service_(io_service),
      gcs_client_(gcs_client),
      worker_pool_(io_service, self_node_id_, config.node_manager_address,
                   config.num_workers_soft_limit,
                   config.num_initial_python_workers_for_first_job,
                   config.maximum_startup_concurrency, config.min_worker_port,
                   config.max_worker_port, config.worker_ports, gcs_client_,
                   config.worker_commands,
                   /*starting_worker_timeout_callback=*/
                   [this] { cluster_task_manager_->ScheduleAndDispatchTasks(); },
<<<<<<< HEAD
                   /*runtime_env_setup_failed_callback=*/
                   [this](const TaskID &task_id) {
                     RAY_CHECK(cluster_task_manager_->CancelTask(
                         task_id, /*runtime_env_setup_failed=*/true));
                   },
=======
                   config.ray_debugger_external,
>>>>>>> e701ded5
                   /*get_time=*/[]() { return absl::GetCurrentTimeNanos() / 1e6; }),
      client_call_manager_(io_service),
      worker_rpc_pool_(client_call_manager_),
      core_worker_subscriber_(std::make_unique<pubsub::Subscriber>(
          self_node_id_, RayConfig::instance().max_command_batch_size(),
          /*get_client=*/
          [this](const rpc::Address &address) {
            return worker_rpc_pool_.GetOrConnect(address);
          },
          &io_service_)),
      object_directory_(std::make_unique<OwnershipBasedObjectDirectory>(
          io_service_, gcs_client_, core_worker_subscriber_.get(),
          [this](const ObjectID &obj_id, const ErrorType &error_type) {
            rpc::ObjectReference ref;
            ref.set_object_id(obj_id.Binary());
            MarkObjectsAsFailed(error_type, {ref}, JobID::Nil());
          })),
      object_manager_(
          io_service, self_node_id, object_manager_config, object_directory_.get(),
          [this](const ObjectID &object_id, const std::string &object_url,
                 std::function<void(const ray::Status &)> callback) {
            GetLocalObjectManager().AsyncRestoreSpilledObject(object_id, object_url,
                                                              callback);
          },
          /*get_spilled_object_url=*/
          [this](const ObjectID &object_id) {
            return GetLocalObjectManager().GetSpilledObjectURL(object_id);
          },
          /*spill_objects_callback=*/
          [this]() {
            // This callback is called from the plasma store thread.
            // NOTE: It means the local object manager should be thread-safe.
            io_service_.post(
                [this]() { GetLocalObjectManager().SpillObjectUptoMaxThroughput(); },
                "NodeManager.SpillObjects");
            return GetLocalObjectManager().IsSpillingInProgress();
          },
          /*object_store_full_callback=*/
          [this]() {
            // Post on the node manager's event loop since this
            // callback is called from the plasma store thread.
            // This will help keep node manager lock-less.
            io_service_.post([this]() { TriggerGlobalGC(); }, "NodeManager.GlobalGC");
          },
          /*add_object_callback=*/
          [this](const ObjectInfo &object_info) { HandleObjectLocal(object_info); },
          /*delete_object_callback=*/
          [this](const ObjectID &object_id) { HandleObjectMissing(object_id); },
          /*pin_object=*/
          [this](const ObjectID &object_id) {
            std::vector<ObjectID> object_ids = {object_id};
            std::vector<std::unique_ptr<RayObject>> results;
            std::unique_ptr<RayObject> result;
            if (GetObjectsFromPlasma(object_ids, &results) && results.size() > 0) {
              result = std::move(results[0]);
            }
            return result;
          }),
      periodical_runner_(io_service),
      report_resources_period_ms_(config.report_resources_period_ms),
      temp_dir_(config.temp_dir),
      initial_config_(config),
      dependency_manager_(object_manager_),
      node_manager_server_("NodeManager", config.node_manager_port),
      node_manager_service_(io_service, *this),
      agent_manager_service_handler_(
          new DefaultAgentManagerServiceHandler(agent_manager_)),
      agent_manager_service_(io_service, *agent_manager_service_handler_),
      local_object_manager_(
          self_node_id_, config.node_manager_address, config.node_manager_port,
          RayConfig::instance().free_objects_batch_size(),
          RayConfig::instance().free_objects_period_milliseconds(), worker_pool_,
          gcs_client_->Objects(), worker_rpc_pool_,
          /*max_io_workers*/ config.max_io_workers,
          /*min_spilling_size*/ config.min_spilling_size,
          /*is_external_storage_type_fs*/
          RayConfig::instance().is_external_storage_type_fs(),
          /*max_fused_object_count*/ RayConfig::instance().max_fused_object_count(),
          /*on_objects_freed*/
          [this](const std::vector<ObjectID> &object_ids) {
            object_manager_.FreeObjects(object_ids,
                                        /*local_only=*/false);
          },
          /*is_plasma_object_spillable*/
          [this](const ObjectID &object_id) {
            return object_manager_.IsPlasmaObjectSpillable(object_id);
          },
          /*core_worker_subscriber_=*/core_worker_subscriber_.get()),
      high_plasma_storage_usage_(RayConfig::instance().high_plasma_storage_usage()),
      local_gc_run_time_ns_(absl::GetCurrentTimeNanos()),
      local_gc_throttler_(RayConfig::instance().local_gc_min_interval_s() * 1e9),
      global_gc_throttler_(RayConfig::instance().global_gc_min_interval_s() * 1e9),
      local_gc_interval_ns_(RayConfig::instance().local_gc_interval_s() * 1e9),
      record_metrics_period_ms_(config.record_metrics_period_ms),
      runtime_env_manager_([this](const std::string &uri, std::function<void(bool)> cb) {
        return DeleteLocalURI(uri, cb);
      }),
      next_resource_seq_no_(0) {
  RAY_LOG(INFO) << "Initializing NodeManager with ID " << self_node_id_;
  RAY_CHECK(RayConfig::instance().raylet_heartbeat_period_milliseconds() > 0);
  SchedulingResources local_resources(config.resource_config);
  cluster_resource_scheduler_ =
      std::shared_ptr<ClusterResourceScheduler>(new ClusterResourceScheduler(
          self_node_id_.Binary(), local_resources.GetTotalResources().GetResourceMap(),
          [this]() { return object_manager_.GetUsedMemory(); }));

  auto get_node_info_func = [this](const NodeID &node_id) {
    return gcs_client_->Nodes().Get(node_id);
  };
  auto is_owner_alive = [this](const WorkerID &owner_worker_id,
                               const NodeID &owner_node_id) {
    return !(failed_workers_cache_.count(owner_worker_id) > 0 ||
             failed_nodes_cache_.count(owner_node_id) > 0);
  };
  auto announce_infeasible_task = [this](const Task &task) {
    PublishInfeasibleTaskError(task);
  };
  RAY_CHECK(RayConfig::instance().max_task_args_memory_fraction() > 0 &&
            RayConfig::instance().max_task_args_memory_fraction() <= 1)
      << "max_task_args_memory_fraction must be a nonzero fraction.";
  int64_t max_task_args_memory = object_manager_.GetMemoryCapacity() *
                                 RayConfig::instance().max_task_args_memory_fraction();
  if (max_task_args_memory <= 0) {
    RAY_LOG(WARNING)
        << "Max task args should be a fraction of the object store capacity, but object "
           "store capacity is zero or negative. Allowing task args to use 100% of the "
           "local object store. This can cause ObjectStoreFullErrors if the tasks' "
           "return values are greater than the remaining capacity.";
    max_task_args_memory = 0;
  }
  cluster_task_manager_ = std::shared_ptr<ClusterTaskManager>(new ClusterTaskManager(
      self_node_id_,
      std::dynamic_pointer_cast<ClusterResourceScheduler>(cluster_resource_scheduler_),
      dependency_manager_, is_owner_alive, get_node_info_func, announce_infeasible_task,
      worker_pool_, leased_workers_,
      [this](const std::vector<ObjectID> &object_ids,
             std::vector<std::unique_ptr<RayObject>> *results) {
        return GetObjectsFromPlasma(object_ids, results);
      },
      max_task_args_memory));
  placement_group_resource_manager_ = std::make_shared<NewPlacementGroupResourceManager>(
      std::dynamic_pointer_cast<ClusterResourceScheduler>(cluster_resource_scheduler_),
      // TODO (Alex): Ideally we could do these in a more robust way (retry
      // them, do them with the lightweight heartbeat, etc).
      [this](const ray::gcs::NodeResourceInfoAccessor::ResourceMap &resources) {
        RAY_CHECK_OK(gcs_client_->NodeResources().AsyncUpdateResources(
            self_node_id_, resources, nullptr));
      },
      [this](const std::vector<std::string> &resource_names) {
        RAY_CHECK_OK(gcs_client_->NodeResources().AsyncDeleteResources(
            self_node_id_, resource_names, nullptr));
      });

  RAY_CHECK_OK(store_client_.Connect(config.store_socket_name.c_str()));
  // Run the node manger rpc server.
  node_manager_server_.RegisterService(node_manager_service_);
  node_manager_server_.RegisterService(agent_manager_service_);
  node_manager_server_.Run();

  worker_pool_.SetNodeManagerPort(GetServerPort());

  auto agent_command_line = ParseCommandLine(config.agent_command);
  for (auto &arg : agent_command_line) {
    auto node_manager_port_position = arg.find(kNodeManagerPortPlaceholder);
    if (node_manager_port_position != std::string::npos) {
      arg.replace(node_manager_port_position, strlen(kNodeManagerPortPlaceholder),
                  std::to_string(GetServerPort()));
    }
  }

  auto options = AgentManager::Options({self_node_id, agent_command_line});
  agent_manager_ = std::make_shared<AgentManager>(
      std::move(options),
      /*delay_executor=*/
      [this](std::function<void()> task, uint32_t delay_ms) {
        return execute_after(io_service_, task, delay_ms);
      },
      /*runtime_env_agent_factory=*/
      [this](const std::string &ip_address, int port) {
        RAY_CHECK(!ip_address.empty() && port != 0);
        return std::shared_ptr<rpc::RuntimeEnvAgentClientInterface>(
            new rpc::RuntimeEnvAgentClient(ip_address, port, client_call_manager_));
      });
  worker_pool_.SetAgentManager(agent_manager_);
}

ray::Status NodeManager::RegisterGcs() {
  // Start sending heartbeat here to ensure it happening after raylet being registered.
  heartbeat_sender_.reset(new HeartbeatSender(self_node_id_, gcs_client_));
  auto on_node_change = [this](const NodeID &node_id, const GcsNodeInfo &data) {
    if (data.state() == GcsNodeInfo::ALIVE) {
      NodeAdded(data);
    } else {
      RAY_CHECK(data.state() == GcsNodeInfo::DEAD);
      NodeRemoved(node_id);
    }
  };

  // If the node resource message is received first and then the node message is received,
  // ForwardTask will throw exception, because it can't get node info.
  auto on_done = [this](Status status) {
    RAY_CHECK_OK(status);
    // Subscribe to resource changes.
    const auto &resources_changed =
        [this](const rpc::NodeResourceChange &resource_notification) {
          auto id = NodeID::FromBinary(resource_notification.node_id());
          if (resource_notification.updated_resources_size() != 0) {
            ResourceSet resource_set(
                MapFromProtobuf(resource_notification.updated_resources()));
            ResourceCreateUpdated(id, resource_set);
          }

          if (resource_notification.deleted_resources_size() != 0) {
            ResourceDeleted(
                id, VectorFromProtobuf(resource_notification.deleted_resources()));
          }
        };
    RAY_CHECK_OK(gcs_client_->NodeResources().AsyncSubscribeToResources(
        /*subscribe_callback=*/resources_changed,
        /*done_callback=*/nullptr));
  };
  // Register a callback to monitor new nodes and a callback to monitor removed nodes.
  RAY_RETURN_NOT_OK(
      gcs_client_->Nodes().AsyncSubscribeToNodeChange(on_node_change, on_done));

  // Subscribe to resource usage batches from the monitor.
  const auto &resource_usage_batch_added =
      [this](const ResourceUsageBatchData &resource_usage_batch) {
        ResourceUsageBatchReceived(resource_usage_batch);
      };
  RAY_RETURN_NOT_OK(gcs_client_->NodeResources().AsyncSubscribeBatchedResourceUsage(
      resource_usage_batch_added, /*done*/ nullptr));

  // Subscribe to all unexpected failure notifications from the local and
  // remote raylets. Note that this does not include workers that failed due to
  // node failure. These workers can be identified by comparing the raylet_id
  // in their rpc::Address to the ID of a failed raylet.
  const auto &worker_failure_handler =
      [this](const rpc::WorkerDeltaData &worker_failure_data) {
        HandleUnexpectedWorkerFailure(worker_failure_data);
      };
  RAY_CHECK_OK(gcs_client_->Workers().AsyncSubscribeToWorkerFailures(
      worker_failure_handler, /*done_callback=*/nullptr));

  // Subscribe to job updates.
  const auto job_subscribe_handler = [this](const JobID &job_id,
                                            const JobTableData &job_data) {
    // HandleJobStarted is idempotent so it's ok to call it again when the job
    // finishes. We always need to call `HandleJobStarted` even when a job has
    // finished, because we may have missed the started event (for example,
    // because the node wasn't up when the job started). JobStarted +
    // JobFinished events both need to be processed because we need to persist
    // the job config of dead jobs in order for detached actors to function
    // properly.
    HandleJobStarted(job_id, job_data);
    if (job_data.is_dead()) {
      HandleJobFinished(job_id, job_data);
    }
  };
  RAY_RETURN_NOT_OK(
      gcs_client_->Jobs().AsyncSubscribeAll(job_subscribe_handler, nullptr));

  periodical_runner_.RunFnPeriodically(
      [this] {
        DumpDebugState();
        WarnResourceDeadlock();
      },
      RayConfig::instance().debug_dump_period_milliseconds(),
      "NodeManager.deadline_timer.debug_state_dump");
  uint64_t now_ms = current_time_ms();
  last_metrics_recorded_at_ms_ = now_ms;
  periodical_runner_.RunFnPeriodically([this] { RecordMetrics(); },
                                       record_metrics_period_ms_,
                                       "NodeManager.deadline_timer.record_metrics");
  if (RayConfig::instance().free_objects_period_milliseconds() > 0) {
    periodical_runner_.RunFnPeriodically(
        [this] { local_object_manager_.FlushFreeObjects(); },
        RayConfig::instance().free_objects_period_milliseconds(),
        "NodeManager.deadline_timer.flush_free_objects");
  }
  last_resource_report_at_ms_ = now_ms;
  periodical_runner_.RunFnPeriodically(
      [this] { ReportResourceUsage(); }, report_resources_period_ms_,
      "NodeManager.deadline_timer.report_resource_usage");
  // Start the timer that gets object manager profiling information and sends it
  // to the GCS.
  periodical_runner_.RunFnPeriodically(
      [this] { GetObjectManagerProfileInfo(); },
      RayConfig::instance().raylet_heartbeat_period_milliseconds(),
      "NodeManager.deadline_timer.object_manager_profiling");

  /// If periodic asio stats print is enabled, it will print it.
  const auto event_stats_print_interval_ms =
      RayConfig::instance().event_stats_print_interval_ms();
  if (event_stats_print_interval_ms != -1 && RayConfig::instance().event_stats()) {
    periodical_runner_.RunFnPeriodically(
        [this] {
          RAY_LOG(INFO) << "Event stats:\n\n" << io_service_.StatsString() << "\n\n";
          RAY_LOG(INFO) << DebugString() << "\n\n";
        },
        event_stats_print_interval_ms,
        "NodeManager.deadline_timer.print_event_loop_stats");
  }

  return ray::Status::OK();
}

void NodeManager::KillWorker(std::shared_ptr<WorkerInterface> worker) {
#ifdef _WIN32
  // TODO(mehrdadn): implement graceful process termination mechanism
#else
  // If we're just cleaning up a single worker, allow it some time to clean
  // up its state before force killing. The client socket will be closed
  // and the worker struct will be freed after the timeout.
  kill(worker->GetProcess().GetId(), SIGTERM);
#endif

  auto retry_timer = std::make_shared<boost::asio::deadline_timer>(io_service_);
  auto retry_duration = boost::posix_time::milliseconds(
      RayConfig::instance().kill_worker_timeout_milliseconds());
  retry_timer->expires_from_now(retry_duration);
  retry_timer->async_wait([retry_timer, worker](const boost::system::error_code &error) {
    RAY_LOG(DEBUG) << "Send SIGKILL to worker, pid=" << worker->GetProcess().GetId();
    // Force kill worker
    worker->GetProcess().Kill();
  });
}

void NodeManager::DestroyWorker(std::shared_ptr<WorkerInterface> worker,
                                rpc::WorkerExitType disconnect_type) {
  // We should disconnect the client first. Otherwise, we'll remove bundle resources
  // before actual resources are returned. Subsequent disconnect request that comes
  // due to worker dead will be ignored.
  DisconnectClient(worker->Connection(), disconnect_type);
  worker->MarkDead();
  KillWorker(worker);
}

void NodeManager::HandleJobStarted(const JobID &job_id, const JobTableData &job_data) {
  RAY_LOG(DEBUG) << "HandleJobStarted " << job_id;
  worker_pool_.HandleJobStarted(job_id, job_data.config());
  // NOTE: Technically `HandleJobStarted` isn't idempotent because we'll
  // increment the ref count multiple times. This is fine because
  // `HandleJobFinisehd` will also decrement the ref count multiple times.
  runtime_env_manager_.AddURIReference(job_id.Hex(), job_data.config().runtime_env());
  // Tasks of this job may already arrived but failed to pop a worker because the job
  // config is not local yet. So we trigger dispatching again here to try to
  // reschedule these tasks.
  cluster_task_manager_->ScheduleAndDispatchTasks();
}

void NodeManager::HandleJobFinished(const JobID &job_id, const JobTableData &job_data) {
  RAY_LOG(DEBUG) << "HandleJobFinished " << job_id;
  RAY_CHECK(job_data.is_dead());
  worker_pool_.HandleJobFinished(job_id);
  runtime_env_manager_.RemoveURIReference(job_id.Hex());
}

void NodeManager::FillNormalTaskResourceUsage(rpc::ResourcesData &resources_data) {
  auto last_heartbeat_resources = gcs_client_->NodeResources().GetLastResourceUsage();
  ResourceSet normal_task_resources = cluster_task_manager_->CalcNormalTaskResources();
  if (!last_heartbeat_resources->GetNormalTaskResources().IsEqual(
          normal_task_resources)) {
    RAY_LOG(DEBUG) << "normal_task_resources = " << normal_task_resources.ToString();
    resources_data.set_resources_normal_task_changed(true);
    auto &normal_task_map = *(resources_data.mutable_resources_normal_task());
    normal_task_map = {normal_task_resources.GetResourceMap().begin(),
                       normal_task_resources.GetResourceMap().end()};
    last_heartbeat_resources->SetNormalTaskResources(normal_task_resources);
  }
}

void NodeManager::FillResourceReport(rpc::ResourcesData &resources_data) {
  resources_data.set_node_id(self_node_id_.Binary());
  resources_data.set_node_manager_address(initial_config_.node_manager_address);
  // Update local cache from gcs remote cache, this is needed when gcs restart.
  // We should always keep the cache view consistent.
  cluster_resource_scheduler_->UpdateLastResourceUsage(
      gcs_client_->NodeResources().GetLastResourceUsage());
  cluster_resource_scheduler_->FillResourceUsage(resources_data);
  cluster_task_manager_->FillResourceUsage(
      resources_data, gcs_client_->NodeResources().GetLastResourceUsage());
  if (RayConfig::instance().gcs_task_scheduling_enabled()) {
    FillNormalTaskResourceUsage(resources_data);
  }

  // If plasma store is under high pressure, we should try to schedule a global gc.
  bool plasma_high_pressure =
      object_manager_.GetUsedMemoryPercentage() > high_plasma_storage_usage_;
  if (plasma_high_pressure && global_gc_throttler_.AbleToRun()) {
    TriggerGlobalGC();
  }

  // Set the global gc bit on the outgoing heartbeat message.
  if (should_global_gc_) {
    resources_data.set_should_global_gc(true);
    should_global_gc_ = false;
    global_gc_throttler_.RunNow();
  }

  // Trigger local GC if needed. This throttles the frequency of local GC calls
  // to at most once per heartbeat interval.
  if ((should_local_gc_ ||
       (absl::GetCurrentTimeNanos() - local_gc_run_time_ns_ > local_gc_interval_ns_)) &&
      local_gc_throttler_.AbleToRun()) {
    DoLocalGC();
    should_local_gc_ = false;
  }
}

void NodeManager::ReportResourceUsage() {
  if (initial_config_.pull_based_resource_reporting) {
    return;
  }
  uint64_t now_ms = current_time_ms();
  uint64_t interval = now_ms - last_resource_report_at_ms_;
  if (interval >
      RayConfig::instance().num_resource_report_periods_warning() *
          RayConfig::instance().raylet_report_resources_period_milliseconds()) {
    RAY_LOG(WARNING)
        << "Last resource report was sent " << interval
        << " ms ago. There might be resource pressure on this node. If "
           "resource reports keep lagging, scheduling decisions of other nodes "
           "may become stale";
  }
  last_resource_report_at_ms_ = now_ms;
  auto resources_data = std::make_shared<rpc::ResourcesData>();
  FillResourceReport(*resources_data);

  if (resources_data->resources_total_size() > 0 ||
      resources_data->resources_available_changed() ||
      resources_data->resource_load_changed() || resources_data->should_global_gc()) {
    RAY_CHECK_OK(gcs_client_->NodeResources().AsyncReportResourceUsage(resources_data,
                                                                       /*done*/ nullptr));
  }
}

void NodeManager::DoLocalGC() {
  auto all_workers = worker_pool_.GetAllRegisteredWorkers();
  for (const auto &driver : worker_pool_.GetAllRegisteredDrivers()) {
    all_workers.push_back(driver);
  }
  RAY_LOG(INFO) << "Sending Python GC request to " << all_workers.size()
                << " local workers to clean up Python cyclic references.";
  for (const auto &worker : all_workers) {
    rpc::LocalGCRequest request;
    worker->rpc_client()->LocalGC(
        request, [](const ray::Status &status, const rpc::LocalGCReply &r) {
          if (!status.ok()) {
            RAY_LOG(DEBUG) << "Failed to send local GC request: " << status.ToString();
          }
        });
  }
  local_gc_run_time_ns_ = absl::GetCurrentTimeNanos();
}

void NodeManager::HandleRequestObjectSpillage(
    const rpc::RequestObjectSpillageRequest &request,
    rpc::RequestObjectSpillageReply *reply, rpc::SendReplyCallback send_reply_callback) {
  const auto &object_id = ObjectID::FromBinary(request.object_id());
  RAY_LOG(DEBUG) << "Received RequestObjectSpillage for object " << object_id;
  local_object_manager_.SpillObjects(
      {object_id}, [object_id, reply, send_reply_callback](const ray::Status &status) {
        if (status.ok()) {
          RAY_LOG(DEBUG) << "Object " << object_id
                         << " has been spilled, replying to owner";
          reply->set_success(true);
          // TODO(Clark): Add spilled URLs and spilled node ID to owner RPC reply here
          // if OBOD is enabled, instead of relying on automatic raylet spilling path to
          // send an extra RPC to the owner.
        }
        send_reply_callback(Status::OK(), nullptr, nullptr);
      });
}

void NodeManager::HandleReleaseUnusedBundles(
    const rpc::ReleaseUnusedBundlesRequest &request,
    rpc::ReleaseUnusedBundlesReply *reply, rpc::SendReplyCallback send_reply_callback) {
  RAY_LOG(DEBUG) << "Releasing unused bundles.";
  std::unordered_set<BundleID, pair_hash> in_use_bundles;
  for (int index = 0; index < request.bundles_in_use_size(); ++index) {
    const auto &bundle_id = request.bundles_in_use(index).bundle_id();
    in_use_bundles.emplace(
        std::make_pair(PlacementGroupID::FromBinary(bundle_id.placement_group_id()),
                       bundle_id.bundle_index()));
  }

  // Kill all workers that are currently associated with the unused bundles.
  // NOTE: We can't traverse directly with `leased_workers_`, because `DestroyWorker` will
  // delete the element of `leased_workers_`. So we need to filter out
  // `workers_associated_with_unused_bundles` separately.
  std::vector<std::shared_ptr<WorkerInterface>> workers_associated_with_unused_bundles;
  for (const auto &worker_it : leased_workers_) {
    auto &worker = worker_it.second;
    const auto &bundle_id = worker->GetBundleId();
    // We need to filter out the workers used by placement group.
    if (!bundle_id.first.IsNil() && 0 == in_use_bundles.count(bundle_id)) {
      workers_associated_with_unused_bundles.emplace_back(worker);
    }
  }

  for (const auto &worker : workers_associated_with_unused_bundles) {
    RAY_LOG(DEBUG)
        << "Destroying worker since its bundle was unused. Placement group id: "
        << worker->GetBundleId().first
        << ", bundle index: " << worker->GetBundleId().second
        << ", task id: " << worker->GetAssignedTaskId()
        << ", actor id: " << worker->GetActorId()
        << ", worker id: " << worker->WorkerId();
    DestroyWorker(worker, rpc::WorkerExitType::UNUSED_RESOURCE_RELEASED);
  }

  // Return unused bundle resources.
  placement_group_resource_manager_->ReturnUnusedBundle(in_use_bundles);

  send_reply_callback(Status::OK(), nullptr, nullptr);
}

// TODO(edoakes): this function is problematic because it both sends warnings spuriously
// under normal conditions and sometimes doesn't send a warning under actual deadlock
// conditions. The current logic is to push a warning when: all running tasks are
// blocked, there is at least one ready task, and a warning hasn't been pushed in
// debug_dump_period_ milliseconds.
// See https://github.com/ray-project/ray/issues/5790 for details.
void NodeManager::WarnResourceDeadlock() {
  ray::Task exemplar;
  bool any_pending = false;
  int pending_actor_creations = 0;
  int pending_tasks = 0;
  std::string available_resources;

  // Check if any progress is being made on this raylet.
  for (const auto &worker : worker_pool_.GetAllRegisteredWorkers()) {
    if (!worker->IsDead() && !worker->GetAssignedTaskId().IsNil() &&
        !worker->IsBlocked() && worker->GetActorId().IsNil()) {
      // Progress is being made in a task, don't warn.
      resource_deadlock_warned_ = 0;
      return;
    }
  }

  // Check if any tasks are blocked on resource acquisition.
  if (!cluster_task_manager_->AnyPendingTasks(&exemplar, &any_pending,
                                              &pending_actor_creations, &pending_tasks)) {
    // No pending tasks, no need to warn.
    resource_deadlock_warned_ = 0;
    return;
  }
  available_resources = cluster_resource_scheduler_->GetLocalResourceViewString();

  // Push an warning to the driver that a task is blocked trying to acquire resources.
  // To avoid spurious triggers, only take action starting with the second time.
  // case resource_deadlock_warned_:  0 => first time, don't do anything yet
  // case resource_deadlock_warned_:  1 => second time, print a warning
  // case resource_deadlock_warned_: >1 => global gc but don't print any warnings
  if (any_pending && resource_deadlock_warned_++ > 0) {
    // Actor references may be caught in cycles, preventing them from being deleted.
    // Trigger global GC to hopefully free up resource slots.
    TriggerGlobalGC();

    // Suppress duplicates warning messages.
    if (resource_deadlock_warned_ > 2) {
      return;
    }

    std::ostringstream error_message;
    error_message
        << "The actor or task with ID " << exemplar.GetTaskSpecification().TaskId()
        << " cannot be scheduled right now. It requires "
        << exemplar.GetTaskSpecification().GetRequiredPlacementResources().ToString()
        << " for placement, but this node only has remaining " << available_resources
        << ". In total there are " << pending_tasks << " pending tasks and "
        << pending_actor_creations << " pending actors on this node. "
        << "This is likely due to all cluster resources being claimed by actors. "
        << "To resolve the issue, consider creating fewer actors or increase the "
        << "resources available to this Ray cluster. You can ignore this message "
        << "if this Ray cluster is expected to auto-scale or if you specified a "
        << "runtime_env for this task or actor because it takes time to install.";

    std::string error_message_str = error_message.str();
    RAY_LOG(WARNING) << error_message_str;
    auto error_data_ptr = gcs::CreateErrorTableData(
        "resource_deadlock", error_message_str, current_time_ms(),
        exemplar.GetTaskSpecification().JobId());
    RAY_CHECK_OK(gcs_client_->Errors().AsyncReportJobError(error_data_ptr, nullptr));
  }
  // Try scheduling tasks. Without this, if there's no more tasks coming in, deadlocked
  // tasks are never be scheduled.
  cluster_task_manager_->ScheduleAndDispatchTasks();
}

void NodeManager::GetObjectManagerProfileInfo() {
  int64_t start_time_ms = current_time_ms();

  auto profile_info = object_manager_.GetAndResetProfilingInfo();

  if (profile_info->profile_events_size() > 0) {
    RAY_CHECK_OK(gcs_client_->Stats().AsyncAddProfileData(profile_info, nullptr));
  }

  int64_t interval = current_time_ms() - start_time_ms;
  if (interval > RayConfig::instance().handler_warning_timeout_ms()) {
    RAY_LOG(WARNING) << "GetObjectManagerProfileInfo handler took " << interval << " ms.";
  }
}

void NodeManager::NodeAdded(const GcsNodeInfo &node_info) {
  const NodeID node_id = NodeID::FromBinary(node_info.node_id());

  RAY_LOG(DEBUG) << "[NodeAdded] Received callback from node id " << node_id;
  if (node_id == self_node_id_) {
    return;
  }

  // Store address of the new node manager for rpc requests.
  remote_node_manager_addresses_[node_id] =
      std::make_pair(node_info.node_manager_address(), node_info.node_manager_port());

  // Fetch resource info for the remote node and update cluster resource map.
  RAY_CHECK_OK(gcs_client_->NodeResources().AsyncGetResources(
      node_id,
      [this, node_id](
          Status status,
          const boost::optional<gcs::NodeResourceInfoAccessor::ResourceMap> &data) {
        if (data) {
          ResourceSet resource_set;
          for (auto &resource_entry : *data) {
            resource_set.AddOrUpdateResource(resource_entry.first,
                                             resource_entry.second->resource_capacity());
          }
          ResourceCreateUpdated(node_id, resource_set);
        }
      }));
}

void NodeManager::NodeRemoved(const NodeID &node_id) {
  // TODO(swang): If we receive a notification for our own death, clean up and
  // exit immediately.
  RAY_LOG(DEBUG) << "[NodeRemoved] Received callback from node id " << node_id;

  RAY_CHECK(node_id != self_node_id_)
      << "Exiting because this node manager has mistakenly been marked dead by the "
      << "monitor: GCS didn't receive heartbeats within timeout "
      << RayConfig::instance().num_heartbeats_timeout() *
             RayConfig::instance().raylet_heartbeat_period_milliseconds()
      << " ms. This is likely since the machine or raylet became overloaded.";

  // Below, when we remove node_id from all of these data structures, we could
  // check that it is actually removed, or log a warning otherwise, but that may
  // not be necessary.

  // Remove the node from the resource map.
  if (!cluster_resource_scheduler_->RemoveNode(node_id.Binary())) {
    RAY_LOG(DEBUG) << "Received NodeRemoved callback for an unknown node: " << node_id
                   << ".";
    return;
  }

  // Remove the node manager address.
  const auto node_entry = remote_node_manager_addresses_.find(node_id);
  if (node_entry != remote_node_manager_addresses_.end()) {
    remote_node_manager_addresses_.erase(node_entry);
  }

  // Notify the object directory that the node has been removed so that it
  // can remove it from any cached locations.
  object_directory_->HandleNodeRemoved(node_id);

  // Clean up workers that were owned by processes that were on the failed
  // node.
  rpc::WorkerDeltaData data;
  data.set_raylet_id(node_id.Binary());
  HandleUnexpectedWorkerFailure(data);
}

void NodeManager::HandleUnexpectedWorkerFailure(const rpc::WorkerDeltaData &data) {
  const WorkerID worker_id = WorkerID::FromBinary(data.worker_id());
  const NodeID node_id = NodeID::FromBinary(data.raylet_id());
  if (!worker_id.IsNil()) {
    RAY_LOG(DEBUG) << "Worker " << worker_id << " failed";
    failed_workers_cache_.insert(worker_id);
  } else {
    RAY_CHECK(!node_id.IsNil());
    failed_nodes_cache_.insert(node_id);
  }

  // TODO(swang): Also clean up any lease requests owned by the failed worker
  // from the task queues. This is only necessary for lease requests that are
  // infeasible, since requests that are fulfilled will get canceled during
  // dispatch.
  for (const auto &pair : leased_workers_) {
    auto &worker = pair.second;
    const auto owner_worker_id =
        WorkerID::FromBinary(worker->GetOwnerAddress().worker_id());
    const auto owner_node_id = NodeID::FromBinary(worker->GetOwnerAddress().raylet_id());
    RAY_LOG(DEBUG) << "Lease " << worker->WorkerId() << " owned by " << owner_worker_id;
    RAY_CHECK(!owner_worker_id.IsNil() && !owner_node_id.IsNil());
    if (!worker->IsDetachedActor()) {
      // TODO (Alex): Cancel all pending child tasks of the tasks whose owners have failed
      // because the owner could've submitted lease requests before failing.
      if (!worker_id.IsNil()) {
        // If the failed worker was a leased worker's owner, then kill the leased worker.
        if (owner_worker_id == worker_id) {
          RAY_LOG(INFO) << "Owner process " << owner_worker_id
                        << " died, killing leased worker " << worker->WorkerId();
          KillWorker(worker);
        }
      } else if (owner_node_id == node_id) {
        // If the leased worker's owner was on the failed node, then kill the leased
        // worker.
        RAY_LOG(INFO) << "Owner node " << owner_node_id << " died, killing leased worker "
                      << worker->WorkerId();
        KillWorker(worker);
      }
    }
  }
}

void NodeManager::ResourceCreateUpdated(const NodeID &node_id,
                                        const ResourceSet &createUpdatedResources) {
  RAY_LOG(DEBUG) << "[ResourceCreateUpdated] received callback from node id " << node_id
                 << " with created or updated resources: "
                 << createUpdatedResources.ToString() << ". Updating resource map.";

  // Update local_available_resources_ and SchedulingResources
  for (const auto &resource_pair : createUpdatedResources.GetResourceMap()) {
    const std::string &resource_label = resource_pair.first;
    const double &new_resource_capacity = resource_pair.second;
    cluster_resource_scheduler_->UpdateResourceCapacity(node_id.Binary(), resource_label,
                                                        new_resource_capacity);
  }
  RAY_LOG(DEBUG) << "[ResourceCreateUpdated] Updated cluster_resource_map.";

  if (node_id == self_node_id_) {
    // The resource update is on the local node, check if we can reschedule tasks.
    cluster_task_manager_->ScheduleAndDispatchTasks();
  }
}

void NodeManager::ResourceDeleted(const NodeID &node_id,
                                  const std::vector<std::string> &resource_names) {
  if (RAY_LOG_ENABLED(DEBUG)) {
    std::ostringstream oss;
    for (auto &resource_name : resource_names) {
      oss << resource_name << ", ";
    }
    RAY_LOG(DEBUG) << "[ResourceDeleted] received callback from node id " << node_id
                   << " with deleted resources: " << oss.str()
                   << ". Updating resource map.";
  }

  // Update local_available_resources_ and SchedulingResources
  for (const auto &resource_label : resource_names) {
    cluster_resource_scheduler_->DeleteResource(node_id.Binary(), resource_label);
  }
  return;
}

void NodeManager::UpdateResourceUsage(const NodeID &node_id,
                                      const rpc::ResourcesData &resource_data) {
  if (!cluster_resource_scheduler_->UpdateNode(node_id.Binary(), resource_data)) {
    RAY_LOG(INFO)
        << "[UpdateResourceUsage]: received resource usage from unknown node id "
        << node_id;
    return;
  }

  // Trigger local GC at the next heartbeat interval.
  if (resource_data.should_global_gc()) {
    should_local_gc_ = true;
  }

  // If light resource usage report enabled, we update remote resources only when related
  // resources map in heartbeat is not empty.
  cluster_task_manager_->ScheduleAndDispatchTasks();
}

void NodeManager::ResourceUsageBatchReceived(
    const ResourceUsageBatchData &resource_usage_batch) {
  // Update load information provided by each message.
  for (const auto &resource_usage : resource_usage_batch.batch()) {
    const NodeID &node_id = NodeID::FromBinary(resource_usage.node_id());
    if (node_id == self_node_id_) {
      // Skip messages from self.
      continue;
    }
    UpdateResourceUsage(node_id, resource_usage);
  }
}

void NodeManager::ProcessNewClient(ClientConnection &client) {
  // The new client is a worker, so begin listening for messages.
  client.ProcessMessages();
}

void NodeManager::ProcessClientMessage(const std::shared_ptr<ClientConnection> &client,
                                       int64_t message_type,
                                       const uint8_t *message_data) {
  auto registered_worker = worker_pool_.GetRegisteredWorker(client);
  auto message_type_value = static_cast<protocol::MessageType>(message_type);
  RAY_LOG(DEBUG) << "[Worker] Message "
                 << protocol::EnumNameMessageType(message_type_value) << "("
                 << message_type << ") from worker with PID "
                 << (registered_worker
                         ? std::to_string(registered_worker->GetProcess().GetId())
                         : "nil");

  if (registered_worker && registered_worker->IsDead()) {
    // For a worker that is marked as dead (because the job has died already),
    // all the messages are ignored except DisconnectClient.
    if (message_type_value != protocol::MessageType::DisconnectClient) {
      // Listen for more messages.
      client->ProcessMessages();
      return;
    }
  }

  switch (message_type_value) {
  case protocol::MessageType::RegisterClientRequest: {
    ProcessRegisterClientRequestMessage(client, message_data);
  } break;
  case protocol::MessageType::AnnounceWorkerPort: {
    ProcessAnnounceWorkerPortMessage(client, message_data);
  } break;
  case protocol::MessageType::TaskDone: {
    HandleWorkerAvailable(client);
  } break;
  case protocol::MessageType::DisconnectClient: {
    ProcessDisconnectClientMessage(client, message_data);
    // We don't need to receive future messages from this client,
    // because it's already disconnected.
    return;
  } break;
  case protocol::MessageType::FetchOrReconstruct: {
    ProcessFetchOrReconstructMessage(client, message_data);
  } break;
  case protocol::MessageType::NotifyDirectCallTaskBlocked: {
    ProcessDirectCallTaskBlocked(client, message_data);
  } break;
  case protocol::MessageType::NotifyDirectCallTaskUnblocked: {
    std::shared_ptr<WorkerInterface> worker = worker_pool_.GetRegisteredWorker(client);
    HandleDirectCallTaskUnblocked(worker);
  } break;
  case protocol::MessageType::NotifyUnblocked: {
    // TODO(ekl) this is still used from core worker even in direct call mode to
    // finish up get requests.
    auto message = flatbuffers::GetRoot<protocol::NotifyUnblocked>(message_data);
    AsyncResolveObjectsFinish(client, from_flatbuf<TaskID>(*message->task_id()),
                              /*was_blocked*/ true);
  } break;
  case protocol::MessageType::WaitRequest: {
    ProcessWaitRequestMessage(client, message_data);
  } break;
  case protocol::MessageType::WaitForDirectActorCallArgsRequest: {
    ProcessWaitForDirectActorCallArgsRequestMessage(client, message_data);
  } break;
  case protocol::MessageType::PushErrorRequest: {
    ProcessPushErrorRequestMessage(message_data);
  } break;
  case protocol::MessageType::PushProfileEventsRequest: {
    auto fbs_message = flatbuffers::GetRoot<flatbuffers::String>(message_data);
    auto profile_table_data = std::make_shared<rpc::ProfileTableData>();
    RAY_CHECK(
        profile_table_data->ParseFromArray(fbs_message->data(), fbs_message->size()));
    RAY_CHECK_OK(gcs_client_->Stats().AsyncAddProfileData(profile_table_data, nullptr));
  } break;
  case protocol::MessageType::FreeObjectsInObjectStoreRequest: {
    auto message = flatbuffers::GetRoot<protocol::FreeObjectsRequest>(message_data);
    std::vector<ObjectID> object_ids = from_flatbuf<ObjectID>(*message->object_ids());
    // Clean up objects from the object store.
    object_manager_.FreeObjects(object_ids, message->local_only());
  } break;
  case protocol::MessageType::SubscribePlasmaReady: {
    ProcessSubscribePlasmaReady(client, message_data);
  } break;
  default:
    RAY_LOG(FATAL) << "Received unexpected message type " << message_type;
  }

  // Listen for more messages.
  client->ProcessMessages();
}

void NodeManager::ProcessRegisterClientRequestMessage(
    const std::shared_ptr<ClientConnection> &client, const uint8_t *message_data) {
  client->Register();

  auto message = flatbuffers::GetRoot<protocol::RegisterClientRequest>(message_data);
  Language language = static_cast<Language>(message->language());
  const JobID job_id = from_flatbuf<JobID>(*message->job_id());
  const int runtime_env_hash = static_cast<int>(message->runtime_env_hash());
  WorkerID worker_id = from_flatbuf<WorkerID>(*message->worker_id());
  pid_t pid = message->worker_pid();
  pid_t worker_shim_pid = message->worker_shim_pid();
  std::string worker_ip_address = string_from_flatbuf(*message->ip_address());
  // TODO(suquark): Use `WorkerType` in `common.proto` without type converting.
  rpc::WorkerType worker_type = static_cast<rpc::WorkerType>(message->worker_type());
  if (((worker_type != rpc::WorkerType::SPILL_WORKER &&
        worker_type != rpc::WorkerType::RESTORE_WORKER &&
        worker_type != rpc::WorkerType::UTIL_WORKER)) ||
      worker_type == rpc::WorkerType::DRIVER) {
    RAY_CHECK(!job_id.IsNil());
  } else {
    RAY_CHECK(job_id.IsNil());
  }
  auto worker = std::dynamic_pointer_cast<WorkerInterface>(
      std::make_shared<Worker>(job_id, runtime_env_hash, worker_id, language, worker_type,
                               worker_ip_address, client, client_call_manager_));

  auto send_reply_callback = [this, client, job_id](Status status, int assigned_port) {
    flatbuffers::FlatBufferBuilder fbb;
    std::string serialized_job_config;
    auto job_config = worker_pool_.GetJobConfig(job_id);
    if (job_config != boost::none) {
      serialized_job_config = (*job_config).SerializeAsString();
    }
    auto reply = ray::protocol::CreateRegisterClientReply(
        fbb, status.ok(), fbb.CreateString(status.ToString()),
        to_flatbuf(fbb, self_node_id_), assigned_port,
        fbb.CreateString(serialized_job_config));
    fbb.Finish(reply);
    client->WriteMessageAsync(
        static_cast<int64_t>(protocol::MessageType::RegisterClientReply), fbb.GetSize(),
        fbb.GetBufferPointer(), [this, client](const ray::Status &status) {
          if (!status.ok()) {
            DisconnectClient(client);
          }
        });
  };
  if (worker_type == rpc::WorkerType::WORKER ||
      worker_type == rpc::WorkerType::SPILL_WORKER ||
      worker_type == rpc::WorkerType::RESTORE_WORKER ||
      worker_type == rpc::WorkerType::UTIL_WORKER) {
    // Register the new worker.
    auto status =
        worker_pool_.RegisterWorker(worker, pid, worker_shim_pid, send_reply_callback);
    if (!status.ok()) {
      // If the worker failed to register to Raylet, trigger task dispatching here to
      // allow new worker processes to be started (if capped by
      // maximum_startup_concurrency).
      cluster_task_manager_->ScheduleAndDispatchTasks();
    }
  } else {
    // Register the new driver.
    RAY_CHECK(pid >= 0);
    // Don't need to set shim pid for driver
    worker->SetProcess(Process::FromPid(pid));
    // Compute a dummy driver task id from a given driver.
    const TaskID driver_task_id = TaskID::ComputeDriverTaskId(worker_id);
    worker->AssignTaskId(driver_task_id);
    rpc::JobConfig job_config;
    job_config.ParseFromString(message->serialized_job_config()->str());
    Status status = worker_pool_.RegisterDriver(worker, job_config, send_reply_callback);
    if (status.ok()) {
      auto job_data_ptr = gcs::CreateJobTableData(job_id, /*is_dead*/ false,
                                                  worker_ip_address, pid, job_config);
      RAY_CHECK_OK(gcs_client_->Jobs().AsyncAdd(job_data_ptr, nullptr));
    }
  }
}

void NodeManager::ProcessAnnounceWorkerPortMessage(
    const std::shared_ptr<ClientConnection> &client, const uint8_t *message_data) {
  bool is_worker = true;
  std::shared_ptr<WorkerInterface> worker = worker_pool_.GetRegisteredWorker(client);
  if (worker == nullptr) {
    is_worker = false;
    worker = worker_pool_.GetRegisteredDriver(client);
  }
  RAY_CHECK(worker != nullptr) << "No worker exists for CoreWorker with client: "
                               << client->DebugString();

  auto message = flatbuffers::GetRoot<protocol::AnnounceWorkerPort>(message_data);
  int port = message->port();
  worker->Connect(port);
  if (is_worker) {
    worker_pool_.OnWorkerStarted(worker);
    HandleWorkerAvailable(worker->Connection());
  }
}

void NodeManager::HandleWorkerAvailable(const std::shared_ptr<ClientConnection> &client) {
  std::shared_ptr<WorkerInterface> worker = worker_pool_.GetRegisteredWorker(client);
  HandleWorkerAvailable(worker);
}

void NodeManager::HandleWorkerAvailable(const std::shared_ptr<WorkerInterface> &worker) {
  RAY_CHECK(worker);

  if (worker->GetWorkerType() == rpc::WorkerType::SPILL_WORKER) {
    // Return the worker to the idle pool.
    worker_pool_.PushSpillWorker(worker);
    return;
  }

  if (worker->GetWorkerType() == rpc::WorkerType::RESTORE_WORKER) {
    // Return the worker to the idle pool.
    worker_pool_.PushRestoreWorker(worker);
    return;
  }

  if (worker->GetWorkerType() == rpc::WorkerType::UTIL_WORKER) {
    // Return the worker to the idle pool.
    worker_pool_.PushUtilWorker(worker);
    return;
  }

  bool worker_idle = true;

  // If the worker was assigned a task, mark it as finished.
  if (!worker->GetAssignedTaskId().IsNil()) {
    worker_idle = FinishAssignedTask(worker);
  }

  if (worker_idle) {
    // Return the worker to the idle pool.
    worker_pool_.PushWorker(worker);
  }

  cluster_task_manager_->ScheduleAndDispatchTasks();
}

void NodeManager::DisconnectClient(
    const std::shared_ptr<ClientConnection> &client, rpc::WorkerExitType disconnect_type,
    const std::shared_ptr<rpc::RayException> &creation_task_exception) {
  RAY_LOG(INFO) << "NodeManager::DisconnectClient, disconnect_type=" << disconnect_type
                << ", has creation task exception = "
                << (creation_task_exception != nullptr);
  std::shared_ptr<WorkerInterface> worker = worker_pool_.GetRegisteredWorker(client);
  bool is_worker = false, is_driver = false;
  if (worker) {
    // The client is a worker.
    is_worker = true;
  } else {
    worker = worker_pool_.GetRegisteredDriver(client);
    if (worker) {
      // The client is a driver.
      is_driver = true;
    } else {
      RAY_LOG(INFO) << "Ignoring client disconnect because the client has already "
                    << "been disconnected.";
      return;
    }
  }
  RAY_CHECK(!(is_worker && is_driver));
  // Clean up any open ray.get or ray.wait calls that the worker made.
  dependency_manager_.CancelGetRequest(worker->WorkerId());
  dependency_manager_.CancelWaitRequest(worker->WorkerId());

  // Erase any lease metadata.
  leased_workers_.erase(worker->WorkerId());

  if (creation_task_exception != nullptr) {
    RAY_LOG(INFO) << "Formatted creation task exception: "
                  << creation_task_exception->formatted_exception_string()
                  << ", worker_id: " << worker->WorkerId();
  }
  // Publish the worker failure.
  auto worker_failure_data_ptr = gcs::CreateWorkerFailureData(
      self_node_id_, worker->WorkerId(), worker->IpAddress(), worker->Port(),
      time(nullptr), disconnect_type, creation_task_exception);
  RAY_CHECK_OK(
      gcs_client_->Workers().AsyncReportWorkerFailure(worker_failure_data_ptr, nullptr));

  if (is_worker) {
    const ActorID &actor_id = worker->GetActorId();
    const TaskID &task_id = worker->GetAssignedTaskId();
    // If the worker was running a task or actor, clean up the task and push an
    // error to the driver, unless the worker is already dead.
    if ((!task_id.IsNil() || !actor_id.IsNil()) && !worker->IsDead()) {
      // If the worker was an actor, it'll be cleaned by GCS.
      if (actor_id.IsNil()) {
        // Return the resources that were being used by this worker.
        Task task;
        cluster_task_manager_->TaskFinished(worker, &task);
      }

      if (worker->IsDetachedActor()) {
        runtime_env_manager_.RemoveURIReference(actor_id.Hex());
      }

      if (disconnect_type == rpc::WorkerExitType::SYSTEM_ERROR_EXIT) {
        // Push the error to driver.
        const JobID &job_id = worker->GetAssignedJobId();
        // TODO(rkn): Define this constant somewhere else.
        std::string type = "worker_died";
        std::ostringstream error_message;
        error_message << "A worker died or was killed while executing a task by an "
                         "unexpected system "
                         "error. To troubleshoot the problem, check the logs for the "
                         "dead worker. Task ID: "
                      << task_id << " Worker ID: " << worker->WorkerId()
                      << " Node ID: " << self_node_id_
                      << " Worker IP address: " << worker->IpAddress()
                      << " Worker port: " << worker->Port()
                      << " Worker PID: " << worker->GetProcess().GetId();
        std::string error_message_str = error_message.str();
        RAY_LOG(INFO) << error_message_str;
        auto error_data_ptr =
            gcs::CreateErrorTableData(type, error_message_str, current_time_ms(), job_id);
        RAY_CHECK_OK(gcs_client_->Errors().AsyncReportJobError(error_data_ptr, nullptr));
      }
    }

    // Remove the dead client from the pool and stop listening for messages.
    worker_pool_.DisconnectWorker(worker, disconnect_type);

    // Return the resources that were being used by this worker.
    cluster_task_manager_->ReleaseWorkerResources(worker);

    // Since some resources may have been released, we can try to dispatch more tasks.
    cluster_task_manager_->ScheduleAndDispatchTasks();
  } else if (is_driver) {
    // The client is a driver.
    const auto job_id = worker->GetAssignedJobId();
    RAY_CHECK(!job_id.IsNil());
    RAY_CHECK_OK(gcs_client_->Jobs().AsyncMarkFinished(job_id, nullptr));
    worker_pool_.DisconnectDriver(worker);

    RAY_LOG(INFO) << "Driver (pid=" << worker->GetProcess().GetId()
                  << ") is disconnected. "
                  << "job_id: " << worker->GetAssignedJobId();
  }

  client->Close();

  // TODO(rkn): Tell the object manager that this client has disconnected so
  // that it can clean up the wait requests for this client. Currently I think
  // these can be leaked.
}

void NodeManager::DeleteLocalURI(const std::string &uri, std::function<void(bool)> cb) {
  // TODO: Add caching layer for performance
  if (std::getenv("RUNTIME_ENV_SKIP_LOCAL_GC") != nullptr) {
    return cb(true);
  }
  auto resource_path = boost::filesystem::path(initial_config_.resource_dir);
  // Format of URI must be: scheme://path
  std::string sep = "://";
  auto pos = uri.find(sep);
  if (pos == std::string::npos || pos + sep.size() == uri.size()) {
    RAY_LOG(ERROR) << "Invalid uri: " << uri;
    cb(true);
  }

  auto from_path =
      resource_path / boost::filesystem::path(uri.substr(pos + sep.size())).stem();
  if (!boost::filesystem::exists(from_path)) {
    RAY_LOG(ERROR) << uri << " doesn't exist locally: " << from_path;
    cb(true);
  }
  std::string deleting_suffix(".deleting");
  auto to_path = from_path;
  to_path += deleting_suffix;
  int suffix_num = 0;
  // This is for a rare case, where one request is under processing,
  // but get a new one here.
  while (boost::filesystem::exists(to_path)) {
    to_path = from_path;
    to_path += deleting_suffix;
    to_path += "." + std::to_string(suffix_num);
    ++suffix_num;
  }
  boost::system::error_code ec;
  boost::filesystem::rename(from_path, to_path, ec);
  if (ec.value() != 0) {
    RAY_LOG(ERROR) << "Failed to move file from " << from_path << " to " << to_path
                   << " because of error " << ec.message();
    cb(false);
  }

  std::string to_path_str = to_path.string();
  // We put actual deleting job in a worker is because deleting big file
  // will block the thread for a while.
  worker_pool_.PopUtilWorker(
      [this, to_path_str, cb](std::shared_ptr<WorkerInterface> io_worker) {
        rpc::RunOnUtilWorkerRequest req;
        // TODO(yic): Move this to another file to make it formal
        req.set_request("DEL_FILE");
        *req.add_args() = to_path_str;
        io_worker->rpc_client()->RunOnUtilWorker(
            req, [this, io_worker, cb](const ray::Status &status,
                                       const rpc::RunOnUtilWorkerReply &) {
              worker_pool_.PushUtilWorker(io_worker);
              if (!status.ok()) {
                RAY_LOG(ERROR) << "Failed to execute job in io_worker " << status;
              }
              cb(status.ok());
            });
      });
}

void NodeManager::ProcessDisconnectClientMessage(
    const std::shared_ptr<ClientConnection> &client, const uint8_t *message_data) {
  auto message = flatbuffers::GetRoot<protocol::DisconnectClient>(message_data);
  auto disconnect_type = static_cast<rpc::WorkerExitType>(message->disconnect_type());
  const flatbuffers::Vector<uint8_t> *exception_pb =
      message->creation_task_exception_pb();

  std::shared_ptr<rpc::RayException> creation_task_exception = nullptr;
  if (exception_pb != nullptr) {
    creation_task_exception = std::make_shared<rpc::RayException>();
    creation_task_exception->ParseFromString(std::string(
        reinterpret_cast<const char *>(exception_pb->data()), exception_pb->size()));
  }
  DisconnectClient(client, disconnect_type, creation_task_exception);
}

void NodeManager::ProcessFetchOrReconstructMessage(
    const std::shared_ptr<ClientConnection> &client, const uint8_t *message_data) {
  auto message = flatbuffers::GetRoot<protocol::FetchOrReconstruct>(message_data);
  const auto refs =
      FlatbufferToObjectReference(*message->object_ids(), *message->owner_addresses());
  // TODO(ekl) we should be able to remove the fetch only flag along with the legacy
  // non-direct call support.
  if (message->fetch_only()) {
    std::shared_ptr<WorkerInterface> worker = worker_pool_.GetRegisteredWorker(client);
    if (!worker) {
      worker = worker_pool_.GetRegisteredDriver(client);
    }
    // Fetch requests can get re-ordered after the worker finishes, so make sure to
    // check the worker is still assigned a task to avoid leaks.
    if (worker && !worker->GetAssignedTaskId().IsNil()) {
      // This will start a fetch for the objects that gets canceled once the
      // objects are local, or if the worker dies.
      dependency_manager_.StartOrUpdateGetRequest(worker->WorkerId(), refs);
    }
  } else {
    // The values are needed. Add all requested objects to the list to
    // subscribe to in the task dependency manager. These objects will be
    // pulled from remote node managers. If an object's owner dies, an error
    // will be stored as the object's value.
    const TaskID task_id = from_flatbuf<TaskID>(*message->task_id());
    AsyncResolveObjects(client, refs, task_id, /*ray_get=*/true,
                        /*mark_worker_blocked*/ message->mark_worker_blocked());
  }
}

void NodeManager::ProcessDirectCallTaskBlocked(
    const std::shared_ptr<ClientConnection> &client, const uint8_t *message_data) {
  auto message =
      flatbuffers::GetRoot<protocol::NotifyDirectCallTaskBlocked>(message_data);
  bool release_resources = message->release_resources();
  std::shared_ptr<WorkerInterface> worker = worker_pool_.GetRegisteredWorker(client);
  HandleDirectCallTaskBlocked(worker, release_resources);
}

void NodeManager::ProcessWaitRequestMessage(
    const std::shared_ptr<ClientConnection> &client, const uint8_t *message_data) {
  // Read the data.
  auto message = flatbuffers::GetRoot<protocol::WaitRequest>(message_data);
  std::vector<ObjectID> object_ids = from_flatbuf<ObjectID>(*message->object_ids());
  const auto refs =
      FlatbufferToObjectReference(*message->object_ids(), *message->owner_addresses());
  std::unordered_map<ObjectID, rpc::Address> owner_addresses;
  for (const auto &ref : refs) {
    owner_addresses.emplace(ObjectID::FromBinary(ref.object_id()), ref.owner_address());
  }

  bool resolve_objects = false;
  for (auto const &object_id : object_ids) {
    if (!dependency_manager_.CheckObjectLocal(object_id)) {
      // At least one object requires resolution.
      resolve_objects = true;
    }
  }

  const TaskID &current_task_id = from_flatbuf<TaskID>(*message->task_id());
  bool was_blocked = message->mark_worker_blocked();
  if (resolve_objects) {
    // Resolve any missing objects. This is a no-op for any objects that are
    // already local. Missing objects will be pulled from remote node managers.
    // If an object's owner dies, an error will be stored as the object's
    // value.
    AsyncResolveObjects(client, refs, current_task_id, /*ray_get=*/false,
                        /*mark_worker_blocked*/ was_blocked);
  }
  int64_t wait_ms = message->timeout();
  uint64_t num_required_objects = static_cast<uint64_t>(message->num_ready_objects());
  // TODO Remove in the future since it should have already be done in other place
  ray::Status status = object_manager_.Wait(
      object_ids, owner_addresses, wait_ms, num_required_objects,
      [this, resolve_objects, was_blocked, client, current_task_id](
          std::vector<ObjectID> found, std::vector<ObjectID> remaining) {
        // Write the data.
        flatbuffers::FlatBufferBuilder fbb;
        flatbuffers::Offset<protocol::WaitReply> wait_reply = protocol::CreateWaitReply(
            fbb, to_flatbuf(fbb, found), to_flatbuf(fbb, remaining));
        fbb.Finish(wait_reply);

        auto status =
            client->WriteMessage(static_cast<int64_t>(protocol::MessageType::WaitReply),
                                 fbb.GetSize(), fbb.GetBufferPointer());
        if (status.ok()) {
          // The client is unblocked now because the wait call has returned.
          if (resolve_objects) {
            AsyncResolveObjectsFinish(client, current_task_id, was_blocked);
          }
        } else {
          // We failed to write to the client, so disconnect the client.
          DisconnectClient(client);
        }
      });
  RAY_CHECK_OK(status);
}

void NodeManager::ProcessWaitForDirectActorCallArgsRequestMessage(
    const std::shared_ptr<ClientConnection> &client, const uint8_t *message_data) {
  // Read the data.
  auto message =
      flatbuffers::GetRoot<protocol::WaitForDirectActorCallArgsRequest>(message_data);
  std::vector<ObjectID> object_ids = from_flatbuf<ObjectID>(*message->object_ids());
  int64_t tag = message->tag();
  // Resolve any missing objects. This will pull the objects from remote node
  // managers or store an error if the objects have failed.
  const auto refs =
      FlatbufferToObjectReference(*message->object_ids(), *message->owner_addresses());
  std::unordered_map<ObjectID, rpc::Address> owner_addresses;
  for (const auto &ref : refs) {
    owner_addresses.emplace(ObjectID::FromBinary(ref.object_id()), ref.owner_address());
  }
  AsyncResolveObjects(client, refs, TaskID::Nil(), /*ray_get=*/false,
                      /*mark_worker_blocked*/ false);
  // Reply to the client once a location has been found for all arguments.
  // NOTE(swang): ObjectManager::Wait currently returns as soon as any location
  // has been found, so the object may still be on a remote node when the
  // client receives the reply.
  ray::Status status = object_manager_.Wait(
      object_ids, owner_addresses, -1, object_ids.size(),
      [this, client, tag](std::vector<ObjectID> found, std::vector<ObjectID> remaining) {
        RAY_CHECK(remaining.empty());
        std::shared_ptr<WorkerInterface> worker =
            worker_pool_.GetRegisteredWorker(client);
        if (!worker) {
          RAY_LOG(ERROR) << "Lost worker for wait request " << client;
        } else {
          worker->DirectActorCallArgWaitComplete(tag);
        }
      });
  RAY_CHECK_OK(status);
}

void NodeManager::ProcessPushErrorRequestMessage(const uint8_t *message_data) {
  auto message = flatbuffers::GetRoot<protocol::PushErrorRequest>(message_data);

  auto const &type = string_from_flatbuf(*message->type());
  auto const &error_message = string_from_flatbuf(*message->error_message());
  double timestamp = message->timestamp();
  JobID job_id = from_flatbuf<JobID>(*message->job_id());
  auto error_data_ptr = gcs::CreateErrorTableData(type, error_message, timestamp, job_id);
  RAY_CHECK_OK(gcs_client_->Errors().AsyncReportJobError(error_data_ptr, nullptr));
}

void NodeManager::HandleUpdateResourceUsage(
    const rpc::UpdateResourceUsageRequest &request, rpc::UpdateResourceUsageReply *reply,
    rpc::SendReplyCallback send_reply_callback) {
  rpc::ResourceUsageBroadcastData resource_usage_batch;
  resource_usage_batch.ParseFromString(request.serialized_resource_usage_batch());

  if (resource_usage_batch.seq_no() != next_resource_seq_no_) {
    RAY_LOG(WARNING)
        << "Raylet may have missed a resource broadcast. This either means that GCS has "
           "restarted, the network is heavily congested and is dropping, reordering, or "
           "duplicating packets. Expected seq#: "
        << next_resource_seq_no_ << ", but got: " << resource_usage_batch.seq_no() << ".";
    // TODO (Alex): Ideally we would be really robust, and potentially eagerly
    // pull a full resource "snapshot" from gcs to make sure our state doesn't
    // diverge from GCS.
  }
  next_resource_seq_no_ = resource_usage_batch.seq_no() + 1;

  for (const auto &resource_change_or_data : resource_usage_batch.batch()) {
    if (resource_change_or_data.has_data()) {
      const auto &resource_usage = resource_change_or_data.data();
      const NodeID &node_id = NodeID::FromBinary(resource_usage.node_id());
      if (node_id == self_node_id_) {
        // Skip messages from self.
        continue;
      }
      UpdateResourceUsage(node_id, resource_usage);
    } else if (resource_change_or_data.has_change()) {
      const auto &resource_notification = resource_change_or_data.change();
      auto id = NodeID::FromBinary(resource_notification.node_id());
      if (resource_notification.updated_resources_size() != 0) {
        ResourceSet resource_set(
            MapFromProtobuf(resource_notification.updated_resources()));
        ResourceCreateUpdated(id, resource_set);
      }

      if (resource_notification.deleted_resources_size() != 0) {
        ResourceDeleted(id,
                        VectorFromProtobuf(resource_notification.deleted_resources()));
      }
    }
  }
  send_reply_callback(Status::OK(), nullptr, nullptr);
}

void NodeManager::HandleRequestResourceReport(
    const rpc::RequestResourceReportRequest &request,
    rpc::RequestResourceReportReply *reply, rpc::SendReplyCallback send_reply_callback) {
  auto resources_data = reply->mutable_resources();
  FillResourceReport(*resources_data);

  send_reply_callback(Status::OK(), nullptr, nullptr);
}

void NodeManager::HandleRequestWorkerLease(const rpc::RequestWorkerLeaseRequest &request,
                                           rpc::RequestWorkerLeaseReply *reply,
                                           rpc::SendReplyCallback send_reply_callback) {
  rpc::Task task_message;
  task_message.mutable_task_spec()->CopyFrom(request.resource_spec());
  auto backlog_size = -1;
  if (RayConfig::instance().report_worker_backlog()) {
    backlog_size = request.backlog_size();
  }
  Task task(task_message, backlog_size);
  bool is_actor_creation_task = task.GetTaskSpecification().IsActorCreationTask();
  ActorID actor_id = ActorID::Nil();
  metrics_num_task_scheduled_ += 1;

  if (is_actor_creation_task) {
    actor_id = task.GetTaskSpecification().ActorCreationId();

    // Save the actor creation task spec to GCS, which is needed to
    // reconstruct the actor when raylet detect it dies.
    std::shared_ptr<rpc::TaskTableData> data = std::make_shared<rpc::TaskTableData>();
    data->mutable_task()->mutable_task_spec()->CopyFrom(
        task.GetTaskSpecification().GetMessage());
    RAY_CHECK_OK(gcs_client_->Tasks().AsyncAdd(data, nullptr));
  }

  if (RayConfig::instance().enable_worker_prestart()) {
    auto task_spec = task.GetTaskSpecification();
    worker_pool_.PrestartWorkers(task_spec, request.backlog_size());
  }

  cluster_task_manager_->QueueAndScheduleTask(task, reply, send_reply_callback);
}

void NodeManager::HandlePrepareBundleResources(
    const rpc::PrepareBundleResourcesRequest &request,
    rpc::PrepareBundleResourcesReply *reply, rpc::SendReplyCallback send_reply_callback) {
  auto bundle_spec = BundleSpecification(request.bundle_spec());
  RAY_LOG(DEBUG) << "Request to prepare bundle resources is received, "
                 << bundle_spec.DebugString();

  auto prepared = placement_group_resource_manager_->PrepareBundle(bundle_spec);
  reply->set_success(prepared);
  send_reply_callback(Status::OK(), nullptr, nullptr);
}

void NodeManager::HandleCommitBundleResources(
    const rpc::CommitBundleResourcesRequest &request,
    rpc::CommitBundleResourcesReply *reply, rpc::SendReplyCallback send_reply_callback) {
  auto bundle_spec = BundleSpecification(request.bundle_spec());
  RAY_LOG(DEBUG) << "Request to commit bundle resources is received, "
                 << bundle_spec.DebugString();
  placement_group_resource_manager_->CommitBundle(bundle_spec);
  send_reply_callback(Status::OK(), nullptr, nullptr);

  cluster_task_manager_->ScheduleAndDispatchTasks();
}

void NodeManager::HandleCancelResourceReserve(
    const rpc::CancelResourceReserveRequest &request,
    rpc::CancelResourceReserveReply *reply, rpc::SendReplyCallback send_reply_callback) {
  auto bundle_spec = BundleSpecification(request.bundle_spec());
  RAY_LOG(DEBUG) << "Request to cancel reserved resource is received, "
                 << bundle_spec.DebugString();

  // Kill all workers that are currently associated with the placement group.
  // NOTE: We can't traverse directly with `leased_workers_`, because `DestroyWorker` will
  // delete the element of `leased_workers_`. So we need to filter out
  // `workers_associated_with_pg` separately.
  std::vector<std::shared_ptr<WorkerInterface>> workers_associated_with_pg;
  for (const auto &worker_it : leased_workers_) {
    auto &worker = worker_it.second;
    if (worker->GetBundleId().first == bundle_spec.PlacementGroupId()) {
      workers_associated_with_pg.emplace_back(worker);
    }
  }
  for (const auto &worker : workers_associated_with_pg) {
    RAY_LOG(DEBUG)
        << "Destroying worker since its placement group was removed. Placement group id: "
        << worker->GetBundleId().first
        << ", bundle index: " << bundle_spec.BundleId().second
        << ", task id: " << worker->GetAssignedTaskId()
        << ", actor id: " << worker->GetActorId()
        << ", worker id: " << worker->WorkerId();
    DestroyWorker(worker, rpc::WorkerExitType::PLACEMENT_GROUP_REMOVED);
  }

  // Return bundle resources.
  placement_group_resource_manager_->ReturnBundle(bundle_spec);
  cluster_task_manager_->ScheduleAndDispatchTasks();
  send_reply_callback(Status::OK(), nullptr, nullptr);
}

void NodeManager::HandleReturnWorker(const rpc::ReturnWorkerRequest &request,
                                     rpc::ReturnWorkerReply *reply,
                                     rpc::SendReplyCallback send_reply_callback) {
  // Read the resource spec submitted by the client.
  auto worker_id = WorkerID::FromBinary(request.worker_id());
  std::shared_ptr<WorkerInterface> worker = leased_workers_[worker_id];

  Status status;
  leased_workers_.erase(worker_id);

  if (worker) {
    if (request.disconnect_worker()) {
      DisconnectClient(worker->Connection());
    } else {
      // Handle the edge case where the worker was returned before we got the
      // unblock RPC by unblocking it immediately (unblock is idempotent).
      if (worker->IsBlocked()) {
        HandleDirectCallTaskUnblocked(worker);
      }
      cluster_task_manager_->ReturnWorkerResources(worker);
      HandleWorkerAvailable(worker);
    }
  } else {
    status = Status::Invalid("Returned worker does not exist any more");
  }
  send_reply_callback(status, nullptr, nullptr);
}

void NodeManager::HandleReleaseUnusedWorkers(
    const rpc::ReleaseUnusedWorkersRequest &request,
    rpc::ReleaseUnusedWorkersReply *reply, rpc::SendReplyCallback send_reply_callback) {
  std::unordered_set<WorkerID> in_use_worker_ids;
  for (int index = 0; index < request.worker_ids_in_use_size(); ++index) {
    auto worker_id = WorkerID::FromBinary(request.worker_ids_in_use(index));
    in_use_worker_ids.emplace(worker_id);
  }

  std::vector<WorkerID> unused_worker_ids;
  for (auto &iter : leased_workers_) {
    // We need to exclude workers used by common tasks.
    // Because they are not used by GCS.
    if (!iter.second->GetActorId().IsNil() && !in_use_worker_ids.count(iter.first)) {
      unused_worker_ids.emplace_back(iter.first);
    }
  }

  for (auto &iter : unused_worker_ids) {
    leased_workers_.erase(iter);
  }

  send_reply_callback(Status::OK(), nullptr, nullptr);
}

void NodeManager::HandleCancelWorkerLease(const rpc::CancelWorkerLeaseRequest &request,
                                          rpc::CancelWorkerLeaseReply *reply,
                                          rpc::SendReplyCallback send_reply_callback) {
  const TaskID task_id = TaskID::FromBinary(request.task_id());
  bool canceled = cluster_task_manager_->CancelTask(task_id);
  // The task cancellation failed if we did not have the task queued, since
  // this means that we may not have received the task request yet. It is
  // successful if we did have the task queued, since we have now replied to
  // the client that requested the lease.
  reply->set_success(canceled);
  send_reply_callback(Status::OK(), nullptr, nullptr);
}

void NodeManager::MarkObjectsAsFailed(
    const ErrorType &error_type, const std::vector<rpc::ObjectReference> objects_to_fail,
    const JobID &job_id) {
  const std::string meta = std::to_string(static_cast<int>(error_type));
  for (const auto &ref : objects_to_fail) {
    ObjectID object_id = ObjectID::FromBinary(ref.object_id());
    RAY_LOG(DEBUG) << "Mark the object id " << object_id << " as failed due to "
                   << error_type;
    std::shared_ptr<Buffer> data;
    Status status;
    status = store_client_.TryCreateImmediately(
        object_id, ref.owner_address(), 0,
        reinterpret_cast<const uint8_t *>(meta.c_str()), meta.length(), &data,
        plasma::flatbuf::ObjectSource::ErrorStoredByRaylet);
    if (status.ok()) {
      status = store_client_.Seal(object_id);
    }
    if (!status.ok() && !status.IsObjectExists()) {
      RAY_LOG(DEBUG) << "Marking plasma object failed " << object_id;
      // If we failed to save the error code, log a warning and push an error message
      // to the driver.
      std::ostringstream stream;
      stream << "A plasma error (" << status.ToString() << ") occurred while saving"
             << " error code to object " << object_id << ". Anyone who's getting this"
             << " object may hang forever.";
      std::string error_message = stream.str();
      RAY_LOG(ERROR) << error_message;
      auto error_data_ptr =
          gcs::CreateErrorTableData("task", error_message, current_time_ms(), job_id);
      RAY_CHECK_OK(gcs_client_->Errors().AsyncReportJobError(error_data_ptr, nullptr));
    }
  }
}

void NodeManager::HandleDirectCallTaskBlocked(
    const std::shared_ptr<WorkerInterface> &worker, bool release_resources) {
  if (!worker || worker->IsBlocked() || worker->GetAssignedTaskId().IsNil() ||
      !release_resources) {
    return;  // The worker may have died or is no longer processing the task.
  }
  cluster_task_manager_->ReleaseCpuResourcesFromUnblockedWorker(worker);
  cluster_task_manager_->ScheduleAndDispatchTasks();
}

void NodeManager::HandleDirectCallTaskUnblocked(
    const std::shared_ptr<WorkerInterface> &worker) {
  if (!worker || worker->GetAssignedTaskId().IsNil()) {
    return;  // The worker may have died or is no longer processing the task.
  }

  // First, always release task dependencies. This ensures we don't leak resources even
  // if we don't need to unblock the worker below.
  dependency_manager_.CancelGetRequest(worker->WorkerId());

  if (worker->IsBlocked()) {
    cluster_task_manager_->ReturnCpuResourcesToBlockedWorker(worker);
    cluster_task_manager_->ScheduleAndDispatchTasks();
  }
}

void NodeManager::AsyncResolveObjects(
    const std::shared_ptr<ClientConnection> &client,
    const std::vector<rpc::ObjectReference> &required_object_refs,
    const TaskID &current_task_id, bool ray_get, bool mark_worker_blocked) {
  std::shared_ptr<WorkerInterface> worker = worker_pool_.GetRegisteredWorker(client);
  if (!worker) {
    // The client is a driver. Drivers do not hold resources, so we simply mark
    // the task as blocked.
    worker = worker_pool_.GetRegisteredDriver(client);
  }

  RAY_CHECK(worker);
  // Subscribe to the objects required by the task. These objects will be
  // fetched and/or restarted as necessary, until the objects become local
  // or are unsubscribed.
  if (ray_get) {
    dependency_manager_.StartOrUpdateGetRequest(worker->WorkerId(), required_object_refs);
  } else {
    dependency_manager_.StartOrUpdateWaitRequest(worker->WorkerId(),
                                                 required_object_refs);
  }
}

void NodeManager::AsyncResolveObjectsFinish(
    const std::shared_ptr<ClientConnection> &client, const TaskID &current_task_id,
    bool was_blocked) {
  std::shared_ptr<WorkerInterface> worker = worker_pool_.GetRegisteredWorker(client);
  if (!worker) {
    // The client is a driver. Drivers do not hold resources, so we simply
    // mark the driver as unblocked.
    worker = worker_pool_.GetRegisteredDriver(client);
  }

  RAY_CHECK(worker);
  // Unsubscribe from any `ray.get` objects that the task was blocked on.  Any
  // fetch or reconstruction operations to make the objects local are canceled.
  // `ray.wait` calls will stay active until the objects become local, or the
  // task/actor that called `ray.wait` exits.
  dependency_manager_.CancelGetRequest(worker->WorkerId());
  // Mark the task as unblocked.
  if (was_blocked) {
    worker->RemoveBlockedTaskId(current_task_id);
  }
}

bool NodeManager::FinishAssignedTask(const std::shared_ptr<WorkerInterface> &worker_ptr) {
  // TODO (Alex): We should standardize to pass
  // std::shared_ptr<WorkerInterface> instead of refs.
  auto &worker = *worker_ptr;
  TaskID task_id = worker.GetAssignedTaskId();
  RAY_LOG(DEBUG) << "Finished task " << task_id;

  Task task;
  cluster_task_manager_->TaskFinished(worker_ptr, &task);

  const auto &spec = task.GetTaskSpecification();  //
  if ((spec.IsActorCreationTask())) {
    // If this was an actor or actor creation task, handle the actor's new
    // state.
    FinishAssignedActorCreationTask(worker, task);
  } else {
    // If this was a non-actor task, then cancel any ray.wait calls that were
    // made during the task execution.
    dependency_manager_.CancelWaitRequest(worker.WorkerId());
  }

  // Notify the task dependency manager that this task has finished execution.
  dependency_manager_.CancelGetRequest(worker.WorkerId());

  if (!spec.IsActorCreationTask()) {
    // Unset the worker's assigned task. We keep the assigned task ID for
    // direct actor creation calls because this ID is used later if the actor
    // requires objects from plasma.
    worker.AssignTaskId(TaskID::Nil());
    worker.SetOwnerAddress(rpc::Address());
  }
  // Direct actors will be assigned tasks via the core worker and therefore are
  // not idle.
  return !spec.IsActorCreationTask();
}

void NodeManager::FinishAssignedActorCreationTask(WorkerInterface &worker,
                                                  const Task &task) {
  RAY_LOG(DEBUG) << "Finishing assigned actor creation task";
  const TaskSpecification task_spec = task.GetTaskSpecification();
  ActorID actor_id = task_spec.ActorCreationId();

  // This was an actor creation task. Convert the worker to an actor.
  worker.AssignActorId(actor_id);

  if (task_spec.IsDetachedActor()) {
    worker.MarkDetachedActor();
    auto job_id = task.GetTaskSpecification().JobId();
    auto job_config = worker_pool_.GetJobConfig(job_id);
    RAY_CHECK(job_config);
    runtime_env_manager_.AddURIReference(actor_id.Hex(), job_config->runtime_env());
  }
}

void NodeManager::HandleObjectLocal(const ObjectInfo &object_info) {
  const ObjectID &object_id = object_info.object_id;
  // Notify the task dependency manager that this object is local.
  const auto ready_task_ids = dependency_manager_.HandleObjectLocal(object_id);
  RAY_LOG(DEBUG) << "Object local " << object_id << ", "
                 << " on " << self_node_id_ << ", " << ready_task_ids.size()
                 << " tasks ready";
  cluster_task_manager_->TasksUnblocked(ready_task_ids);

  auto waiting_workers = absl::flat_hash_set<std::shared_ptr<WorkerInterface>>();
  {
    absl::MutexLock guard(&plasma_object_notification_lock_);
    auto waiting = this->async_plasma_objects_notification_.extract(object_id);
    if (!waiting.empty()) {
      waiting_workers.swap(waiting.mapped());
    }
  }
  rpc::PlasmaObjectReadyRequest request;
  request.set_object_id(object_id.Binary());

  for (auto worker : waiting_workers) {
    worker->rpc_client()->PlasmaObjectReady(
        request, [](Status status, const rpc::PlasmaObjectReadyReply &reply) {
          if (!status.ok()) {
            RAY_LOG(INFO) << "Problem with telling worker that plasma object is ready"
                          << status.ToString();
          }
        });
  }
}

bool NodeManager::IsActorCreationTask(const TaskID &task_id) {
  auto actor_id = task_id.ActorId();
  if (!actor_id.IsNil() && task_id == TaskID::ForActorCreationTask(actor_id)) {
    // This task ID corresponds to an actor creation task.
    return true;
  }

  return false;
}

void NodeManager::HandleObjectMissing(const ObjectID &object_id) {
  // Notify the task dependency manager that this object is no longer local.
  const auto waiting_task_ids = dependency_manager_.HandleObjectMissing(object_id);
  std::stringstream result;
  result << "Object missing " << object_id << ", "
         << " on " << self_node_id_ << ", " << waiting_task_ids.size()
         << " tasks waiting";
  if (waiting_task_ids.size() > 0) {
    result << ", tasks: ";
    for (const auto &task_id : waiting_task_ids) {
      result << task_id << "  ";
    }
  }
  RAY_LOG(DEBUG) << result.str();
}

void NodeManager::ProcessSubscribePlasmaReady(
    const std::shared_ptr<ClientConnection> &client, const uint8_t *message_data) {
  std::shared_ptr<WorkerInterface> associated_worker =
      worker_pool_.GetRegisteredWorker(client);
  if (associated_worker == nullptr) {
    associated_worker = worker_pool_.GetRegisteredDriver(client);
  }
  RAY_CHECK(associated_worker != nullptr)
      << "No worker exists for CoreWorker with client: " << client->DebugString();

  auto message = flatbuffers::GetRoot<protocol::SubscribePlasmaReady>(message_data);
  ObjectID id = from_flatbuf<ObjectID>(*message->object_id());

  if (dependency_manager_.CheckObjectLocal(id)) {
    // Object is already local, so we directly fire the callback to tell the core worker
    // that the plasma object is ready.
    rpc::PlasmaObjectReadyRequest request;
    request.set_object_id(id.Binary());

    RAY_LOG(DEBUG) << "Object " << id << " is already local, firing callback directly.";
    associated_worker->rpc_client()->PlasmaObjectReady(
        request, [](Status status, const rpc::PlasmaObjectReadyReply &reply) {
          if (!status.ok()) {
            RAY_LOG(INFO) << "Problem with telling worker that plasma object is ready"
                          << status.ToString();
          }
        });
  } else {
    // The object is not local, so we are subscribing to pull and wait for the objects.
    std::vector<rpc::ObjectReference> refs = {FlatbufferToSingleObjectReference(
        *message->object_id(), *message->owner_address())};

    // NOTE(simon): This call will issue a pull request to remote workers and make sure
    // the object will be local.
    // 1. We currently do not allow user to cancel this call. The object will be pulled
    //    even if the `await object_ref` is cancelled.
    // 2. We currently do not handle edge cases with object eviction where the object
    //    is local at this time but when the core worker was notified, the object is
    //    is evicted. The core worker should be able to handle evicted object in this
    //    case.
    dependency_manager_.StartOrUpdateWaitRequest(associated_worker->WorkerId(), refs);

    // Add this worker to the listeners for the object ID.
    {
      absl::MutexLock guard(&plasma_object_notification_lock_);
      async_plasma_objects_notification_[id].insert(associated_worker);
    }
  }
}

void NodeManager::DumpDebugState() const {
  std::fstream fs;
  fs.open(initial_config_.session_dir + "/debug_state.txt",
          std::fstream::out | std::fstream::trunc);
  fs << DebugString();
  fs.close();
}

const NodeManagerConfig &NodeManager::GetInitialConfig() const { return initial_config_; }

std::string NodeManager::DebugString() const {
  std::stringstream result;
  uint64_t now_ms = current_time_ms();
  result << "NodeManager:";
  result << "\nInitialConfigResources: " << initial_config_.resource_config.ToString();
  if (cluster_task_manager_ != nullptr) {
    result << "\nClusterTaskManager:\n";
    result << cluster_task_manager_->DebugStr();
  }
  result << "\nClusterResources:";
  result << "\n" << local_object_manager_.DebugString();
  result << "\n" << object_manager_.DebugString();
  result << "\n" << gcs_client_->DebugString();
  result << "\n" << worker_pool_.DebugString();
  result << "\n" << dependency_manager_.DebugString();
  result << "\n" << core_worker_subscriber_->DebugString();
  {
    absl::MutexLock guard(&plasma_object_notification_lock_);
    result << "\nnum async plasma notifications: "
           << async_plasma_objects_notification_.size();
  }

  result << "\nRemote node managers: ";
  for (const auto &entry : remote_node_manager_addresses_) {
    result << "\n" << entry.first;
  }

  // Event stats.
  result << "\nEvent stats:" << io_service_.StatsString();

  result << "\nDebugString() time ms: " << (current_time_ms() - now_ms);
  return result.str();
}

// Summarizes a Census view and tag values into a compact string, e.g.,
// "Tag1:Value1,Tag2:Value2,Tag3:Value3".
std::string compact_tag_string(const opencensus::stats::ViewDescriptor &view,
                               const std::vector<std::string> &values) {
  std::stringstream result;
  const auto &keys = view.columns();
  for (size_t i = 0; i < values.size(); i++) {
    result << keys[i].name() << ":" << values[i];
    if (i < values.size() - 1) {
      result << ",";
    }
  }
  return result.str();
}

bool NodeManager::GetObjectsFromPlasma(const std::vector<ObjectID> &object_ids,
                                       std::vector<std::unique_ptr<RayObject>> *results) {
  // Pin the objects in plasma by getting them and holding a reference to
  // the returned buffer.
  // NOTE: the caller must ensure that the objects already exist in plasma before
  // sending a PinObjectIDs request.
  std::vector<plasma::ObjectBuffer> plasma_results;
  // TODO(swang): This `Get` has a timeout of 0, so the plasma store will not
  // block when serving the request. However, if the plasma store is under
  // heavy load, then this request can still block the NodeManager event loop
  // since we must wait for the plasma store's reply. We should consider using
  // an `AsyncGet` instead.
  if (!store_client_
           .Get(object_ids, /*timeout_ms=*/0, &plasma_results, /*is_from_worker=*/false)
           .ok()) {
    return false;
  }

  for (const auto &plasma_result : plasma_results) {
    if (plasma_result.data == nullptr) {
      results->push_back(nullptr);
    } else {
      results->emplace_back(std::unique_ptr<RayObject>(
          new RayObject(plasma_result.data, plasma_result.metadata, {})));
    }
  }
  return true;
}

void NodeManager::HandlePinObjectIDs(const rpc::PinObjectIDsRequest &request,
                                     rpc::PinObjectIDsReply *reply,
                                     rpc::SendReplyCallback send_reply_callback) {
  std::vector<ObjectID> object_ids;
  object_ids.reserve(request.object_ids_size());
  const auto &owner_address = request.owner_address();
  for (const auto &object_id_binary : request.object_ids()) {
    object_ids.push_back(ObjectID::FromBinary(object_id_binary));
  }
  std::vector<std::unique_ptr<RayObject>> results;
  if (!GetObjectsFromPlasma(object_ids, &results)) {
    RAY_LOG(WARNING)
        << "Failed to get objects that should have been in the object store. These "
           "objects may have been evicted while there are still references in scope.";
    // TODO(suquark): Maybe "Status::ObjectNotFound" is more accurate here.
    send_reply_callback(Status::Invalid("Failed to get objects."), nullptr, nullptr);
    return;
  }
  local_object_manager_.PinObjects(object_ids, std::move(results), owner_address);
  // Wait for the object to be freed by the owner, which keeps the ref count.
  local_object_manager_.WaitForObjectFree(owner_address, object_ids);
  send_reply_callback(Status::OK(), nullptr, nullptr);
}

void NodeManager::HandleGetSystemConfig(const rpc::GetSystemConfigRequest &request,
                                        rpc::GetSystemConfigReply *reply,
                                        rpc::SendReplyCallback send_reply_callback) {
  reply->set_system_config(initial_config_.raylet_config);
  send_reply_callback(Status::OK(), nullptr, nullptr);
}

void NodeManager::HandleGetGcsServerAddress(
    const rpc::GetGcsServerAddressRequest &request, rpc::GetGcsServerAddressReply *reply,
    rpc::SendReplyCallback send_reply_callback) {
  auto address = gcs_client_->GetGcsServerAddress();
  reply->set_ip(address.first);
  reply->set_port(address.second);
  send_reply_callback(Status::OK(), nullptr, nullptr);
}

void NodeManager::HandleGetNodeStats(const rpc::GetNodeStatsRequest &node_stats_request,
                                     rpc::GetNodeStatsReply *reply,
                                     rpc::SendReplyCallback send_reply_callback) {
  cluster_task_manager_->FillPendingActorInfo(reply);
  // Report object spilling stats.
  local_object_manager_.FillObjectSpillingStats(reply);
  // Report object store stats.
  object_manager_.FillObjectStoreStats(reply);
  // Ensure we never report an empty set of metrics.
  if (!recorded_metrics_) {
    RecordMetrics();
    RAY_CHECK(recorded_metrics_);
  }
  for (const auto &view : opencensus::stats::StatsExporter::GetViewData()) {
    auto view_data = reply->add_view_data();
    view_data->set_view_name(view.first.name());
    if (view.second.type() == opencensus::stats::ViewData::Type::kInt64) {
      for (const auto &measure : view.second.int_data()) {
        auto measure_data = view_data->add_measures();
        measure_data->set_tags(compact_tag_string(view.first, measure.first));
        measure_data->set_int_value(measure.second);
      }
    } else if (view.second.type() == opencensus::stats::ViewData::Type::kDouble) {
      for (const auto &measure : view.second.double_data()) {
        auto measure_data = view_data->add_measures();
        measure_data->set_tags(compact_tag_string(view.first, measure.first));
        measure_data->set_double_value(measure.second);
      }
    } else {
      RAY_CHECK(view.second.type() == opencensus::stats::ViewData::Type::kDistribution);
      for (const auto &measure : view.second.distribution_data()) {
        auto measure_data = view_data->add_measures();
        measure_data->set_tags(compact_tag_string(view.first, measure.first));
        measure_data->set_distribution_min(measure.second.min());
        measure_data->set_distribution_mean(measure.second.mean());
        measure_data->set_distribution_max(measure.second.max());
        measure_data->set_distribution_count(measure.second.count());
        for (const auto &bound : measure.second.bucket_boundaries().lower_boundaries()) {
          measure_data->add_distribution_bucket_boundaries(bound);
        }
        for (const auto &count : measure.second.bucket_counts()) {
          measure_data->add_distribution_bucket_counts(count);
        }
      }
    }
  }
  // As a result of the HandleGetNodeStats, we are collecting information from all
  // workers on this node. This is done by calling GetCoreWorkerStats on each worker. In
  // order to send up-to-date information back, we wait until all workers have replied,
  // and return the information from HandleNodesStatsRequest. The caller of
  // HandleGetNodeStats should set a timeout so that the rpc finishes even if not all
  // workers have replied.
  auto all_workers = worker_pool_.GetAllRegisteredWorkers(/* filter_dead_worker */ true);
  absl::flat_hash_set<WorkerID> driver_ids;
  for (auto driver :
       worker_pool_.GetAllRegisteredDrivers(/* filter_dead_driver */ true)) {
    all_workers.push_back(driver);
    driver_ids.insert(driver->WorkerId());
  }
  if (all_workers.empty()) {
    send_reply_callback(Status::OK(), nullptr, nullptr);
    return;
  }
  for (const auto &worker : all_workers) {
    if (worker->IsDead()) {
      continue;
    }
    rpc::GetCoreWorkerStatsRequest request;
    request.set_intended_worker_id(worker->WorkerId().Binary());
    request.set_include_memory_info(node_stats_request.include_memory_info());
    worker->rpc_client()->GetCoreWorkerStats(
        request, [reply, worker, all_workers, driver_ids, send_reply_callback](
                     const ray::Status &status, const rpc::GetCoreWorkerStatsReply &r) {
          reply->add_core_workers_stats()->MergeFrom(r.core_worker_stats());
          reply->set_num_workers(reply->num_workers() + 1);
          if (reply->num_workers() == all_workers.size()) {
            send_reply_callback(Status::OK(), nullptr, nullptr);
          }
        });
  }
}

rpc::ObjectStoreStats AccumulateStoreStats(
    std::vector<rpc::GetNodeStatsReply> node_stats) {
  rpc::ObjectStoreStats store_stats;
  for (const auto &reply : node_stats) {
    auto cur_store = reply.store_stats();
    // Use max aggregation for time, since the nodes are spilling concurrently.
    store_stats.set_spill_time_total_s(
        std::max(store_stats.spill_time_total_s(), cur_store.spill_time_total_s()));
    store_stats.set_restore_time_total_s(
        std::max(store_stats.restore_time_total_s(), cur_store.restore_time_total_s()));
    // Use sum aggregation for the rest of the metrics.
    store_stats.set_spilled_bytes_total(store_stats.spilled_bytes_total() +
                                        cur_store.spilled_bytes_total());
    store_stats.set_spilled_objects_total(store_stats.spilled_objects_total() +
                                          cur_store.spilled_objects_total());
    store_stats.set_restored_bytes_total(store_stats.restored_bytes_total() +
                                         cur_store.restored_bytes_total());
    store_stats.set_restored_objects_total(store_stats.restored_objects_total() +
                                           cur_store.restored_objects_total());
    store_stats.set_object_store_bytes_used(store_stats.object_store_bytes_used() +
                                            cur_store.object_store_bytes_used());
    store_stats.set_object_store_bytes_avail(store_stats.object_store_bytes_avail() +
                                             cur_store.object_store_bytes_avail());
    store_stats.set_object_store_bytes_primary_copy(
        store_stats.object_store_bytes_primary_copy() +
        cur_store.object_store_bytes_primary_copy());
    store_stats.set_object_store_bytes_fallback(
        store_stats.object_store_bytes_fallback() +
        cur_store.object_store_bytes_fallback());
    store_stats.set_num_local_objects(store_stats.num_local_objects() +
                                      cur_store.num_local_objects());
    store_stats.set_consumed_bytes(store_stats.consumed_bytes() +
                                   cur_store.consumed_bytes());
  }
  return store_stats;
}

std::string FormatMemoryInfo(std::vector<rpc::GetNodeStatsReply> node_stats) {
  // First pass to compute object sizes.
  absl::flat_hash_map<ObjectID, int64_t> object_sizes;
  for (const auto &reply : node_stats) {
    for (const auto &core_worker_stats : reply.core_workers_stats()) {
      for (const auto &object_ref : core_worker_stats.object_refs()) {
        auto obj_id = ObjectID::FromBinary(object_ref.object_id());
        if (object_ref.object_size() > 0) {
          object_sizes[obj_id] = object_ref.object_size();
        }
      }
    }
  }

  std::ostringstream builder;
  builder
      << "----------------------------------------------------------------------------"
         "-----------------------------------------\n";
  builder
      << " Object ID                                                Reference Type    "
         "   Object Size  "
         " Reference Creation Site\n";
  builder
      << "============================================================================"
         "=========================================\n";

  // Second pass builds the summary string for each node.
  for (const auto &reply : node_stats) {
    for (const auto &core_worker_stats : reply.core_workers_stats()) {
      bool pid_printed = false;
      for (const auto &object_ref : core_worker_stats.object_refs()) {
        auto obj_id = ObjectID::FromBinary(object_ref.object_id());
        if (!object_ref.pinned_in_memory() && object_ref.local_ref_count() == 0 &&
            object_ref.submitted_task_ref_count() == 0 &&
            object_ref.contained_in_owned_size() == 0) {
          continue;
        }
        if (obj_id.IsNil()) {
          continue;
        }
        if (!pid_printed) {
          if (core_worker_stats.worker_type() == rpc::WorkerType::DRIVER) {
            builder << "; driver pid=" << core_worker_stats.pid() << "\n";
          } else {
            builder << "; worker pid=" << core_worker_stats.pid() << "\n";
          }
          pid_printed = true;
        }
        builder << obj_id.Hex() << "  ";
        // TODO(ekl) we could convey more information about the reference status.
        if (object_ref.pinned_in_memory()) {
          builder << "PINNED_IN_MEMORY     ";
        } else if (object_ref.submitted_task_ref_count() > 0) {
          builder << "USED_BY_PENDING_TASK ";
        } else if (object_ref.local_ref_count() > 0) {
          builder << "LOCAL_REFERENCE      ";
        } else if (object_ref.contained_in_owned_size() > 0) {
          builder << "CAPTURED_IN_OBJECT   ";
        } else {
          builder << "UNKNOWN_STATUS       ";
        }
        builder << std::right << std::setfill(' ') << std::setw(11);
        if (object_sizes.contains(obj_id)) {
          builder << object_sizes[obj_id];
        } else {
          builder << "          ?";
        }
        builder << "   " << object_ref.call_site();
        builder << "\n";
      }
    }
  }
  builder
      << "----------------------------------------------------------------------------"
         "-----------------------------------------\n";

  return builder.str();
}

void NodeManager::HandleFormatGlobalMemoryInfo(
    const rpc::FormatGlobalMemoryInfoRequest &request,
    rpc::FormatGlobalMemoryInfoReply *reply, rpc::SendReplyCallback send_reply_callback) {
  auto replies = std::make_shared<std::vector<rpc::GetNodeStatsReply>>();
  auto local_request = std::make_shared<rpc::GetNodeStatsRequest>();
  auto local_reply = std::make_shared<rpc::GetNodeStatsReply>();
  bool include_memory_info = request.include_memory_info();
  local_request->set_include_memory_info(include_memory_info);

  unsigned int num_nodes = remote_node_manager_addresses_.size() + 1;
  rpc::GetNodeStatsRequest stats_req;
  stats_req.set_include_memory_info(include_memory_info);

  auto store_reply = [replies, reply, num_nodes, send_reply_callback,
                      include_memory_info](const rpc::GetNodeStatsReply &local_reply) {
    replies->push_back(local_reply);
    if (replies->size() >= num_nodes) {
      if (include_memory_info) {
        reply->set_memory_summary(FormatMemoryInfo(*replies));
      }
      reply->mutable_store_stats()->CopyFrom(AccumulateStoreStats(*replies));
      send_reply_callback(Status::OK(), nullptr, nullptr);
    }
  };

  // Fetch from remote nodes.
  for (const auto &entry : remote_node_manager_addresses_) {
    auto client = std::make_unique<rpc::NodeManagerClient>(
        entry.second.first, entry.second.second, client_call_manager_);
    client->GetNodeStats(
        stats_req, [replies, store_reply](const ray::Status &status,
                                          const rpc::GetNodeStatsReply &r) {
          if (!status.ok()) {
            RAY_LOG(ERROR) << "Failed to get remote node stats: " << status.ToString();
          }
          store_reply(r);
        });
  }

  // Fetch from the local node.
  HandleGetNodeStats(
      stats_req, local_reply.get(),
      [local_reply, store_reply](Status status, std::function<void()> success,
                                 std::function<void()> failure) mutable {
        store_reply(*local_reply);
      });
}

void NodeManager::HandleGlobalGC(const rpc::GlobalGCRequest &request,
                                 rpc::GlobalGCReply *reply,
                                 rpc::SendReplyCallback send_reply_callback) {
  TriggerGlobalGC();
}

void NodeManager::TriggerGlobalGC() {
  should_global_gc_ = true;
  // We won't see our own request, so trigger local GC in the next heartbeat.
  should_local_gc_ = true;
}

void NodeManager::Stop() {
  object_manager_.Stop();
  if (heartbeat_sender_) {
    heartbeat_sender_.reset();
  }
}

void NodeManager::RecordMetrics() {
  recorded_metrics_ = true;
  if (stats::StatsConfig::instance().IsStatsDisabled()) {
    return;
  }

  cluster_task_manager_->RecordMetrics();
  object_manager_.RecordMetrics();
  local_object_manager_.RecordObjectSpillingStats();

  uint64_t current_time = current_time_ms();
  uint64_t duration_ms = current_time - last_metrics_recorded_at_ms_;
  last_metrics_recorded_at_ms_ = current_time;
  object_directory_->RecordMetrics(duration_ms);
}

void NodeManager::PublishInfeasibleTaskError(const Task &task) const {
  bool suppress_warning = false;

  if (!task.GetTaskSpecification().PlacementGroupBundleId().first.IsNil()) {
    // If the task is part of a placement group, do nothing. If necessary, the infeasible
    // warning should come from the placement group scheduling, not the task scheduling.
    suppress_warning = true;
  }

  // Push a warning to the task's driver that this task is currently infeasible.
  if (!suppress_warning) {
    // TODO(rkn): Define this constant somewhere else.
    std::string type = "infeasible_task";
    std::ostringstream error_message;
    error_message
        << "The actor or task with ID " << task.GetTaskSpecification().TaskId()
        << " cannot be scheduled right now. It requires "
        << task.GetTaskSpecification().GetRequiredPlacementResources().ToString()
        << " for placement, however the cluster currently cannot provide the requested "
           "resources. The required resources may be added as autoscaling takes place "
           "or placement groups are scheduled. Otherwise, consider reducing the "
           "resource requirements of the task.";
    std::string error_message_str = error_message.str();
    RAY_LOG(WARNING) << error_message_str;
    auto error_data_ptr = gcs::CreateErrorTableData(
        type, error_message_str, current_time_ms(), task.GetTaskSpecification().JobId());
    RAY_CHECK_OK(gcs_client_->Errors().AsyncReportJobError(error_data_ptr, nullptr));
  }
}

}  // namespace raylet

}  // namespace ray<|MERGE_RESOLUTION|>--- conflicted
+++ resolved
@@ -183,15 +183,12 @@
                    config.worker_commands,
                    /*starting_worker_timeout_callback=*/
                    [this] { cluster_task_manager_->ScheduleAndDispatchTasks(); },
-<<<<<<< HEAD
                    /*runtime_env_setup_failed_callback=*/
                    [this](const TaskID &task_id) {
                      RAY_CHECK(cluster_task_manager_->CancelTask(
                          task_id, /*runtime_env_setup_failed=*/true));
                    },
-=======
                    config.ray_debugger_external,
->>>>>>> e701ded5
                    /*get_time=*/[]() { return absl::GetCurrentTimeNanos() / 1e6; }),
       client_call_manager_(io_service),
       worker_rpc_pool_(client_call_manager_),
