--- conflicted
+++ resolved
@@ -1086,29 +1086,7 @@
 void NodeManager::ProcessRegisterClientRequestMessage(
     const std::shared_ptr<ClientConnection> &client, const uint8_t *message_data) {
   client->Register();
-<<<<<<< HEAD
-=======
-  flatbuffers::FlatBufferBuilder fbb;
-  std::vector<std::string> internal_config_keys;
-  std::vector<std::string> internal_config_values;
-  for (auto kv : initial_config_.raylet_config) {
-    internal_config_keys.push_back(kv.first);
-    internal_config_values.push_back(kv.second);
-  }
-  auto reply = ray::protocol::CreateRegisterClientReply(
-      fbb, to_flatbuf(fbb, self_node_id_),
-      string_vec_to_flatbuf(fbb, internal_config_keys),
-      string_vec_to_flatbuf(fbb, internal_config_values));
-  fbb.Finish(reply);
-  client->WriteMessageAsync(
-      static_cast<int64_t>(protocol::MessageType::RegisterClientReply), fbb.GetSize(),
-      fbb.GetBufferPointer(), [this, client](const ray::Status &status) {
-        if (!status.ok()) {
-          ProcessDisconnectClientMessage(client);
-        }
-      });
-
->>>>>>> bf25aee3
+
   auto message = flatbuffers::GetRoot<protocol::RegisterClientRequest>(message_data);
   Language language = static_cast<Language>(message->language());
   WorkerID worker_id = from_flatbuf<WorkerID>(*message->worker_id());
@@ -1146,8 +1124,16 @@
   }
 
   flatbuffers::FlatBufferBuilder fbb;
+  std::vector<std::string> internal_config_keys;
+  std::vector<std::string> internal_config_values;
+  for (auto kv : initial_config_.raylet_config) {
+    internal_config_keys.push_back(kv.first);
+    internal_config_values.push_back(kv.second);
+  }
   auto reply = ray::protocol::CreateRegisterClientReply(
-      fbb, to_flatbuf(fbb, self_node_id_), assigned_port);
+      fbb, to_flatbuf(fbb, self_node_id_), assigned_port,
+      string_vec_to_flatbuf(fbb, internal_config_keys),
+      string_vec_to_flatbuf(fbb, internal_config_values));
   fbb.Finish(reply);
   client->WriteMessageAsync(
       static_cast<int64_t>(protocol::MessageType::RegisterClientReply), fbb.GetSize(),
