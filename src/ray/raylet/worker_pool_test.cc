--- conflicted
+++ resolved
@@ -98,11 +98,8 @@
                           const WorkerCommandMap &worker_commands)
       : WorkerPool(io_service, NodeID::FromRandom(), "", POOL_SIZE_SOFT_LIMIT, 0,
                    MAXIMUM_STARTUP_CONCURRENCY, 0, 0, {}, nullptr, worker_commands,
-<<<<<<< HEAD
-                   []() {}, [](const TaskID &) {}, [this]() { return current_time_ms_; }),
-=======
-                   []() {}, 0, [this]() { return current_time_ms_; }),
->>>>>>> e701ded5
+                   []() {}, [](const TaskID &) {}, 0,
+                   [this]() { return current_time_ms_; }),
         last_worker_process_() {
     SetNodeManagerPort(1);
   }
