--- conflicted
+++ resolved
@@ -137,12 +137,8 @@
              std::shared_ptr<gcs::GcsClient> gcs_client,
              const WorkerCommandMap &worker_commands,
              std::function<void()> starting_worker_timeout_callback,
-<<<<<<< HEAD
              std::function<void(const TaskID &)> runtime_env_setup_failed_callback,
-             const std::function<double()> get_time);
-=======
              int ray_debugger_external, const std::function<double()> get_time);
->>>>>>> e701ded5
 
   /// Destructor responsible for freeing a set of workers owned by this class.
   virtual ~WorkerPool();
@@ -551,13 +547,10 @@
   std::shared_ptr<gcs::GcsClient> gcs_client_;
   /// The callback that will be triggered once it times out to start a worker.
   std::function<void()> starting_worker_timeout_callback_;
-<<<<<<< HEAD
   /// The callback that will be triggered when a runtime_env setup for a task fails.
   std::function<void(const TaskID &)> runtime_env_setup_failed_callback_;
-=======
   /// If 1, expose Ray debuggers started by the workers externally (to this node).
   int ray_debugger_external;
->>>>>>> e701ded5
   FRIEND_TEST(WorkerPoolTest, InitialWorkerProcessCount);
 
   /// The Job ID of the firstly received job.
