--- conflicted
+++ resolved
@@ -27,38 +27,19 @@
 
 /// A constructor responsible for initializing the state of a worker.
 Worker::Worker(const WorkerID &worker_id, const Language &language,
-<<<<<<< HEAD
-=======
-               const std::string &ip_address, int port,
->>>>>>> d4cae5f6
+               const std::string &ip_address,
                std::shared_ptr<ClientConnection> connection,
                rpc::ClientCallManager &client_call_manager)
     : worker_id_(worker_id),
       language_(language),
-<<<<<<< HEAD
+      ip_address_(ip_address),
       assigned_port_(-1),
       port_(-1),
-=======
-      ip_address_(ip_address),
-      port_(port),
->>>>>>> d4cae5f6
       connection_(connection),
       dead_(false),
       blocked_(false),
       client_call_manager_(client_call_manager),
-<<<<<<< HEAD
       is_detached_actor_(false) {}
-=======
-      is_detached_actor_(false) {
-  if (port_ > 0) {
-    rpc::Address addr;
-    addr.set_ip_address(ip_address_);
-    addr.set_port(port_);
-    rpc_client_ = std::unique_ptr<rpc::CoreWorkerClient>(
-        new rpc::CoreWorkerClient(addr, client_call_manager_));
-  }
-}
->>>>>>> d4cae5f6
 
 void Worker::MarkDead() { dead_ = true; }
 
@@ -81,7 +62,8 @@
 
 Language Worker::GetLanguage() const { return language_; }
 
-<<<<<<< HEAD
+const std::string Worker::IpAddress() const { return ip_address_; }
+
 int Worker::Port() const {
   RAY_CHECK(port_ > 0);
   return port_;
@@ -95,16 +77,11 @@
   RAY_CHECK(port > 0);
   port_ = port;
   rpc::Address addr;
-  addr.set_ip_address("127.0.0.1");
+  addr.set_ip_address(ip_address_);
   addr.set_port(port_);
   rpc_client_ = std::unique_ptr<rpc::CoreWorkerClient>(
       new rpc::CoreWorkerClient(addr, client_call_manager_));
 }
-=======
-const std::string Worker::IpAddress() const { return ip_address_; }
-
-int Worker::Port() const { return port_; }
->>>>>>> d4cae5f6
 
 void Worker::AssignTaskId(const TaskID &task_id) { assigned_task_id_ = task_id; }
 
