--- conflicted
+++ resolved
@@ -28,7 +28,6 @@
 void AgentManager::HandleRegisterAgent(const rpc::RegisterAgentRequest &request,
                                        rpc::RegisterAgentReply *reply,
                                        rpc::SendReplyCallback send_reply_callback) {
-<<<<<<< HEAD
   RAY_LOG(INFO) << "HandleRegisterAgent, ip: " << request.agent_ip_address()
                 << ", port: " << request.agent_port() << ", pid: " << request.agent_pid();
   auto serialized_register_agent = request.SerializeAsString();
@@ -48,25 +47,14 @@
                         << ", port = " << request.agent_port()
                         << ", pid = " << request.agent_pid();
           reply->set_status(rpc::AGENT_RPC_STATUS_OK);
+		  // Reset the restart count after registration is done.
+		  agent_restart_count_ = 0;
           send_reply_callback(ray::Status::OK(), nullptr, nullptr);
         } else {
           RAY_LOG(ERROR) << "Failed to update agent address, " << status;
           send_reply_callback(status, nullptr, nullptr);
         }
       });
-=======
-  agent_ip_address_ = request.agent_ip_address();
-  agent_port_ = request.agent_port();
-  agent_pid_ = request.agent_pid();
-  runtime_env_agent_client_ =
-      runtime_env_agent_client_factory_(agent_ip_address_, agent_port_);
-  RAY_LOG(INFO) << "HandleRegisterAgent, ip: " << agent_ip_address_
-                << ", port: " << agent_port_ << ", pid: " << agent_pid_;
-  reply->set_status(rpc::AGENT_RPC_STATUS_OK);
-  // Reset the restart count after registration is done.
-  agent_restart_count_ = 0;
-  send_reply_callback(ray::Status::OK(), nullptr, nullptr);
->>>>>>> a92f1fed
 }
 
 void AgentManager::StartAgent() {
