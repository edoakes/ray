--- conflicted
+++ resolved
@@ -239,15 +239,6 @@
                        << object_manager_config.rpc_service_threads_number
                        << ", object_chunk_size = "
                        << object_manager_config.object_chunk_size;
-<<<<<<< HEAD
-=======
-        // Initialize stats.
-        const ray::stats::TagsType global_tags = {
-            {ray::stats::ComponentKey, "raylet"},
-            {ray::stats::VersionKey, kRayVersion},
-            {ray::stats::NodeAddressKey, node_ip_address}};
-        ray::stats::Init(global_tags, metrics_agent_port);
->>>>>>> c96c2e9b
 
         // Initialize the node manager.
         raylet.reset(new ray::raylet::Raylet(
