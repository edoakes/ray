// Copyright 2017 The Ray Authors.
//
// Licensed under the Apache License, Version 2.0 (the "License");
// you may not use this file except in compliance with the License.
// You may obtain a copy of the License at
//
//  http://www.apache.org/licenses/LICENSE-2.0
//
// Unless required by applicable law or agreed to in writing, software
// distributed under the License is distributed on an "AS IS" BASIS,
// WITHOUT WARRANTIES OR CONDITIONS OF ANY KIND, either express or implied.
// See the License for the specific language governing permissions and
// limitations under the License.

// raylet protocol specification

// TODO(swang): We put the flatbuffer types in a separate namespace for now to
// avoid conflicts with legacy Ray types.
namespace ray.protocol;

enum MessageType:int {
  // Task is submitted to the raylet. This is sent from a worker to a
  // raylet.
  SubmitTask = 1,
  // Notify the raylet that a task has finished. This is sent from a
  // worker to a raylet.
  TaskDone,
  // Log a message to the event table. This is sent from a worker to a raylet.
  EventLogMessage,
  // Send an initial connection message to the raylet. This is sent
  // from a worker or driver to a raylet.
  RegisterClientRequest,
  // Send a reply confirming the successful registration of a worker or driver.
  // This is sent from the raylet to a worker or driver.
  RegisterClientReply,
  // Send the worker's gRPC port to the raylet.
  AnnounceWorkerPort,
  // Notify the raylet that this client is disconnecting unexpectedly.
  // This is sent from a worker to a raylet.
  DisconnectClient,
  // Notify the raylet that this client is disconnecting gracefully.
  // This is sent from a worker to a raylet.
  IntentionalDisconnectClient,
  // Tell a worker to execute a task. This is sent from a raylet to a
  // worker.
  ExecuteTask,
  // Reconstruct or fetch possibly lost objects. This is sent from a worker to
  // a raylet.
  FetchOrReconstruct,
  // For a worker that was blocked on some object(s), tell the raylet
  // that the worker is now unblocked. This is sent from a worker to a raylet.
  NotifyUnblocked,
  // Notify the current worker is blocked. This is only used by direct task calls;
  // otherwise the block command is piggybacked on other messages.
  NotifyDirectCallTaskBlocked,
  // Notify the current worker is unblocked. This is only used by direct task calls.
  NotifyDirectCallTaskUnblocked,
  // A request to get the task frontier for an actor, called by the actor when
  // saving a checkpoint.
  GetActorFrontierRequest,
  // The ActorFrontier response to a GetActorFrontierRequest. The raylet
  // returns the actor's per-handle task counts and execution dependencies,
  // which can later be used as the argument to SetActorFrontier
  // when resuming from the checkpoint.
  GetActorFrontierReply,
  // A request to set the task frontier for an actor, called when resuming from
  // a checkpoint. The raylet will update the actor's per-handle task
  // counts and execution dependencies, discard any tasks that already executed
  // before the checkpoint, and make any tasks on the frontier runnable by
  // making their execution dependencies available.
  SetActorFrontier,
  // A node manager request to process a task forwarded from another node manager.
  ForwardTaskRequest,
  // Wait for objects to be ready either from local or remote Plasma stores.
  WaitRequest,
  // The response message to WaitRequest; replies with the objects found and objects
  // remaining.
  WaitReply,
  // Wait for objects asynchronously. The reply will be sent back via gRPC push.
  WaitForDirectActorCallArgsRequest,
  // Push an error to the relevant driver. This is sent from a worker to the
  // node manager.
  PushErrorRequest,
  // Push some profiling events to the GCS. When sending this message to the
  // node manager, the message itself is serialized as a ProfileTableData object.
  PushProfileEventsRequest,
  // Free the objects in objects store.
  FreeObjectsInObjectStoreRequest,
  // Request raylet backend to prepare a checkpoint for an actor.
  PrepareActorCheckpointRequest,
  // Reply of `PrepareActorCheckpointRequest`.
  PrepareActorCheckpointReply,
  // Notify raylet backend that an actor was resumed from a checkpoint.
  NotifyActorResumedFromCheckpoint,
  // A node manager requests to connect to another node manager.
  ConnectClient,
  // Set dynamic custom resource.
  SetResourceRequest,
  // Subscribe to Plasma updates
  SubscribePlasmaReady,
}

table TaskExecutionSpecification {
  // A list of object IDs representing the dependencies of this task that may
  // change at execution time.
  dependencies: [string];
  // The last time this task was received for scheduling.
  last_timestamp: double;
  // The number of times this task was spilled back by raylets.
  num_forwards: int;
}

table Task {
  task_specification: string;
  task_execution_spec: TaskExecutionSpecification;
}

table SubmitTaskRequest {
  task_spec: string;
}

// This message describes a given resource that is reserved for a worker.
table ResourceIdSetInfo {
  // The name of the resource.
  resource_name: string;
  // The resource IDs reserved for this worker.
  resource_ids: [long];
  // The fraction of each resource ID that is reserved for this worker. Note
  // that the length of this list must be the same as the length of
  // resource_ids.
  resource_fractions: [double];
}

// This message is sent from a worker to the node manager.
table DisconnectClient {
}

table ResourceIdSetInfos {
  resource_infos: [ResourceIdSetInfo];
}

// This struct is used to register a new worker with the raylet.
// It is shipped as part of raylet_connect.
table RegisterClientRequest {
  // True if the client is a worker and false if the client is a driver.
  is_worker: bool;
  // The ID of the worker or driver.
  worker_id: string;
  // The process ID of this worker.
  worker_pid: long;
  // The job ID if the client is a driver, otherwise it should be NIL.
  job_id: string;
  // Language of this worker.
  // TODO(hchen): Use `Language` in `common.proto`.
  language: int;
  // IP address of this worker.
  ip_address: string;
  // Port that this worker is listening on.
  port: int;
}

table RegisterClientReply {
  // GCS ClientID of the local node manager.
  raylet_id: string;
<<<<<<< HEAD
  // Port that this worker should listen on.
  port: int;
}

table AnnounceWorkerPort {
  // Port that this worker is listening on.
  port: int;
=======
  // Keys for internal config options.
  internal_config_keys: [string];
  // Values for internal config options corresponding to keys above.
  internal_config_values: [string];
>>>>>>> bf25aee3
}

table RegisterNodeManagerRequest {
  // GCS ClientID of the connecting node manager.
  client_id: string;
}

table ForwardTaskRequest {
  // The ID of the task to be forwarded.
  task_id: string;
  // The tasks in the uncommitted lineage of the forwarded task. This
  // should include task_id.
  uncommitted_tasks: [Task];
}

table FetchOrReconstruct {
  // List of object IDs of the objects that we want to reconstruct or fetch.
  object_ids: [string];
  // Do we only want to fetch the objects or also reconstruct them?
  fetch_only: bool;
  // False for direct call tasks. Blocking for those tasks is handled via the
  // NotifyDirectCallTaskBlocked/Unblocked IPCs.
  mark_worker_blocked: bool;
  // The current task ID.
  task_id: string;
}

table NotifyUnblocked {
  // The current task ID. This task is no longer blocked.
  task_id: string;
}

table NotifyDirectCallTaskBlocked {
}

table NotifyDirectCallTaskUnblocked {
}

table WaitRequest {
  // List of object ids we'll be waiting on.
  object_ids: [string];
  // Number of objects expected to be returned, if available.
  num_ready_objects: int;
  // timeout
  timeout: long;
  // Whether to wait until objects appear locally.
  wait_local: bool;
  // False for direct call tasks. Blocking for those tasks is handled via the
  // NotifyDirectCallTaskBlocked/Unblocked IPCs.
  mark_worker_blocked: bool;
  // The current task ID.
  task_id: string;
}

table WaitReply {
  // List of object ids found.
  found: [string];
  // List of object ids not found.
  remaining: [string];
}

table WaitForDirectActorCallArgsRequest {
  // List of object ids we'll be waiting on.
  object_ids: [string];
  // Id used to uniquely identify this request. This is sent back to the core
  // worker to notify the wait has completed.
  tag: int;
}

// This struct is the same as ErrorTableData.
table PushErrorRequest {
  // The ID of the job that the error is for.
  job_id: string;
  // The type of the error.
  type: string;
  // The error message.
  error_message: string;
  // The timestamp of the error message.
  timestamp: double;
}

table FreeObjectsRequest {
  // Whether keep this request with local object store
  // or send it to all the object stores.
  local_only: bool;
  // Whether also delete objects' creating tasks from GCS.
  delete_creating_tasks: bool;
  // List of object ids we'll delete from object store.
  object_ids: [string];
}

table PrepareActorCheckpointRequest {
  // ID of the actor.
  actor_id: string;
}

table PrepareActorCheckpointReply {
  // ID of the checkpoint.
  checkpoint_id: string;
}

table NotifyActorResumedFromCheckpoint {
  // ID of the actor.
  actor_id: string;
  // ID of the checkpoint from which the actor was resumed.
  checkpoint_id: string;
}

table ConnectClient {
  // ID of the connecting client.
  client_id: string;
}

table SetResourceRequest {
  // Name of the resource to be set.
  resource_name: string;
  // Capacity of the resource to be set.
  capacity: double;
  // Client ID where this resource will be set.
  client_id: string;
}

table SubscribePlasmaReady {
  // ObjectID to wait for 
  object_id: string;
}<|MERGE_RESOLUTION|>--- conflicted
+++ resolved
@@ -162,20 +162,17 @@
 table RegisterClientReply {
   // GCS ClientID of the local node manager.
   raylet_id: string;
-<<<<<<< HEAD
   // Port that this worker should listen on.
   port: int;
-}
-
-table AnnounceWorkerPort {
-  // Port that this worker is listening on.
-  port: int;
-=======
   // Keys for internal config options.
   internal_config_keys: [string];
   // Values for internal config options corresponding to keys above.
   internal_config_values: [string];
->>>>>>> bf25aee3
+}
+
+table AnnounceWorkerPort {
+  // Port that this worker is listening on.
+  port: int;
 }
 
 table RegisterNodeManagerRequest {
