--- conflicted
+++ resolved
@@ -121,15 +121,15 @@
     return Status::NotImplemented("");
   }
 
-<<<<<<< HEAD
   /// Tell this actor to exit immediately.
   virtual ray::Status KillActor(const KillActorRequest &request,
                                 const ClientCallback<KillActorReply> &callback) {
-=======
+    return Status::NotImplemented("");
+  }
+
   virtual ray::Status GetCoreWorkerStats(
       const GetCoreWorkerStatsRequest &request,
       const ClientCallback<GetCoreWorkerStatsReply> &callback) {
->>>>>>> 84d3d4b6
     return Status::NotImplemented("");
   }
 
@@ -209,14 +209,15 @@
     return call->GetStatus();
   }
 
-<<<<<<< HEAD
   virtual ray::Status KillActor(const KillActorRequest &request,
                                 const ClientCallback<KillActorReply> &callback) override {
     auto call = client_call_manager_
                     .CreateCall<CoreWorkerService, KillActorRequest, KillActorReply>(
                         *stub_, &CoreWorkerService::Stub::PrepareAsyncKillActor, request,
                         callback);
-=======
+    return call->GetStatus();
+  }
+
   virtual ray::Status GetCoreWorkerStats(
       const GetCoreWorkerStatsRequest &request,
       const ClientCallback<GetCoreWorkerStatsReply> &callback) override {
@@ -225,7 +226,6 @@
                                         GetCoreWorkerStatsReply>(
             *stub_, &CoreWorkerService::Stub::PrepareAsyncGetCoreWorkerStats, request,
             callback);
->>>>>>> 84d3d4b6
     return call->GetStatus();
   }
 
