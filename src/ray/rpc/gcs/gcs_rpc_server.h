// Copyright 2017 The Ray Authors.
//
// Licensed under the Apache License, Version 2.0 (the "License");
// you may not use this file except in compliance with the License.
// You may obtain a copy of the License at
//
//  http://www.apache.org/licenses/LICENSE-2.0
//
// Unless required by applicable law or agreed to in writing, software
// distributed under the License is distributed on an "AS IS" BASIS,
// WITHOUT WARRANTIES OR CONDITIONS OF ANY KIND, either express or implied.
// See the License for the specific language governing permissions and
// limitations under the License.

#pragma once

#include <memory>
#include <vector>

#include "ray/common/asio/instrumented_io_context.h"
#include "ray/common/id.h"
#include "ray/rpc/grpc_server.h"
#include "ray/rpc/server_call.h"
#include "src/ray/protobuf/autoscaler.grpc.pb.h"
#include "src/ray/protobuf/events_event_aggregator_service.pb.h"
#include "src/ray/protobuf/gcs_service.grpc.pb.h"

namespace ray {
namespace rpc {
// Most of our RPC templates, if not all, expect messages in the ray::rpc protobuf
// namespace.  Since the following two messages are defined under the rpc::events
// namespace, we treat them as if they were part of ray::rpc for compatibility.
using ray::rpc::events::AddEventsReply;
using ray::rpc::events::AddEventsRequest;
namespace autoscaler {

#define AUTOSCALER_STATE_SERVICE_RPC_HANDLER(HANDLER) \
  RPC_SERVICE_HANDLER(AutoscalerStateService,         \
                      HANDLER,                        \
                      RayConfig::instance().gcs_max_active_rpcs_per_handler())

class AutoscalerStateServiceHandler {
 public:
  virtual ~AutoscalerStateServiceHandler() = default;

  virtual void HandleGetClusterResourceState(GetClusterResourceStateRequest request,
                                             GetClusterResourceStateReply *reply,
                                             SendReplyCallback send_reply_callback) = 0;

  virtual void HandleReportAutoscalingState(ReportAutoscalingStateRequest request,
                                            ReportAutoscalingStateReply *reply,
                                            SendReplyCallback send_reply_callback) = 0;

  virtual void HandleRequestClusterResourceConstraint(
      RequestClusterResourceConstraintRequest request,
      RequestClusterResourceConstraintReply *reply,
      SendReplyCallback send_reply_callback) = 0;

  virtual void HandleGetClusterStatus(GetClusterStatusRequest request,
                                      GetClusterStatusReply *reply,
                                      SendReplyCallback send_reply_callback) = 0;

  virtual void HandleDrainNode(DrainNodeRequest request,
                               DrainNodeReply *reply,
                               SendReplyCallback send_reply_callback) = 0;

  virtual void HandleReportClusterConfig(ReportClusterConfigRequest request,
                                         ReportClusterConfigReply *reply,
                                         SendReplyCallback send_reply_callback) = 0;
};

/// The `GrpcService` for `AutoscalerStateService`.
class AutoscalerStateGrpcService : public GrpcService {
 public:
  /// Constructor.
  ///
  /// \param[in] handler The service handler that actually handle the requests.
  explicit AutoscalerStateGrpcService(instrumented_io_context &io_service,
                                      AutoscalerStateServiceHandler &handler)
      : GrpcService(io_service), service_handler_(handler){};

 protected:
  grpc::Service &GetGrpcService() override { return service_; }
  void InitServerCallFactories(
      const std::unique_ptr<grpc::ServerCompletionQueue> &cq,
      std::vector<std::unique_ptr<ServerCallFactory>> *server_call_factories,
      const ClusterID &cluster_id) override {
    AUTOSCALER_STATE_SERVICE_RPC_HANDLER(GetClusterResourceState);
    AUTOSCALER_STATE_SERVICE_RPC_HANDLER(ReportAutoscalingState);
    AUTOSCALER_STATE_SERVICE_RPC_HANDLER(ReportClusterConfig);
    AUTOSCALER_STATE_SERVICE_RPC_HANDLER(RequestClusterResourceConstraint);
    AUTOSCALER_STATE_SERVICE_RPC_HANDLER(GetClusterStatus);
    AUTOSCALER_STATE_SERVICE_RPC_HANDLER(DrainNode);
  }

 private:
  /// The grpc async service object.
  AutoscalerStateService::AsyncService service_;
  /// The service handler that actually handle the requests.
  AutoscalerStateServiceHandler &service_handler_;
};

using AutoscalerStateHandler = AutoscalerStateServiceHandler;

}  // namespace autoscaler
}  // namespace rpc
}  // namespace ray

namespace ray {
namespace rpc {

#define ACTOR_INFO_SERVICE_RPC_HANDLER(HANDLER, MAX_ACTIVE_RPCS) \
  RPC_SERVICE_HANDLER(ActorInfoGcsService, HANDLER, MAX_ACTIVE_RPCS)

#define MONITOR_SERVICE_RPC_HANDLER(HANDLER) \
  RPC_SERVICE_HANDLER(MonitorGcsService,     \
                      HANDLER,               \
                      RayConfig::instance().gcs_max_active_rpcs_per_handler())

<<<<<<< HEAD
#define NODE_RESOURCE_INFO_SERVICE_RPC_HANDLER(HANDLER) \
  RPC_SERVICE_HANDLER(NodeResourceInfoGcsService,       \
                      HANDLER,                          \
=======
#define TASK_INFO_SERVICE_RPC_HANDLER(HANDLER) \
  RPC_SERVICE_HANDLER(TaskInfoGcsService,      \
                      HANDLER,                 \
                      RayConfig::instance().gcs_max_active_rpcs_per_handler())

#define RAY_EVENT_EXPORT_SERVICE_RPC_HANDLER(HANDLER) \
  RPC_SERVICE_HANDLER(RayEventExportGcsService,       \
                      HANDLER,                        \
>>>>>>> 5d993230
                      RayConfig::instance().gcs_max_active_rpcs_per_handler())

#define OBJECT_INFO_SERVICE_RPC_HANDLER(HANDLER) \
  RPC_SERVICE_HANDLER(ObjectInfoGcsService,      \
                      HANDLER,                   \
                      RayConfig::instance().gcs_max_active_rpcs_per_handler())

#define PLACEMENT_GROUP_INFO_SERVICE_RPC_HANDLER(HANDLER) \
  RPC_SERVICE_HANDLER(PlacementGroupInfoGcsService,       \
                      HANDLER,                            \
                      RayConfig::instance().gcs_max_active_rpcs_per_handler())

#define GCS_RPC_SEND_REPLY(send_reply_callback, reply, status)        \
  reply->mutable_status()->set_code(static_cast<int>(status.code())); \
  reply->mutable_status()->set_message(status.message());             \
  send_reply_callback(ray::Status::OK(), nullptr, nullptr)

class ActorInfoGcsServiceHandler {
 public:
  virtual ~ActorInfoGcsServiceHandler() = default;

  virtual void HandleRegisterActor(RegisterActorRequest request,
                                   RegisterActorReply *reply,
                                   SendReplyCallback send_reply_callback) = 0;

  virtual void HandleRestartActorForLineageReconstruction(
      RestartActorForLineageReconstructionRequest request,
      RestartActorForLineageReconstructionReply *reply,
      SendReplyCallback send_reply_callback) = 0;

  virtual void HandleCreateActor(CreateActorRequest request,
                                 CreateActorReply *reply,
                                 SendReplyCallback send_reply_callback) = 0;

  virtual void HandleGetActorInfo(GetActorInfoRequest request,
                                  GetActorInfoReply *reply,
                                  SendReplyCallback send_reply_callback) = 0;

  virtual void HandleGetNamedActorInfo(GetNamedActorInfoRequest request,
                                       GetNamedActorInfoReply *reply,
                                       SendReplyCallback send_reply_callback) = 0;

  virtual void HandleListNamedActors(rpc::ListNamedActorsRequest request,
                                     rpc::ListNamedActorsReply *reply,
                                     rpc::SendReplyCallback send_reply_callback) = 0;

  virtual void HandleGetAllActorInfo(GetAllActorInfoRequest request,
                                     GetAllActorInfoReply *reply,
                                     SendReplyCallback send_reply_callback) = 0;

  virtual void HandleKillActorViaGcs(KillActorViaGcsRequest request,
                                     KillActorViaGcsReply *reply,
                                     SendReplyCallback send_reply_callback) = 0;

  virtual void HandleReportActorOutOfScope(ReportActorOutOfScopeRequest request,
                                           ReportActorOutOfScopeReply *reply,
                                           SendReplyCallback send_reply_callback) = 0;
};

/// The `GrpcService` for `ActorInfoGcsService`.
class ActorInfoGrpcService : public GrpcService {
 public:
  /// Constructor.
  ///
  /// \param[in] handler The service handler that actually handle the requests.
  explicit ActorInfoGrpcService(instrumented_io_context &io_service,
                                ActorInfoGcsServiceHandler &handler)
      : GrpcService(io_service), service_handler_(handler){};

 protected:
  grpc::Service &GetGrpcService() override { return service_; }

  void InitServerCallFactories(
      const std::unique_ptr<grpc::ServerCompletionQueue> &cq,
      std::vector<std::unique_ptr<ServerCallFactory>> *server_call_factories,
      const ClusterID &cluster_id) override {
    /// Register/Create Actor RPC takes long time, we shouldn't limit them to avoid
    /// distributed deadlock.
    ACTOR_INFO_SERVICE_RPC_HANDLER(RegisterActor, -1);
    ACTOR_INFO_SERVICE_RPC_HANDLER(RestartActorForLineageReconstruction, -1);
    ACTOR_INFO_SERVICE_RPC_HANDLER(CreateActor, -1);

    /// Others need back pressure.
    ACTOR_INFO_SERVICE_RPC_HANDLER(
        GetActorInfo, RayConfig::instance().gcs_max_active_rpcs_per_handler());
    ACTOR_INFO_SERVICE_RPC_HANDLER(
        GetNamedActorInfo, RayConfig::instance().gcs_max_active_rpcs_per_handler());
    ACTOR_INFO_SERVICE_RPC_HANDLER(
        ListNamedActors, RayConfig::instance().gcs_max_active_rpcs_per_handler());
    ACTOR_INFO_SERVICE_RPC_HANDLER(
        GetAllActorInfo, RayConfig::instance().gcs_max_active_rpcs_per_handler());
    ACTOR_INFO_SERVICE_RPC_HANDLER(
        KillActorViaGcs, RayConfig::instance().gcs_max_active_rpcs_per_handler());
    ACTOR_INFO_SERVICE_RPC_HANDLER(
        ReportActorOutOfScope, RayConfig::instance().gcs_max_active_rpcs_per_handler());
  }

 private:
  /// The grpc async service object.
  ActorInfoGcsService::AsyncService service_;
  /// The service handler that actually handle the requests.
  ActorInfoGcsServiceHandler &service_handler_;
};

class PlacementGroupInfoGcsServiceHandler {
 public:
  virtual ~PlacementGroupInfoGcsServiceHandler() = default;

  virtual void HandleCreatePlacementGroup(CreatePlacementGroupRequest request,
                                          CreatePlacementGroupReply *reply,
                                          SendReplyCallback send_reply_callback) = 0;

  virtual void HandleRemovePlacementGroup(RemovePlacementGroupRequest request,
                                          RemovePlacementGroupReply *reply,
                                          SendReplyCallback send_reply_callback) = 0;

  virtual void HandleGetPlacementGroup(GetPlacementGroupRequest request,
                                       GetPlacementGroupReply *reply,
                                       SendReplyCallback send_reply_callback) = 0;

  virtual void HandleGetAllPlacementGroup(GetAllPlacementGroupRequest request,
                                          GetAllPlacementGroupReply *reply,
                                          SendReplyCallback send_reply_callback) = 0;

  virtual void HandleWaitPlacementGroupUntilReady(
      WaitPlacementGroupUntilReadyRequest request,
      WaitPlacementGroupUntilReadyReply *reply,
      SendReplyCallback send_reply_callback) = 0;

  virtual void HandleGetNamedPlacementGroup(GetNamedPlacementGroupRequest request,
                                            GetNamedPlacementGroupReply *reply,
                                            SendReplyCallback send_reply_callback) = 0;
};

/// The `GrpcService` for `PlacementGroupInfoGcsService`.
class PlacementGroupInfoGrpcService : public GrpcService {
 public:
  /// Constructor.
  ///
  /// \param[in] handler The service handler that actually handle the requests.
  explicit PlacementGroupInfoGrpcService(instrumented_io_context &io_service,
                                         PlacementGroupInfoGcsServiceHandler &handler)
      : GrpcService(io_service), service_handler_(handler) {}

 protected:
  grpc::Service &GetGrpcService() override { return service_; }

  void InitServerCallFactories(
      const std::unique_ptr<grpc::ServerCompletionQueue> &cq,
      std::vector<std::unique_ptr<ServerCallFactory>> *server_call_factories,
      const ClusterID &cluster_id) override {
    PLACEMENT_GROUP_INFO_SERVICE_RPC_HANDLER(CreatePlacementGroup);
    PLACEMENT_GROUP_INFO_SERVICE_RPC_HANDLER(RemovePlacementGroup);
    PLACEMENT_GROUP_INFO_SERVICE_RPC_HANDLER(GetPlacementGroup);
    PLACEMENT_GROUP_INFO_SERVICE_RPC_HANDLER(GetNamedPlacementGroup);
    PLACEMENT_GROUP_INFO_SERVICE_RPC_HANDLER(GetAllPlacementGroup);
    PLACEMENT_GROUP_INFO_SERVICE_RPC_HANDLER(WaitPlacementGroupUntilReady);
  }

 private:
  /// The grpc async service object.
  PlacementGroupInfoGcsService::AsyncService service_;
  /// The service handler that actually handle the requests.
  PlacementGroupInfoGcsServiceHandler &service_handler_;
};

using ActorInfoHandler = ActorInfoGcsServiceHandler;
using PlacementGroupInfoHandler = PlacementGroupInfoGcsServiceHandler;

}  // namespace rpc
}  // namespace ray<|MERGE_RESOLUTION|>--- conflicted
+++ resolved
@@ -117,21 +117,6 @@
                       HANDLER,               \
                       RayConfig::instance().gcs_max_active_rpcs_per_handler())
 
-<<<<<<< HEAD
-#define NODE_RESOURCE_INFO_SERVICE_RPC_HANDLER(HANDLER) \
-  RPC_SERVICE_HANDLER(NodeResourceInfoGcsService,       \
-                      HANDLER,                          \
-=======
-#define TASK_INFO_SERVICE_RPC_HANDLER(HANDLER) \
-  RPC_SERVICE_HANDLER(TaskInfoGcsService,      \
-                      HANDLER,                 \
-                      RayConfig::instance().gcs_max_active_rpcs_per_handler())
-
-#define RAY_EVENT_EXPORT_SERVICE_RPC_HANDLER(HANDLER) \
-  RPC_SERVICE_HANDLER(RayEventExportGcsService,       \
-                      HANDLER,                        \
->>>>>>> 5d993230
-                      RayConfig::instance().gcs_max_active_rpcs_per_handler())
 
 #define OBJECT_INFO_SERVICE_RPC_HANDLER(HANDLER) \
   RPC_SERVICE_HANDLER(ObjectInfoGcsService,      \
