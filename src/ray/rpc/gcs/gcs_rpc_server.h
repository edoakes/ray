// Copyright 2017 The Ray Authors.
//
// Licensed under the Apache License, Version 2.0 (the "License");
// you may not use this file except in compliance with the License.
// You may obtain a copy of the License at
//
//  http://www.apache.org/licenses/LICENSE-2.0
//
// Unless required by applicable law or agreed to in writing, software
// distributed under the License is distributed on an "AS IS" BASIS,
// WITHOUT WARRANTIES OR CONDITIONS OF ANY KIND, either express or implied.
// See the License for the specific language governing permissions and
// limitations under the License.

#pragma once

#include <memory>
#include <vector>

#include "ray/common/asio/instrumented_io_context.h"
#include "ray/common/id.h"
#include "ray/rpc/grpc_server.h"
#include "ray/rpc/server_call.h"
#include "src/ray/protobuf/autoscaler.grpc.pb.h"
#include "src/ray/protobuf/events_event_aggregator_service.pb.h"
#include "src/ray/protobuf/gcs_service.grpc.pb.h"

namespace ray {
namespace rpc {
// Most of our RPC templates, if not all, expect messages in the ray::rpc protobuf
// namespace.  Since the following two messages are defined under the rpc::events
// namespace, we treat them as if they were part of ray::rpc for compatibility.
using ray::rpc::events::AddEventsReply;
using ray::rpc::events::AddEventsRequest;
namespace autoscaler {

#define AUTOSCALER_STATE_SERVICE_RPC_HANDLER(HANDLER) \
  RPC_SERVICE_HANDLER(AutoscalerStateService,         \
                      HANDLER,                        \
                      RayConfig::instance().gcs_max_active_rpcs_per_handler())

class AutoscalerStateServiceHandler {
 public:
  virtual ~AutoscalerStateServiceHandler() = default;

  virtual void HandleGetClusterResourceState(GetClusterResourceStateRequest request,
                                             GetClusterResourceStateReply *reply,
                                             SendReplyCallback send_reply_callback) = 0;

  virtual void HandleReportAutoscalingState(ReportAutoscalingStateRequest request,
                                            ReportAutoscalingStateReply *reply,
                                            SendReplyCallback send_reply_callback) = 0;

  virtual void HandleRequestClusterResourceConstraint(
      RequestClusterResourceConstraintRequest request,
      RequestClusterResourceConstraintReply *reply,
      SendReplyCallback send_reply_callback) = 0;

  virtual void HandleGetClusterStatus(GetClusterStatusRequest request,
                                      GetClusterStatusReply *reply,
                                      SendReplyCallback send_reply_callback) = 0;

  virtual void HandleDrainNode(DrainNodeRequest request,
                               DrainNodeReply *reply,
                               SendReplyCallback send_reply_callback) = 0;

  virtual void HandleReportClusterConfig(ReportClusterConfigRequest request,
                                         ReportClusterConfigReply *reply,
                                         SendReplyCallback send_reply_callback) = 0;
};

/// The `GrpcService` for `AutoscalerStateService`.
class AutoscalerStateGrpcService : public GrpcService {
 public:
  /// Constructor.
  ///
  /// \param[in] handler The service handler that actually handle the requests.
  explicit AutoscalerStateGrpcService(instrumented_io_context &io_service,
                                      AutoscalerStateServiceHandler &handler)
      : GrpcService(io_service), service_handler_(handler){};

 protected:
  grpc::Service &GetGrpcService() override { return service_; }
  void InitServerCallFactories(
      const std::unique_ptr<grpc::ServerCompletionQueue> &cq,
      std::vector<std::unique_ptr<ServerCallFactory>> *server_call_factories,
      const ClusterID &cluster_id) override {
    AUTOSCALER_STATE_SERVICE_RPC_HANDLER(GetClusterResourceState);
    AUTOSCALER_STATE_SERVICE_RPC_HANDLER(ReportAutoscalingState);
    AUTOSCALER_STATE_SERVICE_RPC_HANDLER(ReportClusterConfig);
    AUTOSCALER_STATE_SERVICE_RPC_HANDLER(RequestClusterResourceConstraint);
    AUTOSCALER_STATE_SERVICE_RPC_HANDLER(GetClusterStatus);
    AUTOSCALER_STATE_SERVICE_RPC_HANDLER(DrainNode);
  }

 private:
  /// The grpc async service object.
  AutoscalerStateService::AsyncService service_;
  /// The service handler that actually handle the requests.
  AutoscalerStateServiceHandler &service_handler_;
};

using AutoscalerStateHandler = AutoscalerStateServiceHandler;

}  // namespace autoscaler
}  // namespace rpc
}  // namespace ray

namespace ray {
namespace rpc {

#define ACTOR_INFO_SERVICE_RPC_HANDLER(HANDLER, MAX_ACTIVE_RPCS) \
  RPC_SERVICE_HANDLER(ActorInfoGcsService, HANDLER, MAX_ACTIVE_RPCS)

#define MONITOR_SERVICE_RPC_HANDLER(HANDLER) \
  RPC_SERVICE_HANDLER(MonitorGcsService,     \
                      HANDLER,               \
                      RayConfig::instance().gcs_max_active_rpcs_per_handler())

#define TASK_INFO_SERVICE_RPC_HANDLER(HANDLER) \
  RPC_SERVICE_HANDLER(TaskInfoGcsService,      \
                      HANDLER,                 \
                      RayConfig::instance().gcs_max_active_rpcs_per_handler())

#define RAY_EVENT_EXPORT_SERVICE_RPC_HANDLER(HANDLER) \
  RPC_SERVICE_HANDLER(RayEventExportGcsService,       \
                      HANDLER,                        \
                      RayConfig::instance().gcs_max_active_rpcs_per_handler())

#define OBJECT_INFO_SERVICE_RPC_HANDLER(HANDLER) \
  RPC_SERVICE_HANDLER(ObjectInfoGcsService,      \
                      HANDLER,                   \
                      RayConfig::instance().gcs_max_active_rpcs_per_handler())

#define PLACEMENT_GROUP_INFO_SERVICE_RPC_HANDLER(HANDLER) \
  RPC_SERVICE_HANDLER(PlacementGroupInfoGcsService,       \
                      HANDLER,                            \
                      RayConfig::instance().gcs_max_active_rpcs_per_handler())

#define INTERNAL_KV_SERVICE_RPC_HANDLER(HANDLER) \
  RPC_SERVICE_HANDLER(InternalKVGcsService, HANDLER, -1)

// Unlimited max active RPCs, because of long poll.
#define INTERNAL_PUBSUB_SERVICE_RPC_HANDLER(HANDLER) \
  RPC_SERVICE_HANDLER(InternalPubSubGcsService, HANDLER, -1)

#define GCS_RPC_SEND_REPLY(send_reply_callback, reply, status)        \
  reply->mutable_status()->set_code(static_cast<int>(status.code())); \
  reply->mutable_status()->set_message(status.message());             \
  send_reply_callback(ray::Status::OK(), nullptr, nullptr)

class ActorInfoGcsServiceHandler {
 public:
  virtual ~ActorInfoGcsServiceHandler() = default;

  virtual void HandleRegisterActor(RegisterActorRequest request,
                                   RegisterActorReply *reply,
                                   SendReplyCallback send_reply_callback) = 0;

  virtual void HandleRestartActorForLineageReconstruction(
      RestartActorForLineageReconstructionRequest request,
      RestartActorForLineageReconstructionReply *reply,
      SendReplyCallback send_reply_callback) = 0;

  virtual void HandleCreateActor(CreateActorRequest request,
                                 CreateActorReply *reply,
                                 SendReplyCallback send_reply_callback) = 0;

  virtual void HandleGetActorInfo(GetActorInfoRequest request,
                                  GetActorInfoReply *reply,
                                  SendReplyCallback send_reply_callback) = 0;

  virtual void HandleGetNamedActorInfo(GetNamedActorInfoRequest request,
                                       GetNamedActorInfoReply *reply,
                                       SendReplyCallback send_reply_callback) = 0;

  virtual void HandleListNamedActors(rpc::ListNamedActorsRequest request,
                                     rpc::ListNamedActorsReply *reply,
                                     rpc::SendReplyCallback send_reply_callback) = 0;

  virtual void HandleGetAllActorInfo(GetAllActorInfoRequest request,
                                     GetAllActorInfoReply *reply,
                                     SendReplyCallback send_reply_callback) = 0;

  virtual void HandleKillActorViaGcs(KillActorViaGcsRequest request,
                                     KillActorViaGcsReply *reply,
                                     SendReplyCallback send_reply_callback) = 0;

  virtual void HandleReportActorOutOfScope(ReportActorOutOfScopeRequest request,
                                           ReportActorOutOfScopeReply *reply,
                                           SendReplyCallback send_reply_callback) = 0;
};

/// The `GrpcService` for `ActorInfoGcsService`.
class ActorInfoGrpcService : public GrpcService {
 public:
  /// Constructor.
  ///
  /// \param[in] handler The service handler that actually handle the requests.
  explicit ActorInfoGrpcService(instrumented_io_context &io_service,
                                ActorInfoGcsServiceHandler &handler)
      : GrpcService(io_service), service_handler_(handler){};

 protected:
  grpc::Service &GetGrpcService() override { return service_; }

  void InitServerCallFactories(
      const std::unique_ptr<grpc::ServerCompletionQueue> &cq,
      std::vector<std::unique_ptr<ServerCallFactory>> *server_call_factories,
      const ClusterID &cluster_id) override {
    /// Register/Create Actor RPC takes long time, we shouldn't limit them to avoid
    /// distributed deadlock.
    ACTOR_INFO_SERVICE_RPC_HANDLER(RegisterActor, -1);
    ACTOR_INFO_SERVICE_RPC_HANDLER(RestartActorForLineageReconstruction, -1);
    ACTOR_INFO_SERVICE_RPC_HANDLER(CreateActor, -1);

    /// Others need back pressure.
    ACTOR_INFO_SERVICE_RPC_HANDLER(
        GetActorInfo, RayConfig::instance().gcs_max_active_rpcs_per_handler());
    ACTOR_INFO_SERVICE_RPC_HANDLER(
        GetNamedActorInfo, RayConfig::instance().gcs_max_active_rpcs_per_handler());
    ACTOR_INFO_SERVICE_RPC_HANDLER(
        ListNamedActors, RayConfig::instance().gcs_max_active_rpcs_per_handler());
    ACTOR_INFO_SERVICE_RPC_HANDLER(
        GetAllActorInfo, RayConfig::instance().gcs_max_active_rpcs_per_handler());
    ACTOR_INFO_SERVICE_RPC_HANDLER(
        KillActorViaGcs, RayConfig::instance().gcs_max_active_rpcs_per_handler());
    ACTOR_INFO_SERVICE_RPC_HANDLER(
        ReportActorOutOfScope, RayConfig::instance().gcs_max_active_rpcs_per_handler());
  }

 private:
  /// The grpc async service object.
  ActorInfoGcsService::AsyncService service_;
  /// The service handler that actually handle the requests.
  ActorInfoGcsServiceHandler &service_handler_;
};

<<<<<<< HEAD
class WorkerInfoGcsServiceHandler {
 public:
  virtual ~WorkerInfoGcsServiceHandler() = default;

  virtual void HandleReportWorkerFailure(ReportWorkerFailureRequest request,
                                         ReportWorkerFailureReply *reply,
                                         SendReplyCallback send_reply_callback) = 0;

  virtual void HandleGetWorkerInfo(GetWorkerInfoRequest request,
                                   GetWorkerInfoReply *reply,
                                   SendReplyCallback send_reply_callback) = 0;

  virtual void HandleGetAllWorkerInfo(GetAllWorkerInfoRequest request,
                                      GetAllWorkerInfoReply *reply,
                                      SendReplyCallback send_reply_callback) = 0;

  virtual void HandleAddWorkerInfo(AddWorkerInfoRequest request,
                                   AddWorkerInfoReply *reply,
                                   SendReplyCallback send_reply_callback) = 0;

  virtual void HandleUpdateWorkerDebuggerPort(UpdateWorkerDebuggerPortRequest request,
                                              UpdateWorkerDebuggerPortReply *reply,
                                              SendReplyCallback send_reply_callback) = 0;

  virtual void HandleUpdateWorkerNumPausedThreads(
      UpdateWorkerNumPausedThreadsRequest request,
      UpdateWorkerNumPausedThreadsReply *reply,
      SendReplyCallback send_reply_callback) = 0;
};

/// The `GrpcService` for `WorkerInfoGcsService`.
class WorkerInfoGrpcService : public GrpcService {
=======
class NodeResourceInfoGcsServiceHandler {
 public:
  virtual ~NodeResourceInfoGcsServiceHandler() = default;

  virtual void HandleGetAllAvailableResources(
      rpc::GetAllAvailableResourcesRequest request,
      rpc::GetAllAvailableResourcesReply *reply,
      rpc::SendReplyCallback send_reply_callback) = 0;

  virtual void HandleGetAllTotalResources(rpc::GetAllTotalResourcesRequest request,
                                          rpc::GetAllTotalResourcesReply *reply,
                                          rpc::SendReplyCallback send_reply_callback) = 0;

  virtual void HandleGetDrainingNodes(rpc::GetDrainingNodesRequest request,
                                      rpc::GetDrainingNodesReply *reply,
                                      rpc::SendReplyCallback send_reply_callback) = 0;

  virtual void HandleGetAllResourceUsage(GetAllResourceUsageRequest request,
                                         GetAllResourceUsageReply *reply,
                                         SendReplyCallback send_reply_callback) = 0;
};

/// The `GrpcService` for `NodeResourceInfoGcsService`.
class NodeResourceInfoGrpcService : public GrpcService {
>>>>>>> 36cfce8f
 public:
  /// Constructor.
  ///
  /// \param[in] handler The service handler that actually handle the requests.
<<<<<<< HEAD
  explicit WorkerInfoGrpcService(instrumented_io_context &io_service,
                                 WorkerInfoGcsServiceHandler &handler)
=======
  explicit NodeResourceInfoGrpcService(instrumented_io_context &io_service,
                                       NodeResourceInfoGcsServiceHandler &handler)
>>>>>>> 36cfce8f
      : GrpcService(io_service), service_handler_(handler){};

 protected:
  grpc::Service &GetGrpcService() override { return service_; }

  void InitServerCallFactories(
      const std::unique_ptr<grpc::ServerCompletionQueue> &cq,
      std::vector<std::unique_ptr<ServerCallFactory>> *server_call_factories,
      const ClusterID &cluster_id) override {
<<<<<<< HEAD
    WORKER_INFO_SERVICE_RPC_HANDLER(ReportWorkerFailure);
    WORKER_INFO_SERVICE_RPC_HANDLER(GetWorkerInfo);
    WORKER_INFO_SERVICE_RPC_HANDLER(GetAllWorkerInfo);
    WORKER_INFO_SERVICE_RPC_HANDLER(AddWorkerInfo);
    WORKER_INFO_SERVICE_RPC_HANDLER(UpdateWorkerDebuggerPort);
    WORKER_INFO_SERVICE_RPC_HANDLER(UpdateWorkerNumPausedThreads);
=======
    NODE_RESOURCE_INFO_SERVICE_RPC_HANDLER(GetAllAvailableResources);
    NODE_RESOURCE_INFO_SERVICE_RPC_HANDLER(GetAllTotalResources);
    NODE_RESOURCE_INFO_SERVICE_RPC_HANDLER(GetDrainingNodes);
    NODE_RESOURCE_INFO_SERVICE_RPC_HANDLER(GetAllResourceUsage);
>>>>>>> 36cfce8f
  }

 private:
  /// The grpc async service object.
<<<<<<< HEAD
  WorkerInfoGcsService::AsyncService service_;
  /// The service handler that actually handle the requests.
  WorkerInfoGcsServiceHandler &service_handler_;
=======
  NodeResourceInfoGcsService::AsyncService service_;
  /// The service handler that actually handle the requests.
  NodeResourceInfoGcsServiceHandler &service_handler_;
>>>>>>> 36cfce8f
};

class PlacementGroupInfoGcsServiceHandler {
 public:
  virtual ~PlacementGroupInfoGcsServiceHandler() = default;

  virtual void HandleCreatePlacementGroup(CreatePlacementGroupRequest request,
                                          CreatePlacementGroupReply *reply,
                                          SendReplyCallback send_reply_callback) = 0;

  virtual void HandleRemovePlacementGroup(RemovePlacementGroupRequest request,
                                          RemovePlacementGroupReply *reply,
                                          SendReplyCallback send_reply_callback) = 0;

  virtual void HandleGetPlacementGroup(GetPlacementGroupRequest request,
                                       GetPlacementGroupReply *reply,
                                       SendReplyCallback send_reply_callback) = 0;

  virtual void HandleGetAllPlacementGroup(GetAllPlacementGroupRequest request,
                                          GetAllPlacementGroupReply *reply,
                                          SendReplyCallback send_reply_callback) = 0;

  virtual void HandleWaitPlacementGroupUntilReady(
      WaitPlacementGroupUntilReadyRequest request,
      WaitPlacementGroupUntilReadyReply *reply,
      SendReplyCallback send_reply_callback) = 0;

  virtual void HandleGetNamedPlacementGroup(GetNamedPlacementGroupRequest request,
                                            GetNamedPlacementGroupReply *reply,
                                            SendReplyCallback send_reply_callback) = 0;
};

/// The `GrpcService` for `PlacementGroupInfoGcsService`.
class PlacementGroupInfoGrpcService : public GrpcService {
 public:
  /// Constructor.
  ///
  /// \param[in] handler The service handler that actually handle the requests.
  explicit PlacementGroupInfoGrpcService(instrumented_io_context &io_service,
                                         PlacementGroupInfoGcsServiceHandler &handler)
      : GrpcService(io_service), service_handler_(handler) {}

 protected:
  grpc::Service &GetGrpcService() override { return service_; }

  void InitServerCallFactories(
      const std::unique_ptr<grpc::ServerCompletionQueue> &cq,
      std::vector<std::unique_ptr<ServerCallFactory>> *server_call_factories,
      const ClusterID &cluster_id) override {
    PLACEMENT_GROUP_INFO_SERVICE_RPC_HANDLER(CreatePlacementGroup);
    PLACEMENT_GROUP_INFO_SERVICE_RPC_HANDLER(RemovePlacementGroup);
    PLACEMENT_GROUP_INFO_SERVICE_RPC_HANDLER(GetPlacementGroup);
    PLACEMENT_GROUP_INFO_SERVICE_RPC_HANDLER(GetNamedPlacementGroup);
    PLACEMENT_GROUP_INFO_SERVICE_RPC_HANDLER(GetAllPlacementGroup);
    PLACEMENT_GROUP_INFO_SERVICE_RPC_HANDLER(WaitPlacementGroupUntilReady);
  }

 private:
  /// The grpc async service object.
  PlacementGroupInfoGcsService::AsyncService service_;
  /// The service handler that actually handle the requests.
  PlacementGroupInfoGcsServiceHandler &service_handler_;
};

class InternalKVGcsServiceHandler {
 public:
  virtual ~InternalKVGcsServiceHandler() = default;
  virtual void HandleInternalKVKeys(InternalKVKeysRequest request,
                                    InternalKVKeysReply *reply,
                                    SendReplyCallback send_reply_callback) = 0;

  virtual void HandleInternalKVGet(InternalKVGetRequest request,
                                   InternalKVGetReply *reply,
                                   SendReplyCallback send_reply_callback) = 0;

  virtual void HandleInternalKVMultiGet(InternalKVMultiGetRequest request,
                                        InternalKVMultiGetReply *reply,
                                        SendReplyCallback send_reply_callback) = 0;

  virtual void HandleInternalKVPut(InternalKVPutRequest request,
                                   InternalKVPutReply *reply,
                                   SendReplyCallback send_reply_callback) = 0;

  virtual void HandleInternalKVDel(InternalKVDelRequest request,
                                   InternalKVDelReply *reply,
                                   SendReplyCallback send_reply_callback) = 0;

  virtual void HandleInternalKVExists(InternalKVExistsRequest request,
                                      InternalKVExistsReply *reply,
                                      SendReplyCallback send_reply_callback) = 0;

  virtual void HandleGetInternalConfig(GetInternalConfigRequest request,
                                       GetInternalConfigReply *reply,
                                       SendReplyCallback send_reply_callback) = 0;
};

class InternalKVGrpcService : public GrpcService {
 public:
  explicit InternalKVGrpcService(instrumented_io_context &io_service,
                                 InternalKVGcsServiceHandler &handler)
      : GrpcService(io_service), service_handler_(handler) {}

 protected:
  grpc::Service &GetGrpcService() override { return service_; }
  void InitServerCallFactories(
      const std::unique_ptr<grpc::ServerCompletionQueue> &cq,
      std::vector<std::unique_ptr<ServerCallFactory>> *server_call_factories,
      const ClusterID &cluster_id) override {
    INTERNAL_KV_SERVICE_RPC_HANDLER(InternalKVGet);
    INTERNAL_KV_SERVICE_RPC_HANDLER(InternalKVMultiGet);
    INTERNAL_KV_SERVICE_RPC_HANDLER(InternalKVPut);
    INTERNAL_KV_SERVICE_RPC_HANDLER(InternalKVDel);
    INTERNAL_KV_SERVICE_RPC_HANDLER(InternalKVExists);
    INTERNAL_KV_SERVICE_RPC_HANDLER(InternalKVKeys);
    INTERNAL_KV_SERVICE_RPC_HANDLER(GetInternalConfig);
  }

 private:
  InternalKVGcsService::AsyncService service_;
  InternalKVGcsServiceHandler &service_handler_;
};

class TaskInfoGcsServiceHandler {
 public:
  virtual ~TaskInfoGcsServiceHandler() = default;

  virtual void HandleAddTaskEventData(AddTaskEventDataRequest request,
                                      AddTaskEventDataReply *reply,
                                      SendReplyCallback send_reply_callback) = 0;

  virtual void HandleGetTaskEvents(GetTaskEventsRequest request,
                                   GetTaskEventsReply *reply,
                                   SendReplyCallback send_reply_callback) = 0;
};

/// The `GrpcService` for `TaskInfoGcsService`.
class TaskInfoGrpcService : public GrpcService {
 public:
  /// Constructor.
  ///
  /// \param[in] io_service IO service to run the handler.
  /// \param[in] handler The service handler that actually handle the requests.
  explicit TaskInfoGrpcService(instrumented_io_context &io_service,
                               TaskInfoGcsServiceHandler &handler)
      : GrpcService(io_service), service_handler_(handler){};

 protected:
  grpc::Service &GetGrpcService() override { return service_; }

  void InitServerCallFactories(
      const std::unique_ptr<grpc::ServerCompletionQueue> &cq,
      std::vector<std::unique_ptr<ServerCallFactory>> *server_call_factories,
      const ClusterID &cluster_id) override {
    TASK_INFO_SERVICE_RPC_HANDLER(AddTaskEventData);
    TASK_INFO_SERVICE_RPC_HANDLER(GetTaskEvents);
  }

 private:
  /// The grpc async service object.
  TaskInfoGcsService::AsyncService service_;
  /// The service handler that actually handle the requests.
  TaskInfoGcsServiceHandler &service_handler_;
};

class RayEventExportGcsServiceHandler {
 public:
  virtual ~RayEventExportGcsServiceHandler() = default;
  virtual void HandleAddEvents(AddEventsRequest request,
                               AddEventsReply *reply,
                               SendReplyCallback send_reply_callback) = 0;
};

/// The `GrpcService` for `RayEventExportGcsService`.
class RayEventExportGrpcService : public GrpcService {
 public:
  explicit RayEventExportGrpcService(instrumented_io_context &io_service,
                                     RayEventExportGcsServiceHandler &handler)
      : GrpcService(io_service), service_handler_(handler) {}

 protected:
  grpc::Service &GetGrpcService() override { return service_; }
  void InitServerCallFactories(
      const std::unique_ptr<grpc::ServerCompletionQueue> &cq,
      std::vector<std::unique_ptr<ServerCallFactory>> *server_call_factories,
      const ClusterID &cluster_id) override {
    RAY_EVENT_EXPORT_SERVICE_RPC_HANDLER(AddEvents);
  }

 private:
  /// The grpc async service object.
  RayEventExportGcsService::AsyncService service_;
  /// The service handler that actually handle the requests.
  RayEventExportGcsServiceHandler &service_handler_;
};

class InternalPubSubGcsServiceHandler {
 public:
  virtual ~InternalPubSubGcsServiceHandler() = default;

  virtual void HandleGcsPublish(GcsPublishRequest request,
                                GcsPublishReply *reply,
                                SendReplyCallback send_reply_callback) = 0;

  virtual void HandleGcsSubscriberPoll(GcsSubscriberPollRequest request,
                                       GcsSubscriberPollReply *reply,
                                       SendReplyCallback send_reply_callback) = 0;

  virtual void HandleGcsSubscriberCommandBatch(GcsSubscriberCommandBatchRequest request,
                                               GcsSubscriberCommandBatchReply *reply,
                                               SendReplyCallback send_reply_callback) = 0;

  virtual void HandleGcsUnregisterSubscriber(GcsUnregisterSubscriberRequest request,
                                             GcsUnregisterSubscriberReply *reply,
                                             SendReplyCallback send_reply_callback) = 0;
};

class InternalPubSubGrpcService : public GrpcService {
 public:
  InternalPubSubGrpcService(instrumented_io_context &io_service,
                            InternalPubSubGcsServiceHandler &handler)
      : GrpcService(io_service), service_handler_(handler) {}

 protected:
  grpc::Service &GetGrpcService() override { return service_; }
  void InitServerCallFactories(
      const std::unique_ptr<grpc::ServerCompletionQueue> &cq,
      std::vector<std::unique_ptr<ServerCallFactory>> *server_call_factories,
      const ClusterID &cluster_id) override {
    INTERNAL_PUBSUB_SERVICE_RPC_HANDLER(GcsPublish);
    INTERNAL_PUBSUB_SERVICE_RPC_HANDLER(GcsSubscriberPoll);
    INTERNAL_PUBSUB_SERVICE_RPC_HANDLER(GcsSubscriberCommandBatch);
    INTERNAL_PUBSUB_SERVICE_RPC_HANDLER(GcsUnregisterSubscriber);
  }

 private:
  InternalPubSubGcsService::AsyncService service_;
  InternalPubSubGcsServiceHandler &service_handler_;
};

using ActorInfoHandler = ActorInfoGcsServiceHandler;
<<<<<<< HEAD
using WorkerInfoHandler = WorkerInfoGcsServiceHandler;
=======
using NodeResourceInfoHandler = NodeResourceInfoGcsServiceHandler;
>>>>>>> 36cfce8f
using PlacementGroupInfoHandler = PlacementGroupInfoGcsServiceHandler;
using InternalKVHandler = InternalKVGcsServiceHandler;
using InternalPubSubHandler = InternalPubSubGcsServiceHandler;
using TaskInfoHandler = TaskInfoGcsServiceHandler;
using RayEventExportHandler = RayEventExportGcsServiceHandler;

}  // namespace rpc
}  // namespace ray<|MERGE_RESOLUTION|>--- conflicted
+++ resolved
@@ -236,113 +236,6 @@
   ActorInfoGcsServiceHandler &service_handler_;
 };
 
-<<<<<<< HEAD
-class WorkerInfoGcsServiceHandler {
- public:
-  virtual ~WorkerInfoGcsServiceHandler() = default;
-
-  virtual void HandleReportWorkerFailure(ReportWorkerFailureRequest request,
-                                         ReportWorkerFailureReply *reply,
-                                         SendReplyCallback send_reply_callback) = 0;
-
-  virtual void HandleGetWorkerInfo(GetWorkerInfoRequest request,
-                                   GetWorkerInfoReply *reply,
-                                   SendReplyCallback send_reply_callback) = 0;
-
-  virtual void HandleGetAllWorkerInfo(GetAllWorkerInfoRequest request,
-                                      GetAllWorkerInfoReply *reply,
-                                      SendReplyCallback send_reply_callback) = 0;
-
-  virtual void HandleAddWorkerInfo(AddWorkerInfoRequest request,
-                                   AddWorkerInfoReply *reply,
-                                   SendReplyCallback send_reply_callback) = 0;
-
-  virtual void HandleUpdateWorkerDebuggerPort(UpdateWorkerDebuggerPortRequest request,
-                                              UpdateWorkerDebuggerPortReply *reply,
-                                              SendReplyCallback send_reply_callback) = 0;
-
-  virtual void HandleUpdateWorkerNumPausedThreads(
-      UpdateWorkerNumPausedThreadsRequest request,
-      UpdateWorkerNumPausedThreadsReply *reply,
-      SendReplyCallback send_reply_callback) = 0;
-};
-
-/// The `GrpcService` for `WorkerInfoGcsService`.
-class WorkerInfoGrpcService : public GrpcService {
-=======
-class NodeResourceInfoGcsServiceHandler {
- public:
-  virtual ~NodeResourceInfoGcsServiceHandler() = default;
-
-  virtual void HandleGetAllAvailableResources(
-      rpc::GetAllAvailableResourcesRequest request,
-      rpc::GetAllAvailableResourcesReply *reply,
-      rpc::SendReplyCallback send_reply_callback) = 0;
-
-  virtual void HandleGetAllTotalResources(rpc::GetAllTotalResourcesRequest request,
-                                          rpc::GetAllTotalResourcesReply *reply,
-                                          rpc::SendReplyCallback send_reply_callback) = 0;
-
-  virtual void HandleGetDrainingNodes(rpc::GetDrainingNodesRequest request,
-                                      rpc::GetDrainingNodesReply *reply,
-                                      rpc::SendReplyCallback send_reply_callback) = 0;
-
-  virtual void HandleGetAllResourceUsage(GetAllResourceUsageRequest request,
-                                         GetAllResourceUsageReply *reply,
-                                         SendReplyCallback send_reply_callback) = 0;
-};
-
-/// The `GrpcService` for `NodeResourceInfoGcsService`.
-class NodeResourceInfoGrpcService : public GrpcService {
->>>>>>> 36cfce8f
- public:
-  /// Constructor.
-  ///
-  /// \param[in] handler The service handler that actually handle the requests.
-<<<<<<< HEAD
-  explicit WorkerInfoGrpcService(instrumented_io_context &io_service,
-                                 WorkerInfoGcsServiceHandler &handler)
-=======
-  explicit NodeResourceInfoGrpcService(instrumented_io_context &io_service,
-                                       NodeResourceInfoGcsServiceHandler &handler)
->>>>>>> 36cfce8f
-      : GrpcService(io_service), service_handler_(handler){};
-
- protected:
-  grpc::Service &GetGrpcService() override { return service_; }
-
-  void InitServerCallFactories(
-      const std::unique_ptr<grpc::ServerCompletionQueue> &cq,
-      std::vector<std::unique_ptr<ServerCallFactory>> *server_call_factories,
-      const ClusterID &cluster_id) override {
-<<<<<<< HEAD
-    WORKER_INFO_SERVICE_RPC_HANDLER(ReportWorkerFailure);
-    WORKER_INFO_SERVICE_RPC_HANDLER(GetWorkerInfo);
-    WORKER_INFO_SERVICE_RPC_HANDLER(GetAllWorkerInfo);
-    WORKER_INFO_SERVICE_RPC_HANDLER(AddWorkerInfo);
-    WORKER_INFO_SERVICE_RPC_HANDLER(UpdateWorkerDebuggerPort);
-    WORKER_INFO_SERVICE_RPC_HANDLER(UpdateWorkerNumPausedThreads);
-=======
-    NODE_RESOURCE_INFO_SERVICE_RPC_HANDLER(GetAllAvailableResources);
-    NODE_RESOURCE_INFO_SERVICE_RPC_HANDLER(GetAllTotalResources);
-    NODE_RESOURCE_INFO_SERVICE_RPC_HANDLER(GetDrainingNodes);
-    NODE_RESOURCE_INFO_SERVICE_RPC_HANDLER(GetAllResourceUsage);
->>>>>>> 36cfce8f
-  }
-
- private:
-  /// The grpc async service object.
-<<<<<<< HEAD
-  WorkerInfoGcsService::AsyncService service_;
-  /// The service handler that actually handle the requests.
-  WorkerInfoGcsServiceHandler &service_handler_;
-=======
-  NodeResourceInfoGcsService::AsyncService service_;
-  /// The service handler that actually handle the requests.
-  NodeResourceInfoGcsServiceHandler &service_handler_;
->>>>>>> 36cfce8f
-};
-
 class PlacementGroupInfoGcsServiceHandler {
  public:
   virtual ~PlacementGroupInfoGcsServiceHandler() = default;
@@ -581,11 +474,6 @@
 };
 
 using ActorInfoHandler = ActorInfoGcsServiceHandler;
-<<<<<<< HEAD
-using WorkerInfoHandler = WorkerInfoGcsServiceHandler;
-=======
-using NodeResourceInfoHandler = NodeResourceInfoGcsServiceHandler;
->>>>>>> 36cfce8f
 using PlacementGroupInfoHandler = PlacementGroupInfoGcsServiceHandler;
 using InternalKVHandler = InternalKVGcsServiceHandler;
 using InternalPubSubHandler = InternalPubSubGcsServiceHandler;
