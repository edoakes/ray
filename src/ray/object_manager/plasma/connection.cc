--- conflicted
+++ resolved
@@ -69,14 +69,9 @@
                       static_cast<int>(MessageType::MAX));
 }  // namespace
 
-<<<<<<< HEAD
-Client::Client(const ray::MessageHandler &message_handler,
-               const ray::ConnectionErrorHandler &connection_error_handler,
-=======
 Client::Client(PrivateTag,
                ray::MessageHandler message_handler,
                ray::ConnectionErrorHandler connection_error_handler,
->>>>>>> 7a633f7c
                ray::local_stream_socket &&socket)
     : ray::ClientConnection(message_handler,
                             connection_error_handler,
@@ -85,13 +80,8 @@
                             object_store_message_enum) {}
 
 std::shared_ptr<Client> Client::Create(
-<<<<<<< HEAD
-    const PlasmaStoreMessageHandler &message_handler,
-    const PlasmaStoreConnectionErrorHandler &connection_error_handler,
-=======
     PlasmaStoreMessageHandler message_handler,
     PlasmaStoreConnectionErrorHandler connection_error_handler,
->>>>>>> 7a633f7c
     ray::local_stream_socket &&socket) {
   ray::MessageHandler ray_message_handler =
       [message_handler](std::shared_ptr<ray::ClientConnection> client,
@@ -119,18 +109,8 @@
             error);
       };
 
-<<<<<<< HEAD
-  // C++ limitation: std::make_shared cannot be used because std::shared_ptr cannot invoke
-  // private constructors.
-  std::shared_ptr<Client> self(
-      new Client(ray_message_handler, ray_connection_error_handler, std::move(socket)));
-  // Let our manager process our new connection.
-  self->ProcessMessages();
-  return self;
-=======
   return std::make_shared<Client>(
       PrivateTag{}, ray_message_handler, ray_connection_error_handler, std::move(socket));
->>>>>>> 7a633f7c
 }
 
 Status Client::SendFd(MEMFD_TYPE fd) {
