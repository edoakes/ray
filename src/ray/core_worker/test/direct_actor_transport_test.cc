// Copyright 2017 The Ray Authors.
//
// Licensed under the Apache License, Version 2.0 (the "License");
// you may not use this file except in compliance with the License.
// You may obtain a copy of the License at
//
//  http://www.apache.org/licenses/LICENSE-2.0
//
// Unless required by applicable law or agreed to in writing, software
// distributed under the License is distributed on an "AS IS" BASIS,
// WITHOUT WARRANTIES OR CONDITIONS OF ANY KIND, either express or implied.
// See the License for the specific language governing permissions and
// limitations under the License.

#include "gmock/gmock.h"
#include "gtest/gtest.h"
#include "ray/common/task/task_spec.h"
#include "ray/common/test_util.h"
#include "ray/core_worker/store_provider/memory_store/memory_store.h"
#include "ray/core_worker/transport/direct_task_transport.h"
#include "ray/raylet/raylet_client.h"
#include "ray/rpc/worker/core_worker_client.h"

namespace ray {

using ::testing::_;
using ::testing::ElementsAre;
using ::testing::Return;

TaskSpecification CreateActorTaskHelper(ActorID actor_id, WorkerID caller_worker_id,
                                        int64_t counter,
                                        TaskID caller_id = TaskID::Nil()) {
  TaskSpecification task;
  task.GetMutableMessage().set_task_id(TaskID::Nil().Binary());
  task.GetMutableMessage().set_caller_id(caller_id.Binary());
  task.GetMutableMessage().set_type(TaskType::ACTOR_TASK);
  task.GetMutableMessage().mutable_caller_address()->set_worker_id(
      caller_worker_id.Binary());
  task.GetMutableMessage().mutable_actor_task_spec()->set_actor_id(actor_id.Binary());
  task.GetMutableMessage().mutable_actor_task_spec()->set_actor_counter(counter);
  task.GetMutableMessage().set_num_returns(1);
  return task;
}

rpc::PushTaskRequest CreatePushTaskRequestHelper(ActorID actor_id, int64_t counter,
                                                 WorkerID caller_worker_id,
                                                 TaskID caller_id,
                                                 int64_t caller_timestamp) {
  auto task_spec = CreateActorTaskHelper(actor_id, caller_worker_id, counter, caller_id);

  rpc::PushTaskRequest request;
  request.mutable_task_spec()->CopyFrom(task_spec.GetMessage());
  request.set_sequence_number(request.task_spec().actor_task_spec().actor_counter());
  request.set_client_processed_up_to(-1);
  return request;
}

class MockWorkerClient : public rpc::CoreWorkerClientInterface {
 public:
  const rpc::Address &Addr() const override { return addr; }

  ray::Status PushActorTask(
      std::unique_ptr<rpc::PushTaskRequest> request, bool skip_queue,
      const rpc::ClientCallback<rpc::PushTaskReply> &callback) override {
    received_seq_nos.push_back(request->sequence_number());
    callbacks.push_back(callback);
    return Status::OK();
  }

  bool ReplyPushTask(Status status = Status::OK()) {
    if (callbacks.size() == 0) {
      return false;
    }
    auto callback = callbacks.front();
    callback(status, rpc::PushTaskReply());
    callbacks.pop_front();
    return true;
  }

  rpc::Address addr;
  std::list<rpc::ClientCallback<rpc::PushTaskReply>> callbacks;
  std::vector<uint64_t> received_seq_nos;
};

class MockTaskFinisher : public TaskFinisherInterface {
 public:
  MockTaskFinisher() {}

  MOCK_METHOD3(CompletePendingTask, void(const TaskID &, const rpc::PushTaskReply &,
                                         const rpc::Address &addr));
  MOCK_METHOD3(PendingTaskFailed,
               bool(const TaskID &task_id, rpc::ErrorType error_type, Status *status));

  MOCK_METHOD2(OnTaskDependenciesInlined,
               void(const std::vector<ObjectID> &, const std::vector<ObjectID> &));

  MOCK_METHOD1(MarkTaskCanceled, bool(const TaskID &task_id));
};

class DirectActorSubmitterTest : public ::testing::Test {
 public:
  DirectActorSubmitterTest()
      : worker_client_(std::shared_ptr<MockWorkerClient>(new MockWorkerClient())),
        store_(std::shared_ptr<CoreWorkerMemoryStore>(new CoreWorkerMemoryStore())),
        task_finisher_(std::make_shared<MockTaskFinisher>()),
        submitter_([&](const rpc::Address &addr) { return worker_client_; }, store_,
                   task_finisher_) {}

  std::shared_ptr<MockWorkerClient> worker_client_;
  std::shared_ptr<CoreWorkerMemoryStore> store_;
  std::shared_ptr<MockTaskFinisher> task_finisher_;
  CoreWorkerDirectActorTaskSubmitter submitter_;
};

TEST_F(DirectActorSubmitterTest, TestSubmitTask) {
  rpc::Address addr;
  auto worker_id = WorkerID::FromRandom();
  addr.set_worker_id(worker_id.Binary());
  ActorID actor_id = ActorID::Of(JobID::FromInt(0), TaskID::Nil(), 0);
  submitter_.AddActorQueueIfNotExists(actor_id);

  auto task = CreateActorTaskHelper(actor_id, worker_id, 0);
  ASSERT_TRUE(submitter_.SubmitTask(task).ok());
  ASSERT_EQ(worker_client_->callbacks.size(), 0);

  submitter_.ConnectActor(actor_id, addr);
  ASSERT_EQ(worker_client_->callbacks.size(), 1);

  task = CreateActorTaskHelper(actor_id, worker_id, 1);
  ASSERT_TRUE(submitter_.SubmitTask(task).ok());
  ASSERT_EQ(worker_client_->callbacks.size(), 2);

  EXPECT_CALL(*task_finisher_, CompletePendingTask(TaskID::Nil(), _, _))
      .Times(worker_client_->callbacks.size());
  EXPECT_CALL(*task_finisher_, PendingTaskFailed(_, _, _)).Times(0);
  while (!worker_client_->callbacks.empty()) {
    ASSERT_TRUE(worker_client_->ReplyPushTask());
  }
  ASSERT_THAT(worker_client_->received_seq_nos, ElementsAre(0, 1));
}

TEST_F(DirectActorSubmitterTest, TestDependencies) {
  rpc::Address addr;
  auto worker_id = WorkerID::FromRandom();
  addr.set_worker_id(worker_id.Binary());
  ActorID actor_id = ActorID::Of(JobID::FromInt(0), TaskID::Nil(), 0);
  submitter_.AddActorQueueIfNotExists(actor_id);
  submitter_.ConnectActor(actor_id, addr);
  ASSERT_EQ(worker_client_->callbacks.size(), 0);

  // Create two tasks for the actor with different arguments.
<<<<<<< HEAD
  ObjectID obj1 = ObjectID::FromRandom();
  ObjectID obj2 = ObjectID::FromRandom();
  auto task1 = CreateActorTaskHelper(actor_id, 0);
=======
  ObjectID obj1 = ObjectID::FromRandom().WithTransportType(TaskTransportType::DIRECT);
  ObjectID obj2 = ObjectID::FromRandom().WithTransportType(TaskTransportType::DIRECT);
  auto task1 = CreateActorTaskHelper(actor_id, worker_id, 0);
>>>>>>> 67c01455
  task1.GetMutableMessage().add_args()->add_object_ids(obj1.Binary());
  auto task2 = CreateActorTaskHelper(actor_id, worker_id, 1);
  task2.GetMutableMessage().add_args()->add_object_ids(obj2.Binary());

  // Neither task can be submitted yet because they are still waiting on
  // dependencies.
  ASSERT_TRUE(submitter_.SubmitTask(task1).ok());
  ASSERT_TRUE(submitter_.SubmitTask(task2).ok());
  ASSERT_EQ(worker_client_->callbacks.size(), 0);

  // Put the dependencies in the store in the same order as task submission.
  auto data = GenerateRandomObject();
  ASSERT_TRUE(store_->Put(*data, obj1));
  ASSERT_EQ(worker_client_->callbacks.size(), 1);
  ASSERT_TRUE(store_->Put(*data, obj2));
  ASSERT_EQ(worker_client_->callbacks.size(), 2);
  ASSERT_THAT(worker_client_->received_seq_nos, ElementsAre(0, 1));
}

TEST_F(DirectActorSubmitterTest, TestOutOfOrderDependencies) {
  rpc::Address addr;
  auto worker_id = WorkerID::FromRandom();
  addr.set_worker_id(worker_id.Binary());
  ActorID actor_id = ActorID::Of(JobID::FromInt(0), TaskID::Nil(), 0);
  submitter_.AddActorQueueIfNotExists(actor_id);
  submitter_.ConnectActor(actor_id, addr);
  ASSERT_EQ(worker_client_->callbacks.size(), 0);

  // Create two tasks for the actor with different arguments.
<<<<<<< HEAD
  ObjectID obj1 = ObjectID::FromRandom();
  ObjectID obj2 = ObjectID::FromRandom();
  auto task1 = CreateActorTaskHelper(actor_id, 0);
=======
  ObjectID obj1 = ObjectID::FromRandom().WithTransportType(TaskTransportType::DIRECT);
  ObjectID obj2 = ObjectID::FromRandom().WithTransportType(TaskTransportType::DIRECT);
  auto task1 = CreateActorTaskHelper(actor_id, worker_id, 0);
>>>>>>> 67c01455
  task1.GetMutableMessage().add_args()->add_object_ids(obj1.Binary());
  auto task2 = CreateActorTaskHelper(actor_id, worker_id, 1);
  task2.GetMutableMessage().add_args()->add_object_ids(obj2.Binary());

  // Neither task can be submitted yet because they are still waiting on
  // dependencies.
  ASSERT_TRUE(submitter_.SubmitTask(task1).ok());
  ASSERT_TRUE(submitter_.SubmitTask(task2).ok());
  ASSERT_EQ(worker_client_->callbacks.size(), 0);

  // Put the dependencies in the store in the opposite order of task
  // submission.
  auto data = GenerateRandomObject();
  ASSERT_TRUE(store_->Put(*data, obj2));
  ASSERT_EQ(worker_client_->callbacks.size(), 0);
  ASSERT_TRUE(store_->Put(*data, obj1));
  ASSERT_EQ(worker_client_->callbacks.size(), 2);
  ASSERT_THAT(worker_client_->received_seq_nos, ElementsAre(0, 1));
}

TEST_F(DirectActorSubmitterTest, TestActorDead) {
  rpc::Address addr;
  auto worker_id = WorkerID::FromRandom();
  addr.set_worker_id(worker_id.Binary());
  ActorID actor_id = ActorID::Of(JobID::FromInt(0), TaskID::Nil(), 0);
  submitter_.AddActorQueueIfNotExists(actor_id);
  gcs::ActorTableData actor_data;
  submitter_.ConnectActor(actor_id, addr);
  ASSERT_EQ(worker_client_->callbacks.size(), 0);

  // Create two tasks for the actor. One depends on an object that is not yet available.
  auto task1 = CreateActorTaskHelper(actor_id, worker_id, 0);
  ObjectID obj = ObjectID::FromRandom().WithTransportType(TaskTransportType::DIRECT);
  auto task2 = CreateActorTaskHelper(actor_id, worker_id, 1);
  task2.GetMutableMessage().add_args()->add_object_ids(obj.Binary());
  ASSERT_TRUE(submitter_.SubmitTask(task1).ok());
  ASSERT_TRUE(submitter_.SubmitTask(task2).ok());
  ASSERT_EQ(worker_client_->callbacks.size(), 1);

  // Simulate the actor dying. All in-flight tasks should get failed.
  EXPECT_CALL(*task_finisher_, PendingTaskFailed(task1.TaskId(), _, _)).Times(1);
  EXPECT_CALL(*task_finisher_, CompletePendingTask(_, _, _)).Times(0);
  while (!worker_client_->callbacks.empty()) {
    ASSERT_TRUE(worker_client_->ReplyPushTask(Status::IOError("")));
  }

  EXPECT_CALL(*task_finisher_, PendingTaskFailed(_, _, _)).Times(0);
  submitter_.DisconnectActor(actor_id, /*dead=*/false);
  // Actor marked as dead. All queued tasks should get failed.
  EXPECT_CALL(*task_finisher_, PendingTaskFailed(task2.TaskId(), _, _)).Times(1);
  submitter_.DisconnectActor(actor_id, /*dead=*/true);
}

TEST_F(DirectActorSubmitterTest, TestActorRestartNoRetry) {
  rpc::Address addr;
  auto worker_id = WorkerID::FromRandom();
  addr.set_worker_id(worker_id.Binary());
  ActorID actor_id = ActorID::Of(JobID::FromInt(0), TaskID::Nil(), 0);
  submitter_.AddActorQueueIfNotExists(actor_id);
  gcs::ActorTableData actor_data;
  submitter_.ConnectActor(actor_id, addr);
  ASSERT_EQ(worker_client_->callbacks.size(), 0);

  // Create four tasks for the actor.
  auto task1 = CreateActorTaskHelper(actor_id, worker_id, 0);
  auto task2 = CreateActorTaskHelper(actor_id, worker_id, 1);
  auto task3 = CreateActorTaskHelper(actor_id, worker_id, 2);
  auto task4 = CreateActorTaskHelper(actor_id, worker_id, 3);
  // Submit three tasks.
  ASSERT_TRUE(submitter_.SubmitTask(task1).ok());
  ASSERT_TRUE(submitter_.SubmitTask(task2).ok());
  ASSERT_TRUE(submitter_.SubmitTask(task3).ok());

  EXPECT_CALL(*task_finisher_, CompletePendingTask(task1.TaskId(), _, _)).Times(2);
  EXPECT_CALL(*task_finisher_, PendingTaskFailed(task2.TaskId(), _, _)).Times(2);
  // First task finishes. Second task fails.
  ASSERT_TRUE(worker_client_->ReplyPushTask(Status::OK()));
  ASSERT_TRUE(worker_client_->ReplyPushTask(Status::IOError("")));

  // Simulate the actor failing.
  submitter_.DisconnectActor(actor_id, /*dead=*/false);
  // Third task fails after the actor is disconnected. It should not get
  // retried.
  ASSERT_TRUE(worker_client_->ReplyPushTask(Status::IOError("")));

  // Actor gets restarted.
  submitter_.ConnectActor(actor_id, addr);
  ASSERT_TRUE(submitter_.SubmitTask(task4).ok());
  ASSERT_TRUE(worker_client_->ReplyPushTask(Status::OK()));
  ASSERT_TRUE(worker_client_->callbacks.empty());
  // Actor counter restarts at 0 after the actor is restarted.
  ASSERT_THAT(worker_client_->received_seq_nos, ElementsAre(0, 1, 2, 0));
}

TEST_F(DirectActorSubmitterTest, TestActorRestartRetry) {
  rpc::Address addr;
  auto worker_id = WorkerID::FromRandom();
  addr.set_worker_id(worker_id.Binary());
  ActorID actor_id = ActorID::Of(JobID::FromInt(0), TaskID::Nil(), 0);
  submitter_.AddActorQueueIfNotExists(actor_id);
  gcs::ActorTableData actor_data;
  submitter_.ConnectActor(actor_id, addr);
  ASSERT_EQ(worker_client_->callbacks.size(), 0);

  // Create four tasks for the actor.
  auto task1 = CreateActorTaskHelper(actor_id, worker_id, 0);
  auto task2 = CreateActorTaskHelper(actor_id, worker_id, 1);
  auto task3 = CreateActorTaskHelper(actor_id, worker_id, 2);
  auto task4 = CreateActorTaskHelper(actor_id, worker_id, 3);
  // Submit three tasks.
  ASSERT_TRUE(submitter_.SubmitTask(task1).ok());
  ASSERT_TRUE(submitter_.SubmitTask(task2).ok());
  ASSERT_TRUE(submitter_.SubmitTask(task3).ok());

  // All tasks will eventually finish.
  EXPECT_CALL(*task_finisher_, CompletePendingTask(task1.TaskId(), _, _)).Times(4);
  // Tasks 2 and 3 will be retried.
  EXPECT_CALL(*task_finisher_, PendingTaskFailed(task2.TaskId(), _, _))
      .Times(2)
      .WillRepeatedly(Return(true));
  // First task finishes. Second task fails.
  ASSERT_TRUE(worker_client_->ReplyPushTask(Status::OK()));
  ASSERT_TRUE(worker_client_->ReplyPushTask(Status::IOError("")));

  // Simulate the actor failing.
  submitter_.DisconnectActor(actor_id, /*dead=*/false);
  // Third task fails after the actor is disconnected.
  ASSERT_TRUE(worker_client_->ReplyPushTask(Status::IOError("")));

  // Actor gets restarted.
  submitter_.ConnectActor(actor_id, addr);
  // A new task is submitted.
  ASSERT_TRUE(submitter_.SubmitTask(task4).ok());
  // Tasks 2 and 3 get retried.
  ASSERT_TRUE(submitter_.SubmitTask(task2).ok());
  ASSERT_TRUE(submitter_.SubmitTask(task3).ok());
  while (!worker_client_->callbacks.empty()) {
    ASSERT_TRUE(worker_client_->ReplyPushTask(Status::OK()));
  }
  // Actor counter restarts at 0 after the actor is restarted. New task cannot
  // execute until after tasks 2 and 3 are re-executed.
  ASSERT_THAT(worker_client_->received_seq_nos, ElementsAre(0, 1, 2, 2, 0, 1));
}

class MockDependencyWaiterInterface : public DependencyWaiterInterface {
 public:
  virtual Status WaitForDirectActorCallArgs(const std::vector<ObjectID> &object_ids,
                                            int64_t tag) override {
    return Status::OK();
  }
};

class MockWorkerContext : public WorkerContext {
 public:
  MockWorkerContext(WorkerType worker_type, const JobID &job_id)
      : WorkerContext(worker_type, WorkerID::FromRandom(), job_id) {
    current_actor_is_direct_call_ = true;
  }
};

class DirectActorReceiverTest : public ::testing::Test {
 public:
  DirectActorReceiverTest()
      : worker_context_(WorkerType::WORKER, JobID::FromInt(0)),
        worker_client_(std::shared_ptr<MockWorkerClient>(new MockWorkerClient())),
        dependency_client_(std::make_shared<MockDependencyWaiterInterface>()) {
    auto execute_task =
        std::bind(&DirectActorReceiverTest::MockExecuteTask, this, std::placeholders::_1,
                  std::placeholders::_2, std::placeholders::_3, std::placeholders::_4);
    receiver_ = std::unique_ptr<CoreWorkerDirectTaskReceiver>(
        new CoreWorkerDirectTaskReceiver(worker_context_, main_io_service_, execute_task,
                                         [] { return Status::OK(); }));
    receiver_->Init([&](const rpc::Address &addr) { return worker_client_; },
                    rpc_address_, dependency_client_);
  }

  Status MockExecuteTask(const TaskSpecification &task_spec,
                         const std::shared_ptr<ResourceMappingType> &resource_ids,
                         std::vector<std::shared_ptr<RayObject>> *return_objects,
                         ReferenceCounter::ReferenceTableProto *borrowed_refs) {
    return Status::OK();
  }

  void StartIOService() { main_io_service_.run(); }

  void StopIOService() { main_io_service_.stop(); }

  std::unique_ptr<CoreWorkerDirectTaskReceiver> receiver_;

 private:
  rpc::Address rpc_address_;
  MockWorkerContext worker_context_;
  boost::asio::io_service main_io_service_;
  std::shared_ptr<MockWorkerClient> worker_client_;
  std::shared_ptr<DependencyWaiterInterface> dependency_client_;
};

TEST_F(DirectActorReceiverTest, TestNewTaskFromDifferentWorker) {
  TaskID current_task_id = TaskID::Nil();
  ActorID actor_id = ActorID::Of(JobID::FromInt(0), TaskID::Nil(), 0);
  WorkerID worker_id = WorkerID::FromRandom();
  TaskID caller_id =
      TaskID::ForActorTask(JobID::FromInt(0), current_task_id, 0, actor_id);

  int64_t curr_timestamp = current_sys_time_ms();
  int64_t old_timestamp = curr_timestamp - 1000;
  int64_t new_timestamp = curr_timestamp + 1000;

  int callback_count = 0;

  // Push a task request with actor counter 0. This should scucceed
  // on the receiver.
  {
    auto request =
        CreatePushTaskRequestHelper(actor_id, 0, worker_id, caller_id, curr_timestamp);
    rpc::PushTaskReply reply;
    auto reply_callback = [&callback_count](Status status, std::function<void()> success,
                                            std::function<void()> failure) {
      ++callback_count;
      ASSERT_TRUE(status.ok());
    };
    receiver_->HandlePushTask(request, &reply, reply_callback);
  }

  // Push a task request with actor counter 1. This should scucceed
  // on the receiver.
  {
    auto request =
        CreatePushTaskRequestHelper(actor_id, 1, worker_id, caller_id, curr_timestamp);
    rpc::PushTaskReply reply;
    auto reply_callback = [&callback_count](Status status, std::function<void()> success,
                                            std::function<void()> failure) {
      ++callback_count;
      ASSERT_TRUE(status.ok());
    };
    receiver_->HandlePushTask(request, &reply, reply_callback);
  }

  // Create another request with the same caller id, but a different worker id,
  // and a newer timestamp. This simulates caller reconstruction.
  // Note that here the task request still has counter 0, which should be
  // ignored normally, but here it's from a different worker and with a newer
  // timestamp, in this case it should succeed.
  {
    auto worker_id = WorkerID::FromRandom();
    auto request =
        CreatePushTaskRequestHelper(actor_id, 0, worker_id, caller_id, new_timestamp);
    rpc::PushTaskReply reply;
    auto reply_callback = [&callback_count](Status status, std::function<void()> success,
                                            std::function<void()> failure) {
      ++callback_count;
      ASSERT_TRUE(status.ok());
    };
    receiver_->HandlePushTask(request, &reply, reply_callback);
  }

  // Push a task request with actor counter 1, but with a different worker id,
  // and a older timstamp. In this case the request should fail.
  {
    auto worker_id = WorkerID::FromRandom();
    auto request =
        CreatePushTaskRequestHelper(actor_id, 1, worker_id, caller_id, old_timestamp);
    rpc::PushTaskReply reply;
    auto reply_callback = [&callback_count](Status status, std::function<void()> success,
                                            std::function<void()> failure) {
      ++callback_count;
      ASSERT_TRUE(!status.ok());
    };
    receiver_->HandlePushTask(request, &reply, reply_callback);
  }

  StartIOService();

  // Wait for all the callbacks to be invoked.
  auto condition_func = [&callback_count]() -> bool { return callback_count == 4; };

  ASSERT_TRUE(WaitForCondition(condition_func, 10 * 1000));

  StopIOService();
}

}  // namespace ray

int main(int argc, char **argv) {
  ::testing::InitGoogleTest(&argc, argv);

  InitShutdownRAII ray_log_shutdown_raii(ray::RayLog::StartRayLog,
                                         ray::RayLog::ShutDownRayLog, argv[0],
                                         ray::RayLogLevel::INFO,
                                         /*log_dir=*/"");
  ray::RayLog::InstallFailureSignalHandler();
  return RUN_ALL_TESTS();
}<|MERGE_RESOLUTION|>--- conflicted
+++ resolved
@@ -149,15 +149,9 @@
   ASSERT_EQ(worker_client_->callbacks.size(), 0);
 
   // Create two tasks for the actor with different arguments.
-<<<<<<< HEAD
   ObjectID obj1 = ObjectID::FromRandom();
   ObjectID obj2 = ObjectID::FromRandom();
-  auto task1 = CreateActorTaskHelper(actor_id, 0);
-=======
-  ObjectID obj1 = ObjectID::FromRandom().WithTransportType(TaskTransportType::DIRECT);
-  ObjectID obj2 = ObjectID::FromRandom().WithTransportType(TaskTransportType::DIRECT);
   auto task1 = CreateActorTaskHelper(actor_id, worker_id, 0);
->>>>>>> 67c01455
   task1.GetMutableMessage().add_args()->add_object_ids(obj1.Binary());
   auto task2 = CreateActorTaskHelper(actor_id, worker_id, 1);
   task2.GetMutableMessage().add_args()->add_object_ids(obj2.Binary());
@@ -187,15 +181,9 @@
   ASSERT_EQ(worker_client_->callbacks.size(), 0);
 
   // Create two tasks for the actor with different arguments.
-<<<<<<< HEAD
   ObjectID obj1 = ObjectID::FromRandom();
   ObjectID obj2 = ObjectID::FromRandom();
-  auto task1 = CreateActorTaskHelper(actor_id, 0);
-=======
-  ObjectID obj1 = ObjectID::FromRandom().WithTransportType(TaskTransportType::DIRECT);
-  ObjectID obj2 = ObjectID::FromRandom().WithTransportType(TaskTransportType::DIRECT);
   auto task1 = CreateActorTaskHelper(actor_id, worker_id, 0);
->>>>>>> 67c01455
   task1.GetMutableMessage().add_args()->add_object_ids(obj1.Binary());
   auto task2 = CreateActorTaskHelper(actor_id, worker_id, 1);
   task2.GetMutableMessage().add_args()->add_object_ids(obj2.Binary());
