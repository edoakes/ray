--- conflicted
+++ resolved
@@ -50,11 +50,7 @@
     options.task_execution_callback =
         std::bind(&MockWorker::ExecuteTask, this, _1, _2, _3, _4, _5, _6, _7, _8, _9);
     options.num_workers = 1;
-<<<<<<< HEAD
-=======
-    options.metrics_agent_port = -1;
     options.startup_token = startup_token;
->>>>>>> c96c2e9b
     CoreWorkerProcess::Initialize(options);
   }
 
