// Copyright 2017 The Ray Authors.
//
// Licensed under the Apache License, Version 2.0 (the "License");
// you may not use this file except in compliance with the License.
// You may obtain a copy of the License at
//
//  http://www.apache.org/licenses/LICENSE-2.0
//
// Unless required by applicable law or agreed to in writing, software
// distributed under the License is distributed on an "AS IS" BASIS,
// WITHOUT WARRANTIES OR CONDITIONS OF ANY KIND, either express or implied.
// See the License for the specific language governing permissions and
// limitations under the License.

#include "ray/core_worker/core_worker.h"

#include <boost/asio.hpp>
#include <boost/asio/error.hpp>
#include <boost/bind.hpp>
#include <thread>

#include "absl/container/flat_hash_map.h"
#include "absl/container/flat_hash_set.h"
#include "gmock/gmock.h"
#include "gtest/gtest.h"
#include "hiredis/async.h"
#include "hiredis/hiredis.h"
#include "ray/common/buffer.h"
#include "ray/common/ray_object.h"
#include "ray/common/test_util.h"
#include "ray/core_worker/context.h"
#include "ray/core_worker/store_provider/memory_store/memory_store.h"
#include "ray/core_worker/transport/direct_actor_transport.h"
#include "ray/raylet/raylet_client.h"
#include "ray/util/filesystem.h"
#include "src/ray/protobuf/core_worker.pb.h"
#include "src/ray/protobuf/gcs.pb.h"

namespace {

std::string store_executable;
std::string raylet_executable;
int node_manager_port = 0;
std::string raylet_monitor_executable;
std::string mock_worker_executable;
std::string gcs_server_executable;

}  // namespace

namespace ray {

static void flushall_redis(void) {
  redisContext *context = redisConnect("127.0.0.1", 6379);
  freeReplyObject(redisCommand(context, "FLUSHALL"));
  freeReplyObject(redisCommand(context, "SET NumRedisShards 1"));
  freeReplyObject(redisCommand(context, "LPUSH RedisShards 127.0.0.1:6380"));
  redisFree(context);
}

<<<<<<< HEAD
ActorID CreateActorHelper(CoreWorker &worker,
                          std::unordered_map<std::string, double> &resources,
=======
ActorID CreateActorHelper(std::unordered_map<std::string, double> &resources,
>>>>>>> c222d64c
                          uint64_t max_reconstructions) {
  std::unique_ptr<ActorHandle> actor_handle;

  uint8_t array[] = {1, 2, 3};
  auto buffer = std::make_shared<LocalMemoryBuffer>(array, sizeof(array));

  RayFunction func(ray::Language::PYTHON, ray::FunctionDescriptorBuilder::BuildPython(
                                              "actor creation task", "", "", ""));
  std::vector<TaskArg> args;
  args.emplace_back(TaskArg::PassByValue(
      std::make_shared<RayObject>(buffer, nullptr, std::vector<ObjectID>())));

  ActorCreationOptions actor_options{max_reconstructions,
                                     /*max_concurrency*/ 1, resources, resources, {},
                                     /*is_detached*/ false,
                                     /*is_asyncio*/ false};

  // Create an actor.
  ActorID actor_id;
  RAY_CHECK_OK(CoreWorkerProcess::GetCoreWorker().CreateActor(
      func, args, actor_options, /*extension_data*/ "", &actor_id));
  return actor_id;
}

std::string MetadataToString(std::shared_ptr<RayObject> obj) {
  auto metadata = obj->GetMetadata();
  return std::string(reinterpret_cast<const char *>(metadata->Data()), metadata->Size());
}

class CoreWorkerTest : public ::testing::Test {
 public:
  CoreWorkerTest(int num_nodes)
      : num_nodes_(num_nodes), gcs_options_("127.0.0.1", 6379, "") {
#ifdef _WIN32
    RAY_CHECK(false) << "port system() calls to Windows before running this test";
#endif
    // flush redis first.
    flushall_redis();

    RAY_CHECK(num_nodes >= 0);
    if (num_nodes > 0) {
      raylet_socket_names_.resize(num_nodes);
      raylet_store_socket_names_.resize(num_nodes);
    }

    // start plasma store.
    for (auto &store_socket : raylet_store_socket_names_) {
      store_socket = StartStore();
    }

    // start gcs server
    if (RayConfig::instance().gcs_service_enabled()) {
      gcs_server_pid_ = StartGcsServer("127.0.0.1");
    } else {
      // core worker test relies on node resources. It's important that one raylet can
      // receive the heartbeat from another. So starting raylet monitor is required here.
      raylet_monitor_pid_ = StartRayletMonitor("127.0.0.1");
    }

    // start raylet on each node. Assign each node with different resources so that
    // a task can be scheduled to the desired node.
    for (int i = 0; i < num_nodes; i++) {
      raylet_socket_names_[i] =
          StartRaylet(raylet_store_socket_names_[i], "127.0.0.1", node_manager_port + i,
                      "127.0.0.1", "\"CPU,4.0,resource" + std::to_string(i) + ",10\"");
    }
  }

  ~CoreWorkerTest() {
    for (const auto &raylet_socket : raylet_socket_names_) {
      StopRaylet(raylet_socket);
    }

    for (const auto &store_socket : raylet_store_socket_names_) {
      StopStore(store_socket);
    }

    if (!raylet_monitor_pid_.empty()) {
      StopRayletMonitor(raylet_monitor_pid_);
    }

    if (!gcs_server_pid_.empty()) {
      StopGcsServer(gcs_server_pid_);
    }
  }

  JobID NextJobId() const {
    static uint32_t job_counter = 1;
    return JobID::FromInt(job_counter++);
  }

  std::string StartStore() {
    std::string store_socket_name =
        ray::JoinPaths(ray::GetUserTempDir(), "store" + ObjectID::FromRandom().Hex());
    std::string store_pid = store_socket_name + ".pid";
    std::string plasma_command = store_executable + " -m 10000000 -s " +
                                 store_socket_name +
                                 " 1> /dev/null 2> /dev/null & echo $! > " + store_pid;
    RAY_LOG(DEBUG) << plasma_command;
    RAY_CHECK(system(plasma_command.c_str()) == 0);
    usleep(200 * 1000);
    return store_socket_name;
  }

  void StopStore(std::string store_socket_name) {
    std::string store_pid = store_socket_name + ".pid";
    std::string kill_9 = "kill -9 `cat " + store_pid + "`";
    RAY_LOG(DEBUG) << kill_9;
    ASSERT_EQ(system(kill_9.c_str()), 0);
    ASSERT_EQ(system(("rm -rf " + store_socket_name).c_str()), 0);
    ASSERT_EQ(system(("rm -rf " + store_socket_name + ".pid").c_str()), 0);
  }

  std::string StartRaylet(std::string store_socket_name, std::string node_ip_address,
                          int port, std::string redis_address, std::string resource) {
    std::string raylet_socket_name =
        ray::JoinPaths(ray::GetUserTempDir(), "raylet" + ObjectID::FromRandom().Hex());
    std::string ray_start_cmd = raylet_executable;
    ray_start_cmd.append(" --raylet_socket_name=" + raylet_socket_name)
        .append(" --store_socket_name=" + store_socket_name)
        .append(" --object_manager_port=0 --node_manager_port=" + std::to_string(port))
        .append(" --node_ip_address=" + node_ip_address)
        .append(" --redis_address=" + redis_address)
        .append(" --redis_port=6379")
        .append(" --num_initial_workers=1")
        .append(" --maximum_startup_concurrency=10")
        .append(" --static_resource_list=" + resource)
        .append(" --python_worker_command=\"" + mock_worker_executable + " " +
                store_socket_name + " " + raylet_socket_name + " " +
                std::to_string(port) + "\"")
        .append(" --config_list=initial_reconstruction_timeout_milliseconds,2000")
        .append(" & echo $! > " + raylet_socket_name + ".pid");

    RAY_LOG(DEBUG) << "Ray Start command: " << ray_start_cmd;
    RAY_CHECK(system(ray_start_cmd.c_str()) == 0);
    usleep(200 * 1000);
    return raylet_socket_name;
  }

  void StopRaylet(std::string raylet_socket_name) {
    std::string raylet_pid = raylet_socket_name + ".pid";
    std::string kill_9 = "kill -9 `cat " + raylet_pid + "`";
    RAY_LOG(DEBUG) << kill_9;
    ASSERT_TRUE(system(kill_9.c_str()) == 0);
    ASSERT_TRUE(system(("rm -rf " + raylet_socket_name).c_str()) == 0);
    ASSERT_TRUE(system(("rm -rf " + raylet_socket_name + ".pid").c_str()) == 0);
  }

  std::string StartRayletMonitor(std::string redis_address) {
    std::string raylet_monitor_pid = ray::JoinPaths(
        ray::GetUserTempDir(), "raylet_monitor" + ObjectID::FromRandom().Hex() + ".pid");
    std::string raylet_monitor_start_cmd = raylet_monitor_executable;
    raylet_monitor_start_cmd.append(" --redis_address=" + redis_address)
        .append(" --redis_port=6379")
        .append(" & echo $! > " + raylet_monitor_pid);

    RAY_LOG(DEBUG) << "Raylet monitor Start command: " << raylet_monitor_start_cmd;
    RAY_CHECK(system(raylet_monitor_start_cmd.c_str()) == 0);
    usleep(200 * 1000);
    return raylet_monitor_pid;
  }

  void StopRayletMonitor(std::string raylet_monitor_pid) {
    std::string kill_9 = "kill -9 `cat " + raylet_monitor_pid + "`";
    RAY_LOG(DEBUG) << kill_9;
    ASSERT_TRUE(system(kill_9.c_str()) == 0);
    ASSERT_TRUE(system(("rm -f " + raylet_monitor_pid).c_str()) == 0);
  }

  std::string StartGcsServer(std::string redis_address) {
    std::string gcs_server_pid = ray::JoinPaths(
        ray::GetUserTempDir(), "gcs_server" + ObjectID::FromRandom().Hex() + ".pid");
    std::string gcs_server_start_cmd = gcs_server_executable;
    gcs_server_start_cmd.append(" --redis_address=" + redis_address)
        .append(" --redis_port=6379")
        .append(" --config_list=initial_reconstruction_timeout_milliseconds,2000")
        .append(" & echo $! > " + gcs_server_pid);

    RAY_LOG(DEBUG) << "Starting GCS server, command: " << gcs_server_start_cmd;
    RAY_CHECK(system(gcs_server_start_cmd.c_str()) == 0);
    usleep(200 * 1000);
    RAY_LOG(INFO) << "GCS server started.";
    return gcs_server_pid;
  }

  void StopGcsServer(std::string gcs_server_pid) {
    std::string kill_9 = "kill -9 `cat " + gcs_server_pid + "`";
    RAY_LOG(DEBUG) << kill_9;
    ASSERT_TRUE(system(kill_9.c_str()) == 0);
    ASSERT_TRUE(system(("rm -f " + gcs_server_pid).c_str()) == 0);
  }

  void SetUp() {
    if (num_nodes_ > 0) {
      CoreWorkerOptions options = {
          WorkerType::DRIVER,             // worker_type
          Language::PYTHON,               // langauge
          raylet_store_socket_names_[0],  // store_socket
          raylet_socket_names_[0],        // raylet_socket
          NextJobId(),                    // job_id
          gcs_options_,                   // gcs_options
          "",                             // log_dir
          true,                           // install_failure_signal_handler
          "127.0.0.1",                    // node_ip_address
          node_manager_port,              // node_manager_port
          "core_worker_test",             // driver_name
          "",                             // stdout_file
          "",                             // stderr_file
          nullptr,                        // task_execution_callback
          nullptr,                        // check_signals
          nullptr,                        // gc_collect
          nullptr,                        // get_lang_stack
          true,                           // ref_counting_enabled
          false,                          // is_local_mode
          1,                              // num_workers
      };
      CoreWorkerProcess::Initialize(options);
    }
  }

  void TearDown() {
    if (num_nodes_ > 0) {
      CoreWorkerProcess::Shutdown();
    }
  }

  // Test normal tasks.
  void TestNormalTask(std::unordered_map<std::string, double> &resources);

  // Test actor tasks.
  void TestActorTask(std::unordered_map<std::string, double> &resources);

  // Test actor failure case, verify that the tasks would either succeed or
  // fail with exceptions, in that case the return objects fetched from `Get`
  // contain errors.
  void TestActorFailure(std::unordered_map<std::string, double> &resources);

  // Test actor failover case. Verify that actor can be reconstructed successfully,
  // and as long as we wait for actor reconstruction before submitting new tasks,
  // it is guaranteed that all tasks are successfully completed.
  void TestActorReconstruction(std::unordered_map<std::string, double> &resources);

 protected:
  bool WaitForDirectCallActorState(const ActorID &actor_id, bool wait_alive,
                                   int timeout_ms);

  // Get the pid for the worker process that runs the actor.
<<<<<<< HEAD
  int GetActorPid(CoreWorker &worker, const ActorID &actor_id,
=======
  int GetActorPid(const ActorID &actor_id,
>>>>>>> c222d64c
                  std::unordered_map<std::string, double> &resources);

  int num_nodes_;
  std::vector<std::string> raylet_socket_names_;
  std::vector<std::string> raylet_store_socket_names_;
  std::string raylet_monitor_pid_;
  gcs::GcsClientOptions gcs_options_;
  std::string gcs_server_pid_;
};

bool CoreWorkerTest::WaitForDirectCallActorState(const ActorID &actor_id, bool wait_alive,
                                                 int timeout_ms) {
  auto condition_func = [actor_id, wait_alive]() -> bool {
    bool actor_alive =
        CoreWorkerProcess::GetCoreWorker().direct_actor_submitter_->IsActorAlive(
            actor_id);
    return wait_alive ? actor_alive : !actor_alive;
  };

  return WaitForCondition(condition_func, timeout_ms);
}

<<<<<<< HEAD
int CoreWorkerTest::GetActorPid(CoreWorker &worker, const ActorID &actor_id,
=======
int CoreWorkerTest::GetActorPid(const ActorID &actor_id,
>>>>>>> c222d64c
                                std::unordered_map<std::string, double> &resources) {
  std::vector<TaskArg> args;
  TaskOptions options{1, resources};
  std::vector<ObjectID> return_ids;
  RayFunction func{Language::PYTHON, ray::FunctionDescriptorBuilder::BuildPython(
                                         "GetWorkerPid", "", "", "")};

  RAY_CHECK_OK(CoreWorkerProcess::GetCoreWorker().SubmitActorTask(actor_id, func, args,
                                                                  options, &return_ids));

  std::vector<std::shared_ptr<ray::RayObject>> results;
  RAY_CHECK_OK(CoreWorkerProcess::GetCoreWorker().Get(return_ids, -1, &results));

  if (nullptr == results[0]->GetData()) {
    // If failed to get actor process pid, return -1
    return -1;
  }

  auto data = reinterpret_cast<char *>(results[0]->GetData()->Data());
  std::string pid_string(data, results[0]->GetData()->Size());
  return std::stoi(pid_string);
}

void CoreWorkerTest::TestNormalTask(std::unordered_map<std::string, double> &resources) {
  auto &driver = CoreWorkerProcess::GetCoreWorker();

  // Test for tasks with by-value and by-ref args.
  {
    const int num_tasks = 100;
    for (int i = 0; i < num_tasks; i++) {
      auto buffer1 = GenerateRandomBuffer();
      auto buffer2 = GenerateRandomBuffer();

      ObjectID object_id;
      RAY_CHECK_OK(driver.Put(RayObject(buffer2, nullptr, std::vector<ObjectID>()), {},
                              &object_id));

      std::vector<TaskArg> args;
      args.emplace_back(TaskArg::PassByValue(
          std::make_shared<RayObject>(buffer1, nullptr, std::vector<ObjectID>())));
      args.emplace_back(TaskArg::PassByReference(object_id));

      RayFunction func(ray::Language::PYTHON, ray::FunctionDescriptorBuilder::BuildPython(
                                                  "MergeInputArgsAsOutput", "", "", ""));
      TaskOptions options;
      std::vector<ObjectID> return_ids;
      RAY_CHECK_OK(
          driver.SubmitTask(func, args, options, &return_ids, /*max_retries=*/0));

      ASSERT_EQ(return_ids.size(), 1);

      std::vector<std::shared_ptr<ray::RayObject>> results;
      RAY_CHECK_OK(driver.Get(return_ids, -1, &results));

      ASSERT_EQ(results.size(), 1);
      ASSERT_EQ(results[0]->GetData()->Size(), buffer1->Size() + buffer2->Size());
      ASSERT_EQ(memcmp(results[0]->GetData()->Data(), buffer1->Data(), buffer1->Size()),
                0);
      ASSERT_EQ(memcmp(results[0]->GetData()->Data() + buffer1->Size(), buffer2->Data(),
                       buffer2->Size()),
                0);
    }
  }
}

void CoreWorkerTest::TestActorTask(std::unordered_map<std::string, double> &resources) {
<<<<<<< HEAD
  CoreWorker driver(WorkerType::DRIVER, Language::PYTHON, raylet_store_socket_names_[0],
                    raylet_socket_names_[0], NextJobId(), gcs_options_, "", "127.0.0.1",
                    node_manager_port, nullptr);

  auto actor_id = CreateActorHelper(driver, resources, 1000);
=======
  auto &driver = CoreWorkerProcess::GetCoreWorker();

  auto actor_id = CreateActorHelper(resources, 1000);
>>>>>>> c222d64c

  // Test submitting some tasks with by-value args for that actor.
  {
    const int num_tasks = 100;
    for (int i = 0; i < num_tasks; i++) {
      auto buffer1 = GenerateRandomBuffer();
      auto buffer2 = GenerateRandomBuffer();

      // Create arguments with PassByRef and PassByValue.
      std::vector<TaskArg> args;
      args.emplace_back(TaskArg::PassByValue(
          std::make_shared<RayObject>(buffer1, nullptr, std::vector<ObjectID>())));
      args.emplace_back(TaskArg::PassByValue(
          std::make_shared<RayObject>(buffer2, nullptr, std::vector<ObjectID>())));

      TaskOptions options{1, resources};
      std::vector<ObjectID> return_ids;
      RayFunction func(ray::Language::PYTHON, ray::FunctionDescriptorBuilder::BuildPython(
                                                  "MergeInputArgsAsOutput", "", "", ""));

      RAY_CHECK_OK(driver.SubmitActorTask(actor_id, func, args, options, &return_ids));
      ASSERT_EQ(return_ids.size(), 1);
      ASSERT_TRUE(return_ids[0].IsReturnObject());
<<<<<<< HEAD
=======
      ASSERT_EQ(static_cast<TaskTransportType>(return_ids[0].GetTransportType()),
                TaskTransportType::DIRECT);
>>>>>>> c222d64c

      std::vector<std::shared_ptr<ray::RayObject>> results;
      RAY_CHECK_OK(driver.Get(return_ids, -1, &results));

      ASSERT_EQ(results.size(), 1);
      ASSERT_TRUE(!results[0]->HasMetadata())
          << "metadata: " << MetadataToString(results[0])
          << ", object ID: " << return_ids[0];
      ASSERT_EQ(results[0]->GetData()->Size(), buffer1->Size() + buffer2->Size());
      ASSERT_EQ(memcmp(results[0]->GetData()->Data(), buffer1->Data(), buffer1->Size()),
                0);
      ASSERT_EQ(memcmp(results[0]->GetData()->Data() + buffer1->Size(), buffer2->Data(),
                       buffer2->Size()),
                0);
    }
  }

  // Test submitting a task with both by-value and by-ref args for that actor.
  {
    uint8_t array1[] = {1, 2, 3, 4, 5, 6, 7, 8};
    uint8_t array2[] = {10, 11, 12, 13, 14, 15};

    auto buffer1 = std::make_shared<LocalMemoryBuffer>(array1, sizeof(array1));
    auto buffer2 = std::make_shared<LocalMemoryBuffer>(array2, sizeof(array2));

    ObjectID object_id;
    RAY_CHECK_OK(
        driver.Put(RayObject(buffer1, nullptr, std::vector<ObjectID>()), {}, &object_id));

    // Create arguments with PassByRef and PassByValue.
    std::vector<TaskArg> args;
    args.emplace_back(TaskArg::PassByReference(object_id));
    args.emplace_back(TaskArg::PassByValue(
        std::make_shared<RayObject>(buffer2, nullptr, std::vector<ObjectID>())));

    TaskOptions options{1, resources};
    std::vector<ObjectID> return_ids;
    RayFunction func(ray::Language::PYTHON, ray::FunctionDescriptorBuilder::BuildPython(
                                                "MergeInputArgsAsOutput", "", "", ""));
    auto status = driver.SubmitActorTask(actor_id, func, args, options, &return_ids);
    ASSERT_TRUE(status.ok());

    ASSERT_EQ(return_ids.size(), 1);

    std::vector<std::shared_ptr<ray::RayObject>> results;
    RAY_CHECK_OK(driver.Get(return_ids, -1, &results));

    ASSERT_EQ(results.size(), 1);
    ASSERT_EQ(results[0]->GetData()->Size(), buffer1->Size() + buffer2->Size());
    ASSERT_EQ(memcmp(results[0]->GetData()->Data(), buffer1->Data(), buffer1->Size()), 0);
    ASSERT_EQ(memcmp(results[0]->GetData()->Data() + buffer1->Size(), buffer2->Data(),
                     buffer2->Size()),
              0);
  }
}

void CoreWorkerTest::TestActorReconstruction(
    std::unordered_map<std::string, double> &resources) {
<<<<<<< HEAD
  CoreWorker driver(WorkerType::DRIVER, Language::PYTHON, raylet_store_socket_names_[0],
                    raylet_socket_names_[0], NextJobId(), gcs_options_, "", "127.0.0.1",
                    node_manager_port, nullptr);

  // creating actor.
  auto actor_id = CreateActorHelper(driver, resources, 1000);
=======
  auto &driver = CoreWorkerProcess::GetCoreWorker();

  // creating actor.
  auto actor_id = CreateActorHelper(resources, 1000);
>>>>>>> c222d64c

  // Wait for actor alive event.
  ASSERT_TRUE(WaitForDirectCallActorState(actor_id, true, 30 * 1000 /* 30s */));
  RAY_LOG(INFO) << "actor has been created";

<<<<<<< HEAD
  auto pid = GetActorPid(driver, actor_id, resources);
=======
  auto pid = GetActorPid(actor_id, resources);
>>>>>>> c222d64c
  RAY_CHECK(pid != -1);

  // Test submitting some tasks with by-value args for that actor.
  {
    const int num_tasks = 100;
    const int task_index_to_kill_worker = (num_tasks + 1) / 2;
    std::vector<std::pair<ObjectID, std::vector<uint8_t>>> all_results;
    for (int i = 0; i < num_tasks; i++) {
      if (i == task_index_to_kill_worker) {
        RAY_LOG(INFO) << "killing worker";
        ASSERT_EQ(system("pkill mock_worker"), 0);

        // Wait for actor restruction event, and then for alive event.
<<<<<<< HEAD
        auto check_actor_restart_func = [this, pid, &driver, &actor_id,
                                         &resources]() -> bool {
          auto new_pid = GetActorPid(driver, actor_id, resources);
=======
        auto check_actor_restart_func = [this, pid, &actor_id, &resources]() -> bool {
          auto new_pid = GetActorPid(actor_id, resources);
>>>>>>> c222d64c
          return new_pid != -1 && new_pid != pid;
        };
        ASSERT_TRUE(WaitForCondition(check_actor_restart_func, 30 * 1000 /* 30s */));

        RAY_LOG(INFO) << "actor has been reconstructed";
      }

      // wait for actor being reconstructed.
      auto buffer1 = GenerateRandomBuffer();

      // Create arguments with PassByValue.
      std::vector<TaskArg> args;
      args.emplace_back(TaskArg::PassByValue(
          std::make_shared<RayObject>(buffer1, nullptr, std::vector<ObjectID>())));

      TaskOptions options{1, resources};
      std::vector<ObjectID> return_ids;
      RayFunction func(ray::Language::PYTHON, ray::FunctionDescriptorBuilder::BuildPython(
                                                  "MergeInputArgsAsOutput", "", "", ""));

      RAY_CHECK_OK(driver.SubmitActorTask(actor_id, func, args, options, &return_ids));
      ASSERT_EQ(return_ids.size(), 1);
      // Verify if it's expected data.
      std::vector<std::shared_ptr<RayObject>> results;

      RAY_CHECK_OK(driver.Get(return_ids, -1, &results));
      ASSERT_EQ(results[0]->GetData()->Size(), buffer1->Size());
      ASSERT_EQ(*results[0]->GetData(), *buffer1);
    }
  }
}

void CoreWorkerTest::TestActorFailure(
    std::unordered_map<std::string, double> &resources) {
<<<<<<< HEAD
  CoreWorker driver(WorkerType::DRIVER, Language::PYTHON, raylet_store_socket_names_[0],
                    raylet_socket_names_[0], NextJobId(), gcs_options_, "", "127.0.0.1",
                    node_manager_port, nullptr);

  // creating actor.
  auto actor_id = CreateActorHelper(driver, resources, 0 /* not reconstructable */);
=======
  auto &driver = CoreWorkerProcess::GetCoreWorker();

  // creating actor.
  auto actor_id = CreateActorHelper(resources, 0 /* not reconstructable */);
>>>>>>> c222d64c

  // Test submitting some tasks with by-value args for that actor.
  {
    const int num_tasks = 3000;
    const int task_index_to_kill_worker = (num_tasks + 1) / 2;
    std::vector<std::pair<ObjectID, std::shared_ptr<Buffer>>> all_results;
    for (int i = 0; i < num_tasks; i++) {
      if (i == task_index_to_kill_worker) {
        RAY_LOG(INFO) << "killing worker";
        ASSERT_EQ(system("pkill mock_worker"), 0);
      }

      // wait for actor being reconstructed.
      auto buffer1 = GenerateRandomBuffer();

      // Create arguments with PassByRef and PassByValue.
      std::vector<TaskArg> args;
      args.emplace_back(TaskArg::PassByValue(
          std::make_shared<RayObject>(buffer1, nullptr, std::vector<ObjectID>())));

      TaskOptions options{1, resources};
      std::vector<ObjectID> return_ids;
      RayFunction func(ray::Language::PYTHON, ray::FunctionDescriptorBuilder::BuildPython(
                                                  "MergeInputArgsAsOutput", "", "", ""));

      RAY_CHECK_OK(driver.SubmitActorTask(actor_id, func, args, options, &return_ids));

      ASSERT_EQ(return_ids.size(), 1);
      all_results.emplace_back(std::make_pair(return_ids[0], buffer1));
    }

    for (int i = 0; i < num_tasks; i++) {
      const auto &entry = all_results[i];
      std::vector<ObjectID> return_ids;
      return_ids.push_back(entry.first);
      std::vector<std::shared_ptr<RayObject>> results;
      RAY_CHECK_OK(driver.Get(return_ids, -1, &results));
      ASSERT_EQ(results.size(), 1);

      if (results[0]->HasMetadata()) {
        // Verify if this is the desired error.
        std::string meta = std::to_string(static_cast<int>(rpc::ErrorType::ACTOR_DIED));
        ASSERT_TRUE(memcmp(results[0]->GetMetadata()->Data(), meta.data(), meta.size()) ==
                    0);
      } else {
        // Verify if it's expected data.
        ASSERT_EQ(*results[0]->GetData(), *entry.second);
      }
    }
  }
}

class ZeroNodeTest : public CoreWorkerTest {
 public:
  ZeroNodeTest() : CoreWorkerTest(0) {}
};

class SingleNodeTest : public CoreWorkerTest {
 public:
  SingleNodeTest() : CoreWorkerTest(1) {}
};

class TwoNodeTest : public CoreWorkerTest {
 public:
  TwoNodeTest() : CoreWorkerTest(2) {}
};

TEST_F(ZeroNodeTest, TestTaskArg) {
  // Test by-reference argument.
  ObjectID id = ObjectID::FromRandom();
  TaskArg by_ref = TaskArg::PassByReference(id);
  ASSERT_TRUE(by_ref.IsPassedByReference());
  ASSERT_EQ(by_ref.GetReference(), id);
  // Test by-value argument.
  auto buffer = GenerateRandomBuffer();
  TaskArg by_value = TaskArg::PassByValue(
      std::make_shared<RayObject>(buffer, nullptr, std::vector<ObjectID>()));
  ASSERT_FALSE(by_value.IsPassedByReference());
  auto data = by_value.GetValue().GetData();
  ASSERT_TRUE(data != nullptr);
  ASSERT_EQ(*data, *buffer);
}

// Performance batchmark for `PushTaskRequest` creation.
TEST_F(ZeroNodeTest, TestTaskSpecPerf) {
  // Create a dummy actor handle, and then create a number of `TaskSpec`
  // to benchmark performance.
  uint8_t array[] = {1, 2, 3};
  auto buffer = std::make_shared<LocalMemoryBuffer>(array, sizeof(array));
  RayFunction function(ray::Language::PYTHON,
                       ray::FunctionDescriptorBuilder::BuildPython("", "", "", ""));
  std::vector<TaskArg> args;
  args.emplace_back(TaskArg::PassByValue(
      std::make_shared<RayObject>(buffer, nullptr, std::vector<ObjectID>())));

  std::unordered_map<std::string, double> resources;
  ActorCreationOptions actor_options{0,
                                     1,
                                     resources,
                                     resources,
                                     {},
                                     /*is_detached*/ false,
                                     /*is_asyncio*/ false};
  const auto job_id = NextJobId();
  ActorHandle actor_handle(ActorID::Of(job_id, TaskID::ForDriverTask(job_id), 1),
                           TaskID::Nil(), rpc::Address(), job_id, ObjectID::FromRandom(),
                           function.GetLanguage(), function.GetFunctionDescriptor(), "");

  // Manually create `num_tasks` task specs, and for each of them create a
  // `PushTaskRequest`, this is to batch performance of TaskSpec
  // creation/copy/destruction.
  int64_t start_ms = current_time_ms();
  const auto num_tasks = 10000 * 10;
  RAY_LOG(INFO) << "start creating " << num_tasks << " PushTaskRequests";
  rpc::Address address;
  for (int i = 0; i < num_tasks; i++) {
    TaskOptions options{1, resources};
    std::vector<ObjectID> return_ids;
    auto num_returns = options.num_returns;

    TaskSpecBuilder builder;
    builder.SetCommonTaskSpec(RandomTaskId(), function.GetLanguage(),
                              function.GetFunctionDescriptor(), job_id, RandomTaskId(), 0,
                              RandomTaskId(), address, num_returns, resources, resources);
    // Set task arguments.
    for (const auto &arg : args) {
      if (arg.IsPassedByReference()) {
        builder.AddByRefArg(arg.GetReference());
      } else {
        builder.AddByValueArg(arg.GetValue());
      }
    }

    actor_handle.SetActorTaskSpec(builder, ObjectID::FromRandom());

    auto task_spec = builder.Build();

    ASSERT_TRUE(task_spec.IsActorTask());
    auto request = std::unique_ptr<rpc::PushTaskRequest>(new rpc::PushTaskRequest);
    request->mutable_task_spec()->Swap(&task_spec.GetMutableMessage());
  }
  RAY_LOG(INFO) << "Finish creating " << num_tasks << " PushTaskRequests"
                << ", which takes " << current_time_ms() - start_ms << " ms";
}

TEST_F(SingleNodeTest, TestDirectActorTaskSubmissionPerf) {
  auto &driver = CoreWorkerProcess::GetCoreWorker();
  std::vector<ObjectID> object_ids;
  // Create an actor.
  std::unordered_map<std::string, double> resources;
<<<<<<< HEAD
  auto actor_id = CreateActorHelper(driver, resources,
=======
  auto actor_id = CreateActorHelper(resources,
>>>>>>> c222d64c
                                    /*max_reconstructions=*/0);
  // wait for actor creation finish.
  ASSERT_TRUE(WaitForDirectCallActorState(actor_id, true, 30 * 1000 /* 30s */));
  // Test submitting some tasks with by-value args for that actor.
  int64_t start_ms = current_time_ms();
  const int num_tasks = 100000;
  RAY_LOG(INFO) << "start submitting " << num_tasks << " tasks";
  for (int i = 0; i < num_tasks; i++) {
    // Create arguments with PassByValue.
    std::vector<TaskArg> args;
    int64_t array[] = {SHOULD_CHECK_MESSAGE_ORDER, i};
    auto buffer = std::make_shared<LocalMemoryBuffer>(reinterpret_cast<uint8_t *>(array),
                                                      sizeof(array));
    args.emplace_back(TaskArg::PassByValue(
        std::make_shared<RayObject>(buffer, nullptr, std::vector<ObjectID>())));

    TaskOptions options{1, resources};
    std::vector<ObjectID> return_ids;
    RayFunction func(ray::Language::PYTHON, ray::FunctionDescriptorBuilder::BuildPython(
                                                "MergeInputArgsAsOutput", "", "", ""));

    RAY_CHECK_OK(driver.SubmitActorTask(actor_id, func, args, options, &return_ids));
    ASSERT_EQ(return_ids.size(), 1);
    object_ids.emplace_back(return_ids[0]);
  }
  RAY_LOG(INFO) << "finish submitting " << num_tasks << " tasks"
                << ", which takes " << current_time_ms() - start_ms << " ms";

  for (const auto &object_id : object_ids) {
    std::vector<std::shared_ptr<RayObject>> results;
    RAY_CHECK_OK(driver.Get({object_id}, -1, &results));
    ASSERT_EQ(results.size(), 1);
  }
  RAY_LOG(INFO) << "finish executing " << num_tasks << " tasks"
                << ", which takes " << current_time_ms() - start_ms << " ms";
}

TEST_F(ZeroNodeTest, TestWorkerContext) {
  auto job_id = NextJobId();

  WorkerContext context(WorkerType::WORKER, WorkerID::FromRandom(), job_id);
  ASSERT_TRUE(context.GetCurrentTaskID().IsNil());
  ASSERT_EQ(context.GetNextTaskIndex(), 1);
  ASSERT_EQ(context.GetNextTaskIndex(), 2);
  ASSERT_EQ(context.GetNextPutIndex(), 1);
  ASSERT_EQ(context.GetNextPutIndex(), 2);

  auto thread_func = [&context]() {
    // Verify that task_index, put_index are thread-local.
    ASSERT_EQ(context.GetNextTaskIndex(), 1);
    ASSERT_EQ(context.GetNextPutIndex(), 1);
  };

  std::thread async_thread(thread_func);
  async_thread.join();

  // Verify that these fields are thread-local.
  ASSERT_EQ(context.GetNextTaskIndex(), 3);
  ASSERT_EQ(context.GetNextPutIndex(), 3);
}

TEST_F(ZeroNodeTest, TestActorHandle) {
  // Test actor handle serialization and deserialization round trip.
  JobID job_id = NextJobId();
  ActorHandle original(ActorID::Of(job_id, TaskID::ForDriverTask(job_id), 0),
                       TaskID::Nil(), rpc::Address(), job_id, ObjectID::FromRandom(),
                       Language::PYTHON,
                       ray::FunctionDescriptorBuilder::BuildPython("", "", "", ""), "");
  std::string output;
  original.Serialize(&output);
  ActorHandle deserialized(output);
  ASSERT_EQ(deserialized.GetActorID(), original.GetActorID());
  ASSERT_EQ(deserialized.ActorLanguage(), original.ActorLanguage());
  ASSERT_EQ(deserialized.ActorCreationTaskFunctionDescriptor(),
            original.ActorCreationTaskFunctionDescriptor());

  // TODO: Test submission from different handles.
}

TEST_F(SingleNodeTest, TestMemoryStoreProvider) {
  std::shared_ptr<CoreWorkerMemoryStore> provider_ptr =
      std::make_shared<CoreWorkerMemoryStore>();

  auto &provider = *provider_ptr;

  uint8_t array1[] = {1, 2, 3, 4, 5, 6, 7, 8};
  uint8_t array2[] = {10, 11, 12, 13, 14, 15};

  std::vector<RayObject> buffers;
  buffers.emplace_back(std::make_shared<LocalMemoryBuffer>(array1, sizeof(array1)),
                       std::make_shared<LocalMemoryBuffer>(array1, sizeof(array1) / 2),
                       std::vector<ObjectID>());
  buffers.emplace_back(std::make_shared<LocalMemoryBuffer>(array2, sizeof(array2)),
                       std::make_shared<LocalMemoryBuffer>(array2, sizeof(array2) / 2),
                       std::vector<ObjectID>());

  std::vector<ObjectID> ids(buffers.size());
  for (size_t i = 0; i < ids.size(); i++) {
<<<<<<< HEAD
    ids[i] = ObjectID::FromRandom();
    RAY_CHECK_OK(provider.Put(buffers[i], ids[i]));
=======
    ids[i] = ObjectID::FromRandom().WithDirectTransportType();
    RAY_CHECK(provider.Put(buffers[i], ids[i]));
>>>>>>> c222d64c
  }

  absl::flat_hash_set<ObjectID> wait_ids(ids.begin(), ids.end());
  absl::flat_hash_set<ObjectID> wait_results;

<<<<<<< HEAD
  ObjectID nonexistent_id = ObjectID::FromRandom();
  WorkerContext ctx(WorkerType::WORKER, JobID::Nil());
=======
  ObjectID nonexistent_id = ObjectID::FromRandom().WithDirectTransportType();
  WorkerContext ctx(WorkerType::WORKER, WorkerID::FromRandom(), JobID::Nil());
>>>>>>> c222d64c
  wait_ids.insert(nonexistent_id);
  RAY_CHECK_OK(provider.Wait(wait_ids, ids.size() + 1, 100, ctx, &wait_results));
  ASSERT_EQ(wait_results.size(), ids.size());
  ASSERT_TRUE(wait_results.count(nonexistent_id) == 0);

  // Test Wait() where the required `num_objects` is less than size of `wait_ids`.
  wait_results.clear();
  RAY_CHECK_OK(provider.Wait(wait_ids, ids.size(), -1, ctx, &wait_results));
  ASSERT_EQ(wait_results.size(), ids.size());
  ASSERT_TRUE(wait_results.count(nonexistent_id) == 0);

  // Test Get().
  bool got_exception = false;
  absl::flat_hash_map<ObjectID, std::shared_ptr<RayObject>> results;
  absl::flat_hash_set<ObjectID> ids_set(ids.begin(), ids.end());
  RAY_CHECK_OK(provider.Get(ids_set, -1, ctx, &results, &got_exception));

  ASSERT_TRUE(!got_exception);
  ASSERT_EQ(results.size(), ids.size());
  for (size_t i = 0; i < ids.size(); i++) {
    const auto &expected = buffers[i];
    ASSERT_EQ(results[ids[i]]->GetData()->Size(), expected.GetData()->Size());
    ASSERT_EQ(memcmp(results[ids[i]]->GetData()->Data(), expected.GetData()->Data(),
                     expected.GetData()->Size()),
              0);
    ASSERT_EQ(results[ids[i]]->GetMetadata()->Size(), expected.GetMetadata()->Size());
    ASSERT_EQ(memcmp(results[ids[i]]->GetMetadata()->Data(),
                     expected.GetMetadata()->Data(), expected.GetMetadata()->Size()),
              0);
  }

  // Test Delete().
  // clear the reference held.
  results.clear();

  absl::flat_hash_set<ObjectID> plasma_object_ids;
  provider.Delete(ids_set, &plasma_object_ids);
  ASSERT_TRUE(plasma_object_ids.empty());

  usleep(200 * 1000);
  ASSERT_TRUE(provider.Get(ids_set, 0, ctx, &results, &got_exception).IsTimedOut());
  ASSERT_TRUE(!got_exception);
  ASSERT_EQ(results.size(), 0);

  // Test Wait() with objects which will become ready later.
  std::vector<ObjectID> ready_ids(buffers.size());
  std::vector<ObjectID> unready_ids(buffers.size());
  for (size_t i = 0; i < unready_ids.size(); i++) {
<<<<<<< HEAD
    ready_ids[i] = ObjectID::FromRandom();
    RAY_CHECK_OK(provider.Put(buffers[i], ready_ids[i]));
    unready_ids[i] = ObjectID::FromRandom();
=======
    ready_ids[i] = ObjectID::FromRandom().WithDirectTransportType();
    RAY_CHECK(provider.Put(buffers[i], ready_ids[i]));
    unready_ids[i] = ObjectID::FromRandom().WithDirectTransportType();
>>>>>>> c222d64c
  }

  auto thread_func = [&unready_ids, &provider, &buffers]() {
    sleep(1);

    for (size_t i = 0; i < unready_ids.size(); i++) {
      RAY_CHECK(provider.Put(buffers[i], unready_ids[i]));
    }
  };

  std::thread async_thread(thread_func);

  wait_ids.clear();
  wait_ids.insert(ready_ids.begin(), ready_ids.end());
  wait_ids.insert(unready_ids.begin(), unready_ids.end());
  wait_results.clear();

  // Check that only the ready ids are returned when timeout ends before thread runs.
  RAY_CHECK_OK(provider.Wait(wait_ids, ready_ids.size() + 1, 100, ctx, &wait_results));
  ASSERT_EQ(ready_ids.size(), wait_results.size());
  for (const auto &ready_id : ready_ids) {
    ASSERT_TRUE(wait_results.find(ready_id) != wait_results.end());
  }
  for (const auto &unready_id : unready_ids) {
    ASSERT_TRUE(wait_results.find(unready_id) == wait_results.end());
  }

  wait_results.clear();
  // Check that enough objects are returned after the thread inserts at least one object.
  RAY_CHECK_OK(provider.Wait(wait_ids, ready_ids.size() + 1, 5000, ctx, &wait_results));
  ASSERT_TRUE(wait_results.size() >= ready_ids.size() + 1);
  for (const auto &ready_id : ready_ids) {
    ASSERT_TRUE(wait_results.find(ready_id) != wait_results.end());
  }

  wait_results.clear();
  // Check that all objects are returned after the thread completes.
  async_thread.join();
  RAY_CHECK_OK(provider.Wait(wait_ids, wait_ids.size(), -1, ctx, &wait_results));
  ASSERT_EQ(wait_results.size(), ready_ids.size() + unready_ids.size());
  for (const auto &ready_id : ready_ids) {
    ASSERT_TRUE(wait_results.find(ready_id) != wait_results.end());
  }
  for (const auto &unready_id : unready_ids) {
    ASSERT_TRUE(wait_results.find(unready_id) != wait_results.end());
  }
}

TEST_F(SingleNodeTest, TestObjectInterface) {
  auto &core_worker = CoreWorkerProcess::GetCoreWorker();

  uint8_t array1[] = {1, 2, 3, 4, 5, 6, 7, 8};
  uint8_t array2[] = {10, 11, 12, 13, 14, 15};

  std::vector<RayObject> buffers;
  buffers.emplace_back(std::make_shared<LocalMemoryBuffer>(array1, sizeof(array1)),
                       std::make_shared<LocalMemoryBuffer>(array1, sizeof(array1) / 2),
                       std::vector<ObjectID>());
  buffers.emplace_back(std::make_shared<LocalMemoryBuffer>(array2, sizeof(array2)),
                       std::make_shared<LocalMemoryBuffer>(array2, sizeof(array2) / 2),
                       std::vector<ObjectID>());

  std::vector<ObjectID> ids(buffers.size());
  for (size_t i = 0; i < ids.size(); i++) {
    RAY_CHECK_OK(core_worker.Put(buffers[i], {}, &ids[i]));
  }

  // Test Get().
  std::vector<std::shared_ptr<RayObject>> results;
  RAY_CHECK_OK(core_worker.Get(ids, -1, &results));
  ASSERT_EQ(results.size(), ids.size());
  for (size_t i = 0; i < ids.size(); i++) {
    ASSERT_EQ(*results[i]->GetData(), *buffers[i].GetData());
    ASSERT_EQ(*results[i]->GetMetadata(), *buffers[i].GetMetadata());
  }

  // Test Get() returns early when it encounters an error.
  std::vector<ObjectID> ids_with_exception(ids.begin(), ids.end());
  ids_with_exception.push_back(ObjectID::FromRandom());
  std::vector<RayObject> buffers_with_exception(buffers.begin(), buffers.end());
  std::string error_string = std::to_string(ray::rpc::TASK_EXECUTION_EXCEPTION);
  char error_buffer[error_string.size()];
  size_t len = error_string.copy(error_buffer, error_string.size(), 0);
  buffers_with_exception.emplace_back(
      nullptr,
      std::make_shared<LocalMemoryBuffer>(reinterpret_cast<uint8_t *>(error_buffer), len),
      std::vector<ObjectID>());

  RAY_CHECK_OK(
      core_worker.Put(buffers_with_exception.back(), {}, ids_with_exception.back()));
  RAY_CHECK_OK(core_worker.Get(ids_with_exception, -1, &results));

  // Test Wait().
  ObjectID non_existent_id = ObjectID::FromRandom();
  std::vector<ObjectID> all_ids(ids);
  all_ids.push_back(non_existent_id);

  std::vector<bool> wait_results;
  RAY_CHECK_OK(core_worker.Wait(all_ids, 2, -1, &wait_results));
  ASSERT_EQ(wait_results.size(), 3);
  ASSERT_EQ(wait_results, std::vector<bool>({true, true, false}));

  RAY_CHECK_OK(core_worker.Wait(all_ids, 3, 100, &wait_results));
  ASSERT_EQ(wait_results.size(), 3);
  ASSERT_EQ(wait_results, std::vector<bool>({true, true, false}));

  // Test Delete().
  // clear the reference held by PlasmaBuffer.
  results.clear();
  RAY_CHECK_OK(core_worker.Delete(ids, true, false));

  // Note that Delete() calls RayletClient::FreeObjects and would not
  // wait for objects being deleted, so wait a while for plasma store
  // to process the command.
  usleep(200 * 1000);
  ASSERT_TRUE(core_worker.Get(ids, 0, &results).IsTimedOut());
  ASSERT_EQ(results.size(), 2);
  ASSERT_TRUE(!results[0]);
  ASSERT_TRUE(!results[1]);
}

TEST_F(SingleNodeTest, TestNormalTaskLocal) {
  std::unordered_map<std::string, double> resources;
  TestNormalTask(resources);
}

TEST_F(TwoNodeTest, TestNormalTaskCrossNodes) {
  std::unordered_map<std::string, double> resources;
  resources.emplace("resource1", 1);
  TestNormalTask(resources);
}

TEST_F(SingleNodeTest, TestActorTaskLocal) {
  std::unordered_map<std::string, double> resources;
  TestActorTask(resources);
}

TEST_F(TwoNodeTest, TestActorTaskCrossNodes) {
  std::unordered_map<std::string, double> resources;
  resources.emplace("resource1", 1);
  TestActorTask(resources);
}

TEST_F(SingleNodeTest, TestActorTaskLocalReconstruction) {
  std::unordered_map<std::string, double> resources;
  TestActorReconstruction(resources);
}

TEST_F(TwoNodeTest, TestActorTaskCrossNodesReconstruction) {
  std::unordered_map<std::string, double> resources;
  resources.emplace("resource1", 1);
  TestActorReconstruction(resources);
}

TEST_F(SingleNodeTest, TestActorTaskLocalFailure) {
  std::unordered_map<std::string, double> resources;
  TestActorFailure(resources);
}

TEST_F(TwoNodeTest, TestActorTaskCrossNodesFailure) {
  std::unordered_map<std::string, double> resources;
  resources.emplace("resource1", 1);
  TestActorFailure(resources);
}

}  // namespace ray

int main(int argc, char **argv) {
  ::testing::InitGoogleTest(&argc, argv);
  RAY_CHECK(argc == 7);
  store_executable = std::string(argv[1]);
  raylet_executable = std::string(argv[2]);
  node_manager_port = std::stoi(std::string(argv[3]));
  raylet_monitor_executable = std::string(argv[4]);
  mock_worker_executable = std::string(argv[5]);
  gcs_server_executable = std::string(argv[6]);
  return RUN_ALL_TESTS();
}<|MERGE_RESOLUTION|>--- conflicted
+++ resolved
@@ -57,12 +57,7 @@
   redisFree(context);
 }
 
-<<<<<<< HEAD
-ActorID CreateActorHelper(CoreWorker &worker,
-                          std::unordered_map<std::string, double> &resources,
-=======
 ActorID CreateActorHelper(std::unordered_map<std::string, double> &resources,
->>>>>>> c222d64c
                           uint64_t max_reconstructions) {
   std::unique_ptr<ActorHandle> actor_handle;
 
@@ -310,11 +305,7 @@
                                    int timeout_ms);
 
   // Get the pid for the worker process that runs the actor.
-<<<<<<< HEAD
-  int GetActorPid(CoreWorker &worker, const ActorID &actor_id,
-=======
   int GetActorPid(const ActorID &actor_id,
->>>>>>> c222d64c
                   std::unordered_map<std::string, double> &resources);
 
   int num_nodes_;
@@ -337,11 +328,7 @@
   return WaitForCondition(condition_func, timeout_ms);
 }
 
-<<<<<<< HEAD
-int CoreWorkerTest::GetActorPid(CoreWorker &worker, const ActorID &actor_id,
-=======
 int CoreWorkerTest::GetActorPid(const ActorID &actor_id,
->>>>>>> c222d64c
                                 std::unordered_map<std::string, double> &resources) {
   std::vector<TaskArg> args;
   TaskOptions options{1, resources};
@@ -408,17 +395,9 @@
 }
 
 void CoreWorkerTest::TestActorTask(std::unordered_map<std::string, double> &resources) {
-<<<<<<< HEAD
-  CoreWorker driver(WorkerType::DRIVER, Language::PYTHON, raylet_store_socket_names_[0],
-                    raylet_socket_names_[0], NextJobId(), gcs_options_, "", "127.0.0.1",
-                    node_manager_port, nullptr);
-
-  auto actor_id = CreateActorHelper(driver, resources, 1000);
-=======
   auto &driver = CoreWorkerProcess::GetCoreWorker();
 
   auto actor_id = CreateActorHelper(resources, 1000);
->>>>>>> c222d64c
 
   // Test submitting some tasks with by-value args for that actor.
   {
@@ -442,11 +421,6 @@
       RAY_CHECK_OK(driver.SubmitActorTask(actor_id, func, args, options, &return_ids));
       ASSERT_EQ(return_ids.size(), 1);
       ASSERT_TRUE(return_ids[0].IsReturnObject());
-<<<<<<< HEAD
-=======
-      ASSERT_EQ(static_cast<TaskTransportType>(return_ids[0].GetTransportType()),
-                TaskTransportType::DIRECT);
->>>>>>> c222d64c
 
       std::vector<std::shared_ptr<ray::RayObject>> results;
       RAY_CHECK_OK(driver.Get(return_ids, -1, &results));
@@ -505,29 +479,16 @@
 
 void CoreWorkerTest::TestActorReconstruction(
     std::unordered_map<std::string, double> &resources) {
-<<<<<<< HEAD
-  CoreWorker driver(WorkerType::DRIVER, Language::PYTHON, raylet_store_socket_names_[0],
-                    raylet_socket_names_[0], NextJobId(), gcs_options_, "", "127.0.0.1",
-                    node_manager_port, nullptr);
-
-  // creating actor.
-  auto actor_id = CreateActorHelper(driver, resources, 1000);
-=======
   auto &driver = CoreWorkerProcess::GetCoreWorker();
 
   // creating actor.
   auto actor_id = CreateActorHelper(resources, 1000);
->>>>>>> c222d64c
 
   // Wait for actor alive event.
   ASSERT_TRUE(WaitForDirectCallActorState(actor_id, true, 30 * 1000 /* 30s */));
   RAY_LOG(INFO) << "actor has been created";
 
-<<<<<<< HEAD
-  auto pid = GetActorPid(driver, actor_id, resources);
-=======
   auto pid = GetActorPid(actor_id, resources);
->>>>>>> c222d64c
   RAY_CHECK(pid != -1);
 
   // Test submitting some tasks with by-value args for that actor.
@@ -541,14 +502,8 @@
         ASSERT_EQ(system("pkill mock_worker"), 0);
 
         // Wait for actor restruction event, and then for alive event.
-<<<<<<< HEAD
-        auto check_actor_restart_func = [this, pid, &driver, &actor_id,
-                                         &resources]() -> bool {
-          auto new_pid = GetActorPid(driver, actor_id, resources);
-=======
         auto check_actor_restart_func = [this, pid, &actor_id, &resources]() -> bool {
           auto new_pid = GetActorPid(actor_id, resources);
->>>>>>> c222d64c
           return new_pid != -1 && new_pid != pid;
         };
         ASSERT_TRUE(WaitForCondition(check_actor_restart_func, 30 * 1000 /* 30s */));
@@ -583,19 +538,10 @@
 
 void CoreWorkerTest::TestActorFailure(
     std::unordered_map<std::string, double> &resources) {
-<<<<<<< HEAD
-  CoreWorker driver(WorkerType::DRIVER, Language::PYTHON, raylet_store_socket_names_[0],
-                    raylet_socket_names_[0], NextJobId(), gcs_options_, "", "127.0.0.1",
-                    node_manager_port, nullptr);
-
-  // creating actor.
-  auto actor_id = CreateActorHelper(driver, resources, 0 /* not reconstructable */);
-=======
   auto &driver = CoreWorkerProcess::GetCoreWorker();
 
   // creating actor.
   auto actor_id = CreateActorHelper(resources, 0 /* not reconstructable */);
->>>>>>> c222d64c
 
   // Test submitting some tasks with by-value args for that actor.
   {
@@ -746,11 +692,7 @@
   std::vector<ObjectID> object_ids;
   // Create an actor.
   std::unordered_map<std::string, double> resources;
-<<<<<<< HEAD
-  auto actor_id = CreateActorHelper(driver, resources,
-=======
   auto actor_id = CreateActorHelper(resources,
->>>>>>> c222d64c
                                     /*max_reconstructions=*/0);
   // wait for actor creation finish.
   ASSERT_TRUE(WaitForDirectCallActorState(actor_id, true, 30 * 1000 /* 30s */));
@@ -849,25 +791,15 @@
 
   std::vector<ObjectID> ids(buffers.size());
   for (size_t i = 0; i < ids.size(); i++) {
-<<<<<<< HEAD
     ids[i] = ObjectID::FromRandom();
-    RAY_CHECK_OK(provider.Put(buffers[i], ids[i]));
-=======
-    ids[i] = ObjectID::FromRandom().WithDirectTransportType();
     RAY_CHECK(provider.Put(buffers[i], ids[i]));
->>>>>>> c222d64c
   }
 
   absl::flat_hash_set<ObjectID> wait_ids(ids.begin(), ids.end());
   absl::flat_hash_set<ObjectID> wait_results;
 
-<<<<<<< HEAD
   ObjectID nonexistent_id = ObjectID::FromRandom();
-  WorkerContext ctx(WorkerType::WORKER, JobID::Nil());
-=======
-  ObjectID nonexistent_id = ObjectID::FromRandom().WithDirectTransportType();
   WorkerContext ctx(WorkerType::WORKER, WorkerID::FromRandom(), JobID::Nil());
->>>>>>> c222d64c
   wait_ids.insert(nonexistent_id);
   RAY_CHECK_OK(provider.Wait(wait_ids, ids.size() + 1, 100, ctx, &wait_results));
   ASSERT_EQ(wait_results.size(), ids.size());
@@ -916,15 +848,9 @@
   std::vector<ObjectID> ready_ids(buffers.size());
   std::vector<ObjectID> unready_ids(buffers.size());
   for (size_t i = 0; i < unready_ids.size(); i++) {
-<<<<<<< HEAD
     ready_ids[i] = ObjectID::FromRandom();
-    RAY_CHECK_OK(provider.Put(buffers[i], ready_ids[i]));
+    RAY_CHECK(provider.Put(buffers[i], ready_ids[i]));
     unready_ids[i] = ObjectID::FromRandom();
-=======
-    ready_ids[i] = ObjectID::FromRandom().WithDirectTransportType();
-    RAY_CHECK(provider.Put(buffers[i], ready_ids[i]));
-    unready_ids[i] = ObjectID::FromRandom().WithDirectTransportType();
->>>>>>> c222d64c
   }
 
   auto thread_func = [&unready_ids, &provider, &buffers]() {
@@ -1000,22 +926,6 @@
     ASSERT_EQ(*results[i]->GetData(), *buffers[i].GetData());
     ASSERT_EQ(*results[i]->GetMetadata(), *buffers[i].GetMetadata());
   }
-
-  // Test Get() returns early when it encounters an error.
-  std::vector<ObjectID> ids_with_exception(ids.begin(), ids.end());
-  ids_with_exception.push_back(ObjectID::FromRandom());
-  std::vector<RayObject> buffers_with_exception(buffers.begin(), buffers.end());
-  std::string error_string = std::to_string(ray::rpc::TASK_EXECUTION_EXCEPTION);
-  char error_buffer[error_string.size()];
-  size_t len = error_string.copy(error_buffer, error_string.size(), 0);
-  buffers_with_exception.emplace_back(
-      nullptr,
-      std::make_shared<LocalMemoryBuffer>(reinterpret_cast<uint8_t *>(error_buffer), len),
-      std::vector<ObjectID>());
-
-  RAY_CHECK_OK(
-      core_worker.Put(buffers_with_exception.back(), {}, ids_with_exception.back()));
-  RAY_CHECK_OK(core_worker.Get(ids_with_exception, -1, &results));
 
   // Test Wait().
   ObjectID non_existent_id = ObjectID::FromRandom();
