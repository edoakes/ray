--- conflicted
+++ resolved
@@ -263,6 +263,7 @@
           true,                           // install_failure_signal_handler
           "127.0.0.1",                    // node_ip_address
           node_manager_port,              // node_manager_port
+          0,                              // worker_port
           "core_worker_test",             // driver_name
           "",                             // stdout_file
           "",                             // stderr_file
@@ -902,14 +903,7 @@
 }
 
 TEST_F(SingleNodeTest, TestObjectInterface) {
-<<<<<<< HEAD
-  CoreWorker core_worker(WorkerType::DRIVER, Language::PYTHON,
-                         raylet_store_socket_names_[0], raylet_socket_names_[0],
-                         JobID::FromInt(1), gcs_options_, "", "127.0.0.1",
-                         node_manager_port, 0, nullptr);
-=======
   auto &core_worker = CoreWorkerProcess::GetCoreWorker();
->>>>>>> c222d64c
 
   uint8_t array1[] = {1, 2, 3, 4, 5, 6, 7, 8};
   uint8_t array2[] = {10, 11, 12, 13, 14, 15};
