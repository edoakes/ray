#include "gtest/gtest.h"

#include "ray/common/task/task_spec.h"
#include "ray/common/task/task_util.h"
#include "ray/core_worker/store_provider/memory_store/memory_store.h"
#include "ray/core_worker/transport/direct_task_transport.h"
#include "ray/raylet/raylet_client.h"
#include "ray/rpc/worker/core_worker_client.h"
#include "src/ray/util/test_util.h"

namespace ray {

// Used to prevent leases from timing out when not testing that logic. It would
// be better to use a mock clock or lease manager interface, but that's high
// overhead for the very simple timeout logic we currently have.
int64_t kLongTimeout = 1024 * 1024 * 1024;

class MockWorkerClient : public rpc::CoreWorkerClientInterface {
 public:
  ray::Status PushNormalTask(
      std::unique_ptr<rpc::PushTaskRequest> request,
      const rpc::ClientCallback<rpc::PushTaskReply> &callback) override {
    callbacks.push_back(callback);
    return Status::OK();
  }

  bool ReplyPushTask(Status status = Status::OK()) {
    if (callbacks.size() == 0) {
      return false;
    }
    auto callback = callbacks.front();
    callback(status, rpc::PushTaskReply());
    callbacks.pop_front();
    return true;
  }

  std::list<rpc::ClientCallback<rpc::PushTaskReply>> callbacks;
};

class MockTaskFinisher : public TaskFinisherInterface {
 public:
  MockTaskFinisher() {}

  void CompletePendingTask(const TaskID &, const rpc::PushTaskReply &) override {
    num_tasks_complete++;
  }
  void FailPendingTask(const TaskID &task_id, rpc::ErrorType error_type) override {
    num_tasks_failed++;
  }

  int num_tasks_complete = 0;
  int num_tasks_failed = 0;
};

class MockRayletClient : public WorkerLeaseInterface {
 public:
  ray::Status ReturnWorker(int worker_port, bool disconnect_worker) override {
    if (disconnect_worker) {
      num_workers_disconnected++;
    } else {
      num_workers_returned++;
    }
    return Status::OK();
  }

  ray::Status RequestWorkerLease(
      const ray::TaskSpecification &resource_spec,
      const rpc::ClientCallback<rpc::WorkerLeaseReply> &callback) override {
    num_workers_requested += 1;
    callbacks.push_back(callback);
    return Status::OK();
  }

  // Trigger reply to RequestWorkerLease.
  bool GrantWorkerLease(const std::string &address, int port,
                        const ClientID &retry_at_raylet_id) {
    rpc::WorkerLeaseReply reply;
    if (!retry_at_raylet_id.IsNil()) {
      reply.mutable_retry_at_raylet_address()->set_ip_address(address);
      reply.mutable_retry_at_raylet_address()->set_port(port);
      reply.mutable_retry_at_raylet_address()->set_raylet_id(retry_at_raylet_id.Binary());
    } else {
      reply.mutable_worker_address()->set_ip_address(address);
      reply.mutable_worker_address()->set_port(port);
      reply.mutable_worker_address()->set_raylet_id(retry_at_raylet_id.Binary());
    }
    if (callbacks.size() == 0) {
      return false;
    } else {
      auto callback = callbacks.front();
      callback(Status::OK(), reply);
      callbacks.pop_front();
      return true;
    }
  }

  ~MockRayletClient() {}

  int num_workers_requested = 0;
  int num_workers_returned = 0;
  int num_workers_disconnected = 0;
  std::list<rpc::ClientCallback<rpc::WorkerLeaseReply>> callbacks = {};
};

TEST(TestMemoryStore, TestPromoteToPlasma) {
  bool num_plasma_puts = 0;
  auto mem = std::make_shared<CoreWorkerMemoryStore>(
      [&](const RayObject &obj, const ObjectID &obj_id) { num_plasma_puts += 1; });
  ObjectID obj1 = ObjectID::FromRandom().WithTransportType(TaskTransportType::DIRECT);
  ObjectID obj2 = ObjectID::FromRandom().WithTransportType(TaskTransportType::DIRECT);
  auto data = GenerateRandomObject();
  ASSERT_TRUE(mem->Put(*data, obj1).ok());

  // Test getting an already existing object.
  ASSERT_TRUE(mem->GetOrPromoteToPlasma(obj1) != nullptr);
  ASSERT_TRUE(num_plasma_puts == 0);

  // Testing getting an object that doesn't exist yet causes promotion.
  ASSERT_TRUE(mem->GetOrPromoteToPlasma(obj2) == nullptr);
  ASSERT_TRUE(num_plasma_puts == 0);
  ASSERT_TRUE(mem->Put(*data, obj2).ok());
  ASSERT_TRUE(num_plasma_puts == 1);

  // The next time you get it, it's already there so no need to promote.
  ASSERT_TRUE(mem->GetOrPromoteToPlasma(obj2) != nullptr);
  ASSERT_TRUE(num_plasma_puts == 1);
}

TEST(LocalDependencyResolverTest, TestNoDependencies) {
  auto store = std::make_shared<CoreWorkerMemoryStore>();
  LocalDependencyResolver resolver(store);
  TaskSpecification task;
  bool ok = false;
  resolver.ResolveDependencies(task, [&ok]() { ok = true; });
  ASSERT_TRUE(ok);
}

TEST(LocalDependencyResolverTest, TestIgnorePlasmaDependencies) {
  auto store = std::make_shared<CoreWorkerMemoryStore>();
  LocalDependencyResolver resolver(store);
  ObjectID obj1 = ObjectID::FromRandom().WithTransportType(TaskTransportType::RAYLET);
  TaskSpecification task;
  task.GetMutableMessage().add_args()->add_object_ids(obj1.Binary());
  bool ok = false;
  resolver.ResolveDependencies(task, [&ok]() { ok = true; });
  // We ignore and don't block on plasma dependencies.
  ASSERT_TRUE(ok);
  ASSERT_EQ(resolver.NumPendingTasks(), 0);
}

TEST(LocalDependencyResolverTest, TestHandlePlasmaPromotion) {
  auto store = std::make_shared<CoreWorkerMemoryStore>();
  LocalDependencyResolver resolver(store);
  ObjectID obj1 = ObjectID::FromRandom().WithTransportType(TaskTransportType::DIRECT);
  std::string meta = std::to_string(static_cast<int>(rpc::ErrorType::OBJECT_IN_PLASMA));
  auto metadata = const_cast<uint8_t *>(reinterpret_cast<const uint8_t *>(meta.data()));
  auto meta_buffer = std::make_shared<LocalMemoryBuffer>(metadata, meta.size());
  auto data = RayObject(nullptr, meta_buffer);
  ASSERT_TRUE(store->Put(data, obj1).ok());
  TaskSpecification task;
  task.GetMutableMessage().add_args()->add_object_ids(obj1.Binary());
  ASSERT_TRUE(task.ArgId(0, 0).IsDirectCallType());
  bool ok = false;
  resolver.ResolveDependencies(task, [&ok]() { ok = true; });
  ASSERT_TRUE(ok);
  ASSERT_TRUE(task.ArgByRef(0));
  // Checks that the object id was promoted to a plasma type id.
  ASSERT_FALSE(task.ArgId(0, 0).IsDirectCallType());
  ASSERT_EQ(resolver.NumPendingTasks(), 0);
}

TEST(LocalDependencyResolverTest, TestInlineLocalDependencies) {
  auto store = std::make_shared<CoreWorkerMemoryStore>();
  LocalDependencyResolver resolver(store);
  ObjectID obj1 = ObjectID::FromRandom().WithTransportType(TaskTransportType::DIRECT);
  ObjectID obj2 = ObjectID::FromRandom().WithTransportType(TaskTransportType::DIRECT);
  auto data = GenerateRandomObject();
  // Ensure the data is already present in the local store.
  ASSERT_TRUE(store->Put(*data, obj1).ok());
  ASSERT_TRUE(store->Put(*data, obj2).ok());
  TaskSpecification task;
  task.GetMutableMessage().add_args()->add_object_ids(obj1.Binary());
  task.GetMutableMessage().add_args()->add_object_ids(obj2.Binary());
  bool ok = false;
  resolver.ResolveDependencies(task, [&ok]() { ok = true; });
  // Tests that the task proto was rewritten to have inline argument values.
  ASSERT_TRUE(ok);
  ASSERT_FALSE(task.ArgByRef(0));
  ASSERT_FALSE(task.ArgByRef(1));
  ASSERT_NE(task.ArgData(0), nullptr);
  ASSERT_NE(task.ArgData(1), nullptr);
  ASSERT_EQ(resolver.NumPendingTasks(), 0);
}

TEST(LocalDependencyResolverTest, TestInlinePendingDependencies) {
  auto store = std::make_shared<CoreWorkerMemoryStore>();
  LocalDependencyResolver resolver(store);
  ObjectID obj1 = ObjectID::FromRandom().WithTransportType(TaskTransportType::DIRECT);
  ObjectID obj2 = ObjectID::FromRandom().WithTransportType(TaskTransportType::DIRECT);
  auto data = GenerateRandomObject();
  TaskSpecification task;
  task.GetMutableMessage().add_args()->add_object_ids(obj1.Binary());
  task.GetMutableMessage().add_args()->add_object_ids(obj2.Binary());
  bool ok = false;
  resolver.ResolveDependencies(task, [&ok]() { ok = true; });
  ASSERT_EQ(resolver.NumPendingTasks(), 1);
  ASSERT_TRUE(!ok);
  ASSERT_TRUE(store->Put(*data, obj1).ok());
  ASSERT_TRUE(store->Put(*data, obj2).ok());
  // Tests that the task proto was rewritten to have inline argument values after
  // resolution completes.
  ASSERT_TRUE(ok);
  ASSERT_FALSE(task.ArgByRef(0));
  ASSERT_FALSE(task.ArgByRef(1));
  ASSERT_NE(task.ArgData(0), nullptr);
  ASSERT_NE(task.ArgData(1), nullptr);
  ASSERT_EQ(resolver.NumPendingTasks(), 0);
}

TaskSpecification BuildTaskSpec(const std::unordered_map<std::string, double> &resources,
                                const std::vector<std::string> &function_descriptor) {
  TaskSpecBuilder builder;
  rpc::Address empty_address;
  builder.SetCommonTaskSpec(TaskID::Nil(), Language::PYTHON, function_descriptor,
                            JobID::Nil(), TaskID::Nil(), 0, TaskID::Nil(), empty_address,
                            1, true, resources, resources);
  return builder.Build();
}

TEST(DirectTaskTransportTest, TestSubmitOneTask) {
  auto raylet_client = std::make_shared<MockRayletClient>();
  auto worker_client = std::make_shared<MockWorkerClient>();
  auto store = std::make_shared<CoreWorkerMemoryStore>();
  auto factory = [&](const rpc::WorkerAddress &addr) { return worker_client; };
  auto task_finisher = std::make_shared<MockTaskFinisher>();
  CoreWorkerDirectTaskSubmitter submitter(raylet_client, factory, nullptr, store,
<<<<<<< HEAD
                                          kLongTimeout);

  std::unordered_map<std::string, double> empty_resources;
  std::vector<std::string> empty_descriptor;
  TaskSpecification task = BuildTaskSpec(empty_resources, empty_descriptor);
=======
                                          task_finisher, kLongTimeout);
  TaskSpecification task;
  task.GetMutableMessage().set_task_id(TaskID::Nil().Binary());
>>>>>>> c5804e41

  ASSERT_TRUE(submitter.SubmitTask(task).ok());
  ASSERT_EQ(raylet_client->num_workers_requested, 1);
  ASSERT_EQ(raylet_client->num_workers_returned, 0);
  ASSERT_EQ(worker_client->callbacks.size(), 0);

  ASSERT_TRUE(raylet_client->GrantWorkerLease("localhost", 1234, ClientID::Nil()));
  ASSERT_EQ(worker_client->callbacks.size(), 1);
  ASSERT_EQ(task_finisher->num_tasks_complete, 0);
  ASSERT_EQ(task_finisher->num_tasks_failed, 0);

  ASSERT_TRUE(worker_client->ReplyPushTask());
  ASSERT_EQ(raylet_client->num_workers_returned, 1);
  ASSERT_EQ(raylet_client->num_workers_disconnected, 0);
  ASSERT_EQ(task_finisher->num_tasks_complete, 1);
  ASSERT_EQ(task_finisher->num_tasks_failed, 0);
}

TEST(DirectTaskTransportTest, TestHandleTaskFailure) {
  auto raylet_client = std::make_shared<MockRayletClient>();
  auto worker_client = std::make_shared<MockWorkerClient>();
  auto store = std::make_shared<CoreWorkerMemoryStore>();
  auto factory = [&](const rpc::WorkerAddress &addr) { return worker_client; };
  auto task_finisher = std::make_shared<MockTaskFinisher>();
  CoreWorkerDirectTaskSubmitter submitter(raylet_client, factory, nullptr, store,
<<<<<<< HEAD
                                          kLongTimeout);
  std::unordered_map<std::string, double> empty_resources;
  std::vector<std::string> empty_descriptor;
  TaskSpecification task = BuildTaskSpec(empty_resources, empty_descriptor);
=======
                                          task_finisher, kLongTimeout);
  TaskSpecification task;
  task.GetMutableMessage().set_task_id(TaskID::Nil().Binary());
>>>>>>> c5804e41

  ASSERT_TRUE(submitter.SubmitTask(task).ok());
  ASSERT_TRUE(raylet_client->GrantWorkerLease("localhost", 1234, ClientID::Nil()));
  // Simulate a system failure, i.e., worker died unexpectedly.
  ASSERT_TRUE(worker_client->ReplyPushTask(Status::IOError("oops")));
  ASSERT_EQ(worker_client->callbacks.size(), 0);
  ASSERT_EQ(raylet_client->num_workers_returned, 0);
  ASSERT_EQ(raylet_client->num_workers_disconnected, 1);
  ASSERT_EQ(task_finisher->num_tasks_complete, 0);
  ASSERT_EQ(task_finisher->num_tasks_failed, 1);
}

TEST(DirectTaskTransportTest, TestConcurrentWorkerLeases) {
  auto raylet_client = std::make_shared<MockRayletClient>();
  auto worker_client = std::make_shared<MockWorkerClient>();
  auto store = std::make_shared<CoreWorkerMemoryStore>();
  auto factory = [&](const rpc::WorkerAddress &addr) { return worker_client; };
  auto task_finisher = std::make_shared<MockTaskFinisher>();
  CoreWorkerDirectTaskSubmitter submitter(raylet_client, factory, nullptr, store,
<<<<<<< HEAD
                                          kLongTimeout);
  std::unordered_map<std::string, double> empty_resources;
  std::vector<std::string> empty_descriptor;
  TaskSpecification task1 = BuildTaskSpec(empty_resources, empty_descriptor);
  TaskSpecification task2 = BuildTaskSpec(empty_resources, empty_descriptor);
  TaskSpecification task3 = BuildTaskSpec(empty_resources, empty_descriptor);
=======
                                          task_finisher, kLongTimeout);
  TaskSpecification task1;
  TaskSpecification task2;
  TaskSpecification task3;
  task1.GetMutableMessage().set_task_id(TaskID::Nil().Binary());
  task2.GetMutableMessage().set_task_id(TaskID::Nil().Binary());
  task3.GetMutableMessage().set_task_id(TaskID::Nil().Binary());
>>>>>>> c5804e41

  ASSERT_TRUE(submitter.SubmitTask(task1).ok());
  ASSERT_TRUE(submitter.SubmitTask(task2).ok());
  ASSERT_TRUE(submitter.SubmitTask(task3).ok());
  ASSERT_EQ(raylet_client->num_workers_requested, 1);

  // Task 1 is pushed; worker 2 is requested.
  ASSERT_TRUE(raylet_client->GrantWorkerLease("localhost", 1000, ClientID::Nil()));
  ASSERT_EQ(worker_client->callbacks.size(), 1);
  ASSERT_EQ(raylet_client->num_workers_requested, 2);

  // Task 2 is pushed; worker 3 is requested.
  ASSERT_TRUE(raylet_client->GrantWorkerLease("localhost", 1001, ClientID::Nil()));
  ASSERT_EQ(worker_client->callbacks.size(), 2);
  ASSERT_EQ(raylet_client->num_workers_requested, 3);

  // Task 3 is pushed; no more workers requested.
  ASSERT_TRUE(raylet_client->GrantWorkerLease("localhost", 1002, ClientID::Nil()));
  ASSERT_EQ(worker_client->callbacks.size(), 3);
  ASSERT_EQ(raylet_client->num_workers_requested, 3);

  // All workers returned.
  while (!worker_client->callbacks.empty()) {
    ASSERT_TRUE(worker_client->ReplyPushTask());
  }
  ASSERT_EQ(raylet_client->num_workers_returned, 3);
  ASSERT_EQ(raylet_client->num_workers_disconnected, 0);
  ASSERT_EQ(task_finisher->num_tasks_complete, 3);
  ASSERT_EQ(task_finisher->num_tasks_failed, 0);
}

TEST(DirectTaskTransportTest, TestReuseWorkerLease) {
  auto raylet_client = std::make_shared<MockRayletClient>();
  auto worker_client = std::make_shared<MockWorkerClient>();
  auto store = std::make_shared<CoreWorkerMemoryStore>();
  auto factory = [&](const rpc::WorkerAddress &addr) { return worker_client; };
  auto task_finisher = std::make_shared<MockTaskFinisher>();
  CoreWorkerDirectTaskSubmitter submitter(raylet_client, factory, nullptr, store,
<<<<<<< HEAD
                                          kLongTimeout);
  std::unordered_map<std::string, double> empty_resources;
  std::vector<std::string> empty_descriptor;
  TaskSpecification task1 = BuildTaskSpec(empty_resources, empty_descriptor);
  TaskSpecification task2 = BuildTaskSpec(empty_resources, empty_descriptor);
  TaskSpecification task3 = BuildTaskSpec(empty_resources, empty_descriptor);
=======
                                          task_finisher, kLongTimeout);
  TaskSpecification task1;
  TaskSpecification task2;
  TaskSpecification task3;
  task1.GetMutableMessage().set_task_id(TaskID::Nil().Binary());
  task2.GetMutableMessage().set_task_id(TaskID::Nil().Binary());
  task3.GetMutableMessage().set_task_id(TaskID::Nil().Binary());
>>>>>>> c5804e41

  ASSERT_TRUE(submitter.SubmitTask(task1).ok());
  ASSERT_TRUE(submitter.SubmitTask(task2).ok());
  ASSERT_TRUE(submitter.SubmitTask(task3).ok());
  ASSERT_EQ(raylet_client->num_workers_requested, 1);

  // Task 1 is pushed.
  ASSERT_TRUE(raylet_client->GrantWorkerLease("localhost", 1000, ClientID::Nil()));
  ASSERT_EQ(worker_client->callbacks.size(), 1);
  ASSERT_EQ(raylet_client->num_workers_requested, 2);

  // Task 1 finishes, Task 2 is scheduled on the same worker.
  ASSERT_TRUE(worker_client->ReplyPushTask());
  ASSERT_EQ(worker_client->callbacks.size(), 1);
  ASSERT_EQ(raylet_client->num_workers_returned, 0);

  // Task 2 finishes, Task 3 is scheduled on the same worker.
  ASSERT_TRUE(worker_client->ReplyPushTask());
  ASSERT_EQ(worker_client->callbacks.size(), 1);
  ASSERT_EQ(raylet_client->num_workers_returned, 0);

  // Task 3 finishes, the worker is returned.
  ASSERT_TRUE(worker_client->ReplyPushTask());
  ASSERT_EQ(raylet_client->num_workers_returned, 1);

  // The second lease request is returned immediately.
  ASSERT_TRUE(raylet_client->GrantWorkerLease("localhost", 1001, ClientID::Nil()));
  ASSERT_EQ(worker_client->callbacks.size(), 0);
  ASSERT_EQ(raylet_client->num_workers_returned, 2);
  ASSERT_EQ(raylet_client->num_workers_disconnected, 0);
  ASSERT_EQ(task_finisher->num_tasks_complete, 3);
  ASSERT_EQ(task_finisher->num_tasks_failed, 0);
}

TEST(DirectTaskTransportTest, TestWorkerNotReusedOnError) {
  auto raylet_client = std::make_shared<MockRayletClient>();
  auto worker_client = std::make_shared<MockWorkerClient>();
  auto store = std::make_shared<CoreWorkerMemoryStore>();
  auto factory = [&](const rpc::WorkerAddress &addr) { return worker_client; };
  auto task_finisher = std::make_shared<MockTaskFinisher>();
  CoreWorkerDirectTaskSubmitter submitter(raylet_client, factory, nullptr, store,
<<<<<<< HEAD
                                          kLongTimeout);
  std::unordered_map<std::string, double> empty_resources;
  std::vector<std::string> empty_descriptor;
  TaskSpecification task1 = BuildTaskSpec(empty_resources, empty_descriptor);
  TaskSpecification task2 = BuildTaskSpec(empty_resources, empty_descriptor);
=======
                                          task_finisher, kLongTimeout);
  TaskSpecification task1;
  TaskSpecification task2;
  task1.GetMutableMessage().set_task_id(TaskID::Nil().Binary());
  task2.GetMutableMessage().set_task_id(TaskID::Nil().Binary());
>>>>>>> c5804e41

  ASSERT_TRUE(submitter.SubmitTask(task1).ok());
  ASSERT_TRUE(submitter.SubmitTask(task2).ok());
  ASSERT_EQ(raylet_client->num_workers_requested, 1);

  // Task 1 is pushed.
  ASSERT_TRUE(raylet_client->GrantWorkerLease("localhost", 1000, ClientID::Nil()));
  ASSERT_EQ(worker_client->callbacks.size(), 1);
  ASSERT_EQ(raylet_client->num_workers_requested, 2);

  // Task 1 finishes with failure; the worker is returned.
  ASSERT_TRUE(worker_client->ReplyPushTask(Status::IOError("worker dead")));
  ASSERT_EQ(worker_client->callbacks.size(), 0);
  ASSERT_EQ(raylet_client->num_workers_returned, 0);
  ASSERT_EQ(raylet_client->num_workers_disconnected, 1);

  // Task 2 runs successfully on the second worker.
  ASSERT_TRUE(raylet_client->GrantWorkerLease("localhost", 1001, ClientID::Nil()));
  ASSERT_TRUE(worker_client->ReplyPushTask());
  ASSERT_EQ(raylet_client->num_workers_returned, 1);
  ASSERT_EQ(raylet_client->num_workers_disconnected, 1);
  ASSERT_EQ(task_finisher->num_tasks_complete, 1);
  ASSERT_EQ(task_finisher->num_tasks_failed, 1);
}

TEST(DirectTaskTransportTest, TestSpillback) {
  auto raylet_client = std::make_shared<MockRayletClient>();
  auto worker_client = std::make_shared<MockWorkerClient>();
  auto store = std::make_shared<CoreWorkerMemoryStore>();
  auto factory = [&](const rpc::WorkerAddress &addr) { return worker_client; };

  std::unordered_map<ClientID, std::shared_ptr<MockRayletClient>> remote_lease_clients;
  auto lease_client_factory = [&](const rpc::Address &addr) {
    ClientID raylet_id = ClientID::FromBinary(addr.raylet_id());
    // We should not create a connection to the same raylet more than once.
    RAY_CHECK(remote_lease_clients.count(raylet_id) == 0);
    auto client = std::make_shared<MockRayletClient>();
    remote_lease_clients[raylet_id] = client;
    return client;
  };
  auto task_finisher = std::make_shared<MockTaskFinisher>();
  CoreWorkerDirectTaskSubmitter submitter(raylet_client, factory, lease_client_factory,
<<<<<<< HEAD
                                          store, kLongTimeout);
  std::unordered_map<std::string, double> empty_resources;
  std::vector<std::string> empty_descriptor;
  TaskSpecification task = BuildTaskSpec(empty_resources, empty_descriptor);
=======
                                          store, task_finisher, kLongTimeout);
  TaskSpecification task;
  task.GetMutableMessage().set_task_id(TaskID::Nil().Binary());
>>>>>>> c5804e41

  ASSERT_TRUE(submitter.SubmitTask(task).ok());
  ASSERT_EQ(raylet_client->num_workers_requested, 1);
  ASSERT_EQ(raylet_client->num_workers_returned, 0);
  ASSERT_EQ(worker_client->callbacks.size(), 0);
  ASSERT_EQ(remote_lease_clients.size(), 0);

  // Spillback to a remote node.
  auto remote_raylet_id = ClientID::FromRandom();
  ASSERT_TRUE(raylet_client->GrantWorkerLease("localhost", 1234, remote_raylet_id));
  ASSERT_EQ(remote_lease_clients.count(remote_raylet_id), 1);
  // There should be no more callbacks on the local client.
  ASSERT_FALSE(raylet_client->GrantWorkerLease("remote", 1234, ClientID::Nil()));
  // Trigger retry at the remote node.
  ASSERT_TRUE(remote_lease_clients[remote_raylet_id]->GrantWorkerLease("remote", 1234,
                                                                       ClientID::Nil()));

  // The worker is returned to the remote node, not the local one.
  ASSERT_TRUE(worker_client->ReplyPushTask());
  ASSERT_EQ(raylet_client->num_workers_returned, 0);
  ASSERT_EQ(remote_lease_clients[remote_raylet_id]->num_workers_returned, 1);
  ASSERT_EQ(raylet_client->num_workers_disconnected, 0);
  ASSERT_EQ(remote_lease_clients[remote_raylet_id]->num_workers_disconnected, 0);
  ASSERT_EQ(task_finisher->num_tasks_complete, 1);
  ASSERT_EQ(task_finisher->num_tasks_failed, 0);
}

// Helper to run a test that checks that 'same1' and 'same2' are treated as the same
// resource shape, while 'different' is treated as a separate shape.
void TestSchedulingKey(const std::shared_ptr<CoreWorkerMemoryStore> store,
                       const TaskSpecification &same1, const TaskSpecification &same2,
                       const TaskSpecification &different) {
  auto raylet_client = std::make_shared<MockRayletClient>();
  auto worker_client = std::make_shared<MockWorkerClient>();
  auto factory = [&](const rpc::WorkerAddress &addr) { return worker_client; };
  CoreWorkerDirectTaskSubmitter submitter(raylet_client, factory, nullptr, store,
                                          kLongTimeout);

  ASSERT_TRUE(submitter.SubmitTask(same1).ok());
  ASSERT_TRUE(submitter.SubmitTask(same2).ok());
  ASSERT_TRUE(submitter.SubmitTask(different).ok());
  ASSERT_EQ(raylet_client->num_workers_requested, 2);

  // same1 is pushed.
  ASSERT_TRUE(raylet_client->GrantWorkerLease("localhost", 1000, ClientID::Nil()));
  ASSERT_EQ(worker_client->callbacks.size(), 1);
  // Another worker is requested because same2 is pending.
  ASSERT_EQ(raylet_client->num_workers_requested, 3);

  // same1 runs successfully. Worker isn't returned.
  worker_client->callbacks[0](Status::OK(), rpc::PushTaskReply());
  ASSERT_EQ(raylet_client->num_workers_returned, 0);
  ASSERT_EQ(raylet_client->num_workers_disconnected, 0);
  // taske1_2 is pushed.
  ASSERT_EQ(worker_client->callbacks.size(), 2);

  // different is pushed.
  ASSERT_TRUE(raylet_client->GrantWorkerLease("localhost", 1001, ClientID::Nil()));
  ASSERT_EQ(worker_client->callbacks.size(), 3);
  ASSERT_EQ(raylet_client->num_workers_requested, 3);

  // different runs successfully. Worker is returned.
  worker_client->callbacks[2](Status::OK(), rpc::PushTaskReply());
  ASSERT_EQ(raylet_client->num_workers_returned, 1);
  ASSERT_EQ(raylet_client->num_workers_disconnected, 0);

  // same2 runs successfully. Worker is returned.
  worker_client->callbacks[1](Status::OK(), rpc::PushTaskReply());
  ASSERT_EQ(raylet_client->num_workers_returned, 2);
  ASSERT_EQ(raylet_client->num_workers_disconnected, 0);
}

TEST(DirectTaskTransportTest, TestSchedulingKeys) {
  auto store = std::make_shared<CoreWorkerMemoryStore>();

  std::unordered_map<std::string, double> resources1({{"a", 1.0}});
  std::unordered_map<std::string, double> resources2({{"b", 2.0}});
  std::vector<std::string> descriptor1({"a"});
  std::vector<std::string> descriptor2({"b"});

  // Tasks with different resources should request different worker leases.
  RAY_LOG(INFO) << "Test different resources";
  TestSchedulingKey(store, BuildTaskSpec(resources1, descriptor1),
                    BuildTaskSpec(resources1, descriptor1),
                    BuildTaskSpec(resources2, descriptor1));

  // Tasks with different function descriptors should request different worker leases.
  RAY_LOG(INFO) << "Test different descriptors";
  TestSchedulingKey(store, BuildTaskSpec(resources1, descriptor1),
                    BuildTaskSpec(resources1, descriptor1),
                    BuildTaskSpec(resources1, descriptor2));

  ObjectID direct1 = ObjectID::FromRandom().WithTransportType(TaskTransportType::DIRECT);
  ObjectID direct2 = ObjectID::FromRandom().WithTransportType(TaskTransportType::DIRECT);
  ObjectID plasma1 = ObjectID::FromRandom().WithTransportType(TaskTransportType::DIRECT);
  ObjectID plasma2 = ObjectID::FromRandom().WithTransportType(TaskTransportType::DIRECT);
  // Ensure the data is already present in the local store for direct call objects.
  auto data = GenerateRandomObject();
  ASSERT_TRUE(store->Put(*data, direct1).ok());
  ASSERT_TRUE(store->Put(*data, direct2).ok());

  // Force plasma objects to be promoted.
  std::string meta = std::to_string(static_cast<int>(rpc::ErrorType::OBJECT_IN_PLASMA));
  auto metadata = const_cast<uint8_t *>(reinterpret_cast<const uint8_t *>(meta.data()));
  auto meta_buffer = std::make_shared<LocalMemoryBuffer>(metadata, meta.size());
  auto plasma_data = RayObject(nullptr, meta_buffer);
  ASSERT_TRUE(store->Put(plasma_data, plasma1).ok());
  ASSERT_TRUE(store->Put(plasma_data, plasma2).ok());

  TaskSpecification same_deps_1 = BuildTaskSpec(resources1, descriptor1);
  same_deps_1.GetMutableMessage().add_args()->add_object_ids(direct1.Binary());
  same_deps_1.GetMutableMessage().add_args()->add_object_ids(plasma1.Binary());
  TaskSpecification same_deps_2 = BuildTaskSpec(resources1, descriptor1);
  same_deps_2.GetMutableMessage().add_args()->add_object_ids(direct1.Binary());
  same_deps_2.GetMutableMessage().add_args()->add_object_ids(direct2.Binary());
  same_deps_2.GetMutableMessage().add_args()->add_object_ids(plasma1.Binary());

  TaskSpecification different_deps = BuildTaskSpec(resources1, descriptor1);
  different_deps.GetMutableMessage().add_args()->add_object_ids(direct1.Binary());
  different_deps.GetMutableMessage().add_args()->add_object_ids(direct2.Binary());
  different_deps.GetMutableMessage().add_args()->add_object_ids(plasma2.Binary());

  // Tasks with different plasma dependencies should request different worker leases,
  // but direct call dependencies shouldn't be considered.
  RAY_LOG(INFO) << "Test different dependencies";
  TestSchedulingKey(store, same_deps_1, same_deps_2, different_deps);
}

TEST(DirectTaskTransportTest, TestWorkerLeaseTimeout) {
  auto raylet_client = std::make_shared<MockRayletClient>();
  auto worker_client = std::make_shared<MockWorkerClient>();
  auto store = std::make_shared<CoreWorkerMemoryStore>();
  auto factory = [&](const rpc::WorkerAddress &addr) { return worker_client; };
  auto task_finisher = std::make_shared<MockTaskFinisher>();
  CoreWorkerDirectTaskSubmitter submitter(raylet_client, factory, nullptr, store,
                                          task_finisher,
                                          /*lease_timeout_ms=*/5);
  std::unordered_map<std::string, double> empty_resources;
  std::vector<std::string> empty_descriptor;
  TaskSpecification task1 = BuildTaskSpec(empty_resources, empty_descriptor);
  TaskSpecification task2 = BuildTaskSpec(empty_resources, empty_descriptor);
  TaskSpecification task3 = BuildTaskSpec(empty_resources, empty_descriptor);

  ASSERT_TRUE(submitter.SubmitTask(task1).ok());
  ASSERT_TRUE(submitter.SubmitTask(task2).ok());
  ASSERT_TRUE(submitter.SubmitTask(task3).ok());
  ASSERT_EQ(raylet_client->num_workers_requested, 1);

  // Task 1 is pushed.
  ASSERT_TRUE(raylet_client->GrantWorkerLease("localhost", 1000, ClientID::Nil()));
  ASSERT_EQ(raylet_client->num_workers_requested, 2);

  // Task 1 finishes with failure; the worker is returned due to the error even though
  // it hasn't timed out.
  ASSERT_TRUE(worker_client->ReplyPushTask(Status::IOError("worker dead")));
  ASSERT_EQ(raylet_client->num_workers_returned, 0);
  ASSERT_EQ(raylet_client->num_workers_disconnected, 1);

  // Task 2 runs successfully on the second worker; the worker is returned due to the
  // timeout.
  ASSERT_TRUE(raylet_client->GrantWorkerLease("localhost", 1001, ClientID::Nil()));
  usleep(10 * 1000);  // Sleep for 10ms, causing the lease to time out.
  ASSERT_TRUE(worker_client->ReplyPushTask());
  ASSERT_EQ(raylet_client->num_workers_returned, 1);
  ASSERT_EQ(raylet_client->num_workers_disconnected, 1);

  // Task 3 runs successfully on the third worker; the worker is returned even though it
  // hasn't timed out.
  ASSERT_TRUE(raylet_client->GrantWorkerLease("localhost", 1002, ClientID::Nil()));
  ASSERT_TRUE(worker_client->ReplyPushTask());
  ASSERT_EQ(worker_client->callbacks.size(), 0);
  ASSERT_EQ(raylet_client->num_workers_returned, 2);
  ASSERT_EQ(raylet_client->num_workers_disconnected, 1);
}

}  // namespace ray

int main(int argc, char **argv) {
  ::testing::InitGoogleTest(&argc, argv);
  return RUN_ALL_TESTS();
}<|MERGE_RESOLUTION|>--- conflicted
+++ resolved
@@ -234,17 +234,11 @@
   auto factory = [&](const rpc::WorkerAddress &addr) { return worker_client; };
   auto task_finisher = std::make_shared<MockTaskFinisher>();
   CoreWorkerDirectTaskSubmitter submitter(raylet_client, factory, nullptr, store,
-<<<<<<< HEAD
-                                          kLongTimeout);
+                                          task_finisher, kLongTimeout);
 
   std::unordered_map<std::string, double> empty_resources;
   std::vector<std::string> empty_descriptor;
   TaskSpecification task = BuildTaskSpec(empty_resources, empty_descriptor);
-=======
-                                          task_finisher, kLongTimeout);
-  TaskSpecification task;
-  task.GetMutableMessage().set_task_id(TaskID::Nil().Binary());
->>>>>>> c5804e41
 
   ASSERT_TRUE(submitter.SubmitTask(task).ok());
   ASSERT_EQ(raylet_client->num_workers_requested, 1);
@@ -270,16 +264,10 @@
   auto factory = [&](const rpc::WorkerAddress &addr) { return worker_client; };
   auto task_finisher = std::make_shared<MockTaskFinisher>();
   CoreWorkerDirectTaskSubmitter submitter(raylet_client, factory, nullptr, store,
-<<<<<<< HEAD
-                                          kLongTimeout);
+                                          task_finisher, kLongTimeout);
   std::unordered_map<std::string, double> empty_resources;
   std::vector<std::string> empty_descriptor;
   TaskSpecification task = BuildTaskSpec(empty_resources, empty_descriptor);
-=======
-                                          task_finisher, kLongTimeout);
-  TaskSpecification task;
-  task.GetMutableMessage().set_task_id(TaskID::Nil().Binary());
->>>>>>> c5804e41
 
   ASSERT_TRUE(submitter.SubmitTask(task).ok());
   ASSERT_TRUE(raylet_client->GrantWorkerLease("localhost", 1234, ClientID::Nil()));
@@ -299,22 +287,12 @@
   auto factory = [&](const rpc::WorkerAddress &addr) { return worker_client; };
   auto task_finisher = std::make_shared<MockTaskFinisher>();
   CoreWorkerDirectTaskSubmitter submitter(raylet_client, factory, nullptr, store,
-<<<<<<< HEAD
-                                          kLongTimeout);
+                                          task_finisher, kLongTimeout);
   std::unordered_map<std::string, double> empty_resources;
   std::vector<std::string> empty_descriptor;
   TaskSpecification task1 = BuildTaskSpec(empty_resources, empty_descriptor);
   TaskSpecification task2 = BuildTaskSpec(empty_resources, empty_descriptor);
   TaskSpecification task3 = BuildTaskSpec(empty_resources, empty_descriptor);
-=======
-                                          task_finisher, kLongTimeout);
-  TaskSpecification task1;
-  TaskSpecification task2;
-  TaskSpecification task3;
-  task1.GetMutableMessage().set_task_id(TaskID::Nil().Binary());
-  task2.GetMutableMessage().set_task_id(TaskID::Nil().Binary());
-  task3.GetMutableMessage().set_task_id(TaskID::Nil().Binary());
->>>>>>> c5804e41
 
   ASSERT_TRUE(submitter.SubmitTask(task1).ok());
   ASSERT_TRUE(submitter.SubmitTask(task2).ok());
@@ -353,22 +331,12 @@
   auto factory = [&](const rpc::WorkerAddress &addr) { return worker_client; };
   auto task_finisher = std::make_shared<MockTaskFinisher>();
   CoreWorkerDirectTaskSubmitter submitter(raylet_client, factory, nullptr, store,
-<<<<<<< HEAD
-                                          kLongTimeout);
+                                          task_finisher, kLongTimeout);
   std::unordered_map<std::string, double> empty_resources;
   std::vector<std::string> empty_descriptor;
   TaskSpecification task1 = BuildTaskSpec(empty_resources, empty_descriptor);
   TaskSpecification task2 = BuildTaskSpec(empty_resources, empty_descriptor);
   TaskSpecification task3 = BuildTaskSpec(empty_resources, empty_descriptor);
-=======
-                                          task_finisher, kLongTimeout);
-  TaskSpecification task1;
-  TaskSpecification task2;
-  TaskSpecification task3;
-  task1.GetMutableMessage().set_task_id(TaskID::Nil().Binary());
-  task2.GetMutableMessage().set_task_id(TaskID::Nil().Binary());
-  task3.GetMutableMessage().set_task_id(TaskID::Nil().Binary());
->>>>>>> c5804e41
 
   ASSERT_TRUE(submitter.SubmitTask(task1).ok());
   ASSERT_TRUE(submitter.SubmitTask(task2).ok());
@@ -410,19 +378,11 @@
   auto factory = [&](const rpc::WorkerAddress &addr) { return worker_client; };
   auto task_finisher = std::make_shared<MockTaskFinisher>();
   CoreWorkerDirectTaskSubmitter submitter(raylet_client, factory, nullptr, store,
-<<<<<<< HEAD
-                                          kLongTimeout);
+                                          task_finisher, kLongTimeout);
   std::unordered_map<std::string, double> empty_resources;
   std::vector<std::string> empty_descriptor;
   TaskSpecification task1 = BuildTaskSpec(empty_resources, empty_descriptor);
   TaskSpecification task2 = BuildTaskSpec(empty_resources, empty_descriptor);
-=======
-                                          task_finisher, kLongTimeout);
-  TaskSpecification task1;
-  TaskSpecification task2;
-  task1.GetMutableMessage().set_task_id(TaskID::Nil().Binary());
-  task2.GetMutableMessage().set_task_id(TaskID::Nil().Binary());
->>>>>>> c5804e41
 
   ASSERT_TRUE(submitter.SubmitTask(task1).ok());
   ASSERT_TRUE(submitter.SubmitTask(task2).ok());
@@ -465,16 +425,10 @@
   };
   auto task_finisher = std::make_shared<MockTaskFinisher>();
   CoreWorkerDirectTaskSubmitter submitter(raylet_client, factory, lease_client_factory,
-<<<<<<< HEAD
-                                          store, kLongTimeout);
+                                          store, task_finisher, kLongTimeout);
   std::unordered_map<std::string, double> empty_resources;
   std::vector<std::string> empty_descriptor;
   TaskSpecification task = BuildTaskSpec(empty_resources, empty_descriptor);
-=======
-                                          store, task_finisher, kLongTimeout);
-  TaskSpecification task;
-  task.GetMutableMessage().set_task_id(TaskID::Nil().Binary());
->>>>>>> c5804e41
 
   ASSERT_TRUE(submitter.SubmitTask(task).ok());
   ASSERT_EQ(raylet_client->num_workers_requested, 1);
@@ -510,8 +464,9 @@
   auto raylet_client = std::make_shared<MockRayletClient>();
   auto worker_client = std::make_shared<MockWorkerClient>();
   auto factory = [&](const rpc::WorkerAddress &addr) { return worker_client; };
+  auto task_finisher = std::make_shared<MockTaskFinisher>();
   CoreWorkerDirectTaskSubmitter submitter(raylet_client, factory, nullptr, store,
-                                          kLongTimeout);
+                                          task_finisher, kLongTimeout);
 
   ASSERT_TRUE(submitter.SubmitTask(same1).ok());
   ASSERT_TRUE(submitter.SubmitTask(same2).ok());
@@ -525,24 +480,24 @@
   ASSERT_EQ(raylet_client->num_workers_requested, 3);
 
   // same1 runs successfully. Worker isn't returned.
-  worker_client->callbacks[0](Status::OK(), rpc::PushTaskReply());
+  ASSERT_TRUE(worker_client->ReplyPushTask());
   ASSERT_EQ(raylet_client->num_workers_returned, 0);
   ASSERT_EQ(raylet_client->num_workers_disconnected, 0);
   // taske1_2 is pushed.
-  ASSERT_EQ(worker_client->callbacks.size(), 2);
+  ASSERT_EQ(worker_client->callbacks.size(), 1);
 
   // different is pushed.
   ASSERT_TRUE(raylet_client->GrantWorkerLease("localhost", 1001, ClientID::Nil()));
-  ASSERT_EQ(worker_client->callbacks.size(), 3);
+  ASSERT_EQ(worker_client->callbacks.size(), 2);
   ASSERT_EQ(raylet_client->num_workers_requested, 3);
 
-  // different runs successfully. Worker is returned.
-  worker_client->callbacks[2](Status::OK(), rpc::PushTaskReply());
+  // same2 runs successfully. Worker is returned.
+  ASSERT_TRUE(worker_client->ReplyPushTask());
   ASSERT_EQ(raylet_client->num_workers_returned, 1);
   ASSERT_EQ(raylet_client->num_workers_disconnected, 0);
 
-  // same2 runs successfully. Worker is returned.
-  worker_client->callbacks[1](Status::OK(), rpc::PushTaskReply());
+  // different runs successfully. Worker is returned.
+  ASSERT_TRUE(worker_client->ReplyPushTask());
   ASSERT_EQ(raylet_client->num_workers_returned, 2);
   ASSERT_EQ(raylet_client->num_workers_disconnected, 0);
 }
