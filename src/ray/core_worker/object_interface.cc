#include <algorithm>

#include "ray/common/ray_config.h"
#include "ray/core_worker/object_interface.h"
#include "ray/core_worker/store_provider/memory_store_provider.h"
#include "ray/core_worker/store_provider/plasma_store_provider.h"

namespace ray {

// Group object ids according the the corresponding store providers.
void GroupObjectIdsByStoreProvider(
    const std::vector<ObjectID> &object_ids,
    EnumUnorderedMap<StoreProviderType, std::unordered_set<ObjectID>> *results) {
  // There are two cases:
  // - for task return objects from direct actor call, use memory store provider;
  // - all the others use plasma store provider.
  for (const auto &object_id : object_ids) {
    auto type = StoreProviderType::PLASMA;
    // For raylet transport we always use plasma store provider, for direct actor call
    // there are a few cases:
    // - objects manually added to store by `ray.put`: for these objects they always use
    //   plasma store provider;
    // - task arguments: these objects are passed by value, and are not put into store;
    // - task return objects: these are put into memory store of the task submitter
    //   and are only used locally.
    // Thus we need to check whether this object is a task return object in additional
    // to whether it's from direct actor call before we can choose memory store provider.
    if (object_id.IsReturnObject() &&
        object_id.GetTransportType() ==
            static_cast<uint8_t>(TaskTransportType::DIRECT_ACTOR)) {
      type = StoreProviderType::MEMORY;
    }

    (*results)[type].insert(object_id);
  }
}

CoreWorkerObjectInterface::CoreWorkerObjectInterface(
    WorkerContext &worker_context, std::unique_ptr<RayletClient> &raylet_client,
    const std::string &store_socket)
    : worker_context_(worker_context),
      raylet_client_(raylet_client),
      store_socket_(store_socket),
      memory_store_(std::make_shared<CoreWorkerMemoryStore>()) {
  AddStoreProvider(StoreProviderType::PLASMA);
  AddStoreProvider(StoreProviderType::MEMORY);
}

Status CoreWorkerObjectInterface::SetMemoryLimit(int64_t limit_bytes) {
  // Currently only the Plasma store support memory limits.
  return store_providers_[StoreProviderType::PLASMA]->SetMemoryLimit(limit_bytes);
}

Status CoreWorkerObjectInterface::Put(const RayObject &object, ObjectID *object_id) {
  ObjectID put_id = ObjectID::ForPut(worker_context_.GetCurrentTaskID(),
                                     worker_context_.GetNextPutIndex(),
                                     static_cast<uint8_t>(TaskTransportType::RAYLET));
  *object_id = put_id;
  return Put(object, put_id);
}

Status CoreWorkerObjectInterface::Put(const RayObject &object,
                                      const ObjectID &object_id) {
  RAY_CHECK(object_id.GetTransportType() ==
            static_cast<uint8_t>(TaskTransportType::RAYLET))
      << "Invalid transport type flag in object ID: " << object_id.GetTransportType();
  return store_providers_[StoreProviderType::PLASMA]->Put(object, object_id);
}

Status CoreWorkerObjectInterface::Create(const std::shared_ptr<Buffer> &metadata,
                                         const size_t data_size,
                                         const ObjectID &object_id,
                                         std::shared_ptr<Buffer> *data) {
  return store_providers_[StoreProviderType::PLASMA]->Create(metadata, data_size,
                                                             object_id, data);
}

Status CoreWorkerObjectInterface::Seal(const ObjectID &object_id) {
  return store_providers_[StoreProviderType::PLASMA]->Seal(object_id);
}

Status CoreWorkerObjectInterface::Get(const std::vector<ObjectID> &ids,
                                      int64_t timeout_ms,
                                      std::vector<std::shared_ptr<RayObject>> *results) {
  (*results).resize(ids.size(), nullptr);

  // Divide the object ids by store provider type. For each store provider,
  // maintain an unordered_set which does proper de-duplication, thus the
  // store provider could simply assume its object ids don't have duplicates.
  EnumUnorderedMap<StoreProviderType, std::unordered_set<ObjectID>>
      object_ids_per_store_provider;
  GroupObjectIdsByStoreProvider(ids, &object_ids_per_store_provider);

  std::unordered_map<ObjectID, std::shared_ptr<RayObject>> result_map;
  auto remaining_timeout_ms = timeout_ms;

  // Re-order the list so that we always get from plasma store provider first,
  // since it uses a loop of `FetchOrReconstruct` and plasma `Get`, it's not
  // desirable if other store providers use up the timeout and leaves no time
  // for plasma provider to reconstruct the objects as necessary.
  std::list<std::pair<StoreProviderType,
                      std::reference_wrapper<const std::unordered_set<ObjectID>>>>
      ids_per_provider;
  for (const auto &entry : object_ids_per_store_provider) {
    auto list_entry = std::make_pair(entry.first, std::ref(entry.second));
    if (entry.first == StoreProviderType::PLASMA) {
      ids_per_provider.emplace_front(list_entry);
    } else {
      ids_per_provider.emplace_back(list_entry);
    }
  }

  // Note that if one store provider uses up the timeout, we will still try the others
  // with a timeout of 0.
<<<<<<< HEAD
  for (auto &entry : object_ids_per_store_provider) {
    if (entry.second.empty()) {
      continue;
    }
=======
  for (const auto &entry : ids_per_provider) {
>>>>>>> 6b70db7d
    auto start_time = current_time_ms();
    RAY_RETURN_NOT_OK(store_providers_[entry.first]->Get(
        entry.second, remaining_timeout_ms, worker_context_.GetCurrentTaskID(),
        &result_map));
    if (remaining_timeout_ms > 0) {
      int64_t duration = current_time_ms() - start_time;
      remaining_timeout_ms =
          std::max(static_cast<int64_t>(0), remaining_timeout_ms - duration);
    }
  }

  // Loop through `ids` and fill each entry for the `results` vector,
  // this ensures that entries `results` have exactly the same order as
  // they are in `ids`. When there are duplicate object ids, all the entries
  // for the same id are filled in.
  for (size_t i = 0; i < ids.size(); i++) {
    if (result_map.find(ids[i]) != result_map.end()) {
      (*results)[i] = result_map[ids[i]];
    }
  }

  return Status::OK();
}

Status CoreWorkerObjectInterface::Wait(const std::vector<ObjectID> &ids, int num_objects,
                                       int64_t timeout_ms, std::vector<bool> *results) {
  (*results).resize(ids.size(), false);

  if (num_objects <= 0 || num_objects > static_cast<int>(ids.size())) {
    return Status::Invalid(
        "Number of objects to wait for must be between 1 and the number of ids.");
  }

  EnumUnorderedMap<StoreProviderType, std::unordered_set<ObjectID>>
      object_ids_per_store_provider;
  GroupObjectIdsByStoreProvider(ids, &object_ids_per_store_provider);

  size_t total_count = 0;
  for (const auto &entry : object_ids_per_store_provider) {
    total_count += entry.second.size();
  }
  if (total_count != ids.size()) {
    return Status::Invalid("Duplicated object IDs not supported in wait.");
  }

  // TODO(edoakes): this logic is not ideal, and will have to be addressed
  // before we enable direct actor calls in the Python code. If we are waiting
  // on a list of objects mixed between multiple store providers, we could
  // easily end up in the situation where we're blocked waiting on one store
  // provider while another actually has enough objects ready to fulfill
  // 'num_objects'. This is partially addressed by trying them all once with
  // a timeout of 0, but that does not address the situation where objects
  // become available on the second store provider while waiting on the first.

  std::unordered_set<ObjectID> ready;
  // Wait from all the store providers with timeout set to 0. This is to avoid the case
  // where we might use up the entire timeout on trying to get objects from one store
  // provider before even trying another (which might have all of the objects available).
  RAY_RETURN_NOT_OK(WaitFromMultipleStoreProviders(object_ids_per_store_provider,
<<<<<<< HEAD
                                                   /*timeout_ms=*/0, num_objects,
                                                   &ready));

  if (ready.size() < static_cast<size_t>(num_objects)) {
=======
                                                   /*timeout_ms=*/0, &num_objects,
                                                   &ready));

  if (num_objects >= 0) {
>>>>>>> 6b70db7d
    // Wait from all the store providers with the specified timeout
    // if the required number of objects haven't been ready yet.
    RAY_RETURN_NOT_OK(WaitFromMultipleStoreProviders(object_ids_per_store_provider,
                                                     /*timeout_ms=*/timeout_ms,
<<<<<<< HEAD
                                                     num_objects, &ready));
=======
                                                     &num_objects, &ready));
>>>>>>> 6b70db7d
  }

  for (size_t i = 0; i < ids.size(); i++) {
    if (ready.find(ids[i]) != ready.end()) {
      (*results)[i] = true;
    }
  }

  return Status::OK();
}

Status CoreWorkerObjectInterface::WaitFromMultipleStoreProviders(
    EnumUnorderedMap<StoreProviderType, std::unordered_set<ObjectID>> &ids_per_provider,
<<<<<<< HEAD
    int64_t timeout_ms, int num_objects, std::unordered_set<ObjectID> *ready) {
  auto remaining_timeout_ms = timeout_ms;
  for (auto &entry : ids_per_provider) {
    auto start_time = current_time_ms();
    int required_objects = std::min(static_cast<int>(entry.second.size()), num_objects);
    RAY_RETURN_NOT_OK(store_providers_[entry.first]->Wait(
        entry.second, required_objects, remaining_timeout_ms,
        worker_context_.GetCurrentTaskID(), ready));
=======
    int64_t timeout_ms, int *num_objects, std::unordered_set<ObjectID> *ready) {
  int64_t remaining_timeout_ms = timeout_ms;
  for (auto &provider_entry : ids_per_provider) {
    if (*num_objects <= 0) {
      break;
    }
    int64_t start_time = current_time_ms();
    int required_objects =
        std::min(static_cast<int>(provider_entry.second.size()), *num_objects);
    std::unordered_set<ObjectID> provider_ready;
    RAY_RETURN_NOT_OK(store_providers_[provider_entry.first]->Wait(
        provider_entry.second, required_objects, remaining_timeout_ms,
        worker_context_.GetCurrentTaskID(), &provider_ready));

    // Update num_objects and remove the ready objects from the list so they don't get
    // double-counted.
    *num_objects -= provider_ready.size();
    for (const ObjectID &ready_id : provider_ready) {
      ready->insert(ready_id);
      provider_entry.second.erase(ready_id);
    }

>>>>>>> 6b70db7d
    if (remaining_timeout_ms > 0) {
      int64_t duration = current_time_ms() - start_time;
      remaining_timeout_ms =
          std::max(static_cast<int64_t>(0), remaining_timeout_ms - duration);
    }
<<<<<<< HEAD

    if (ready->size() >= static_cast<size_t>(num_objects)) {
      break;
    }
=======
>>>>>>> 6b70db7d
  }

  return Status::OK();
}

Status CoreWorkerObjectInterface::Delete(const std::vector<ObjectID> &object_ids,
                                         bool local_only, bool delete_creating_tasks) {
  EnumUnorderedMap<StoreProviderType, std::unordered_set<ObjectID>>
      object_ids_per_store_provider;
  GroupObjectIdsByStoreProvider(object_ids, &object_ids_per_store_provider);

  for (const auto &entry : object_ids_per_store_provider) {
    auto type = entry.first;
    bool is_plasma = (type == StoreProviderType::PLASMA);

    std::vector<ObjectID> ids(entry.second.begin(), entry.second.end());
    RAY_RETURN_NOT_OK(store_providers_[type]->Delete(
        ids, is_plasma ? local_only : false, is_plasma ? delete_creating_tasks : false));
  }

  return Status::OK();
}

void CoreWorkerObjectInterface::AddStoreProvider(StoreProviderType type) {
  store_providers_.emplace(type, CreateStoreProvider(type));
}

std::unique_ptr<CoreWorkerStoreProvider> CoreWorkerObjectInterface::CreateStoreProvider(
    StoreProviderType type) const {
  switch (type) {
  case StoreProviderType::PLASMA:
    return std::unique_ptr<CoreWorkerStoreProvider>(
        new CoreWorkerPlasmaStoreProvider(store_socket_, raylet_client_));
  case StoreProviderType::MEMORY:
    return std::unique_ptr<CoreWorkerStoreProvider>(
        new CoreWorkerMemoryStoreProvider(memory_store_));
    break;
  default:
    RAY_LOG(FATAL) << "unknown store provider type " << static_cast<int>(type);
    return nullptr;
  }
}

}  // namespace ray<|MERGE_RESOLUTION|>--- conflicted
+++ resolved
@@ -112,14 +112,7 @@
 
   // Note that if one store provider uses up the timeout, we will still try the others
   // with a timeout of 0.
-<<<<<<< HEAD
-  for (auto &entry : object_ids_per_store_provider) {
-    if (entry.second.empty()) {
-      continue;
-    }
-=======
   for (const auto &entry : ids_per_provider) {
->>>>>>> 6b70db7d
     auto start_time = current_time_ms();
     RAY_RETURN_NOT_OK(store_providers_[entry.first]->Get(
         entry.second, remaining_timeout_ms, worker_context_.GetCurrentTaskID(),
@@ -179,26 +172,15 @@
   // where we might use up the entire timeout on trying to get objects from one store
   // provider before even trying another (which might have all of the objects available).
   RAY_RETURN_NOT_OK(WaitFromMultipleStoreProviders(object_ids_per_store_provider,
-<<<<<<< HEAD
-                                                   /*timeout_ms=*/0, num_objects,
-                                                   &ready));
-
-  if (ready.size() < static_cast<size_t>(num_objects)) {
-=======
                                                    /*timeout_ms=*/0, &num_objects,
                                                    &ready));
 
   if (num_objects >= 0) {
->>>>>>> 6b70db7d
     // Wait from all the store providers with the specified timeout
     // if the required number of objects haven't been ready yet.
     RAY_RETURN_NOT_OK(WaitFromMultipleStoreProviders(object_ids_per_store_provider,
                                                      /*timeout_ms=*/timeout_ms,
-<<<<<<< HEAD
-                                                     num_objects, &ready));
-=======
                                                      &num_objects, &ready));
->>>>>>> 6b70db7d
   }
 
   for (size_t i = 0; i < ids.size(); i++) {
@@ -212,16 +194,6 @@
 
 Status CoreWorkerObjectInterface::WaitFromMultipleStoreProviders(
     EnumUnorderedMap<StoreProviderType, std::unordered_set<ObjectID>> &ids_per_provider,
-<<<<<<< HEAD
-    int64_t timeout_ms, int num_objects, std::unordered_set<ObjectID> *ready) {
-  auto remaining_timeout_ms = timeout_ms;
-  for (auto &entry : ids_per_provider) {
-    auto start_time = current_time_ms();
-    int required_objects = std::min(static_cast<int>(entry.second.size()), num_objects);
-    RAY_RETURN_NOT_OK(store_providers_[entry.first]->Wait(
-        entry.second, required_objects, remaining_timeout_ms,
-        worker_context_.GetCurrentTaskID(), ready));
-=======
     int64_t timeout_ms, int *num_objects, std::unordered_set<ObjectID> *ready) {
   int64_t remaining_timeout_ms = timeout_ms;
   for (auto &provider_entry : ids_per_provider) {
@@ -244,19 +216,11 @@
       provider_entry.second.erase(ready_id);
     }
 
->>>>>>> 6b70db7d
     if (remaining_timeout_ms > 0) {
       int64_t duration = current_time_ms() - start_time;
       remaining_timeout_ms =
           std::max(static_cast<int64_t>(0), remaining_timeout_ms - duration);
     }
-<<<<<<< HEAD
-
-    if (ready->size() >= static_cast<size_t>(num_objects)) {
-      break;
-    }
-=======
->>>>>>> 6b70db7d
   }
 
   return Status::OK();
