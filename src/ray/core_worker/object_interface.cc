--- conflicted
+++ resolved
@@ -161,11 +161,7 @@
     total_count += entry.second.size();
   }
   if (total_count != ids.size()) {
-<<<<<<< HEAD
-    return Status::Invalid("Duplicated object IDs not supported in wait.");
-=======
     return Status::Invalid("Duplicate object IDs not supported in wait.");
->>>>>>> 19bbf1eb
   }
 
   // TODO(edoakes): this logic is not ideal, and will have to be addressed
