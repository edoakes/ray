--- conflicted
+++ resolved
@@ -103,13 +103,6 @@
     RayLog::InstallFailureSignalHandler();
   }
   RAY_LOG(INFO) << "Initializing worker " << worker_context_.GetWorkerID();
-<<<<<<< HEAD
-  RAY_LOG(INFO) << "Distributed reference counting is "
-                << (RayConfig::instance().distributed_ref_counting_enabled() ? "ON"
-                                                                             : "OFF");
-
-=======
->>>>>>> fae99ecb
   // Initialize gcs client.
   gcs_client_ = std::make_shared<gcs::RedisGcsClient>(gcs_options);
   RAY_CHECK_OK(gcs_client_->Connect(io_service_));
