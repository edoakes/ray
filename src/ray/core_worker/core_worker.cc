#include "ray/core_worker/core_worker.h"

#include "boost/fiber/all.hpp"
#include "ray/common/ray_config.h"
#include "ray/common/task/task_util.h"
#include "ray/core_worker/context.h"
#include "ray/core_worker/transport/direct_actor_transport.h"
#include "ray/core_worker/transport/raylet_transport.h"
#include "ray/util/util.h"

namespace {

// Duration between internal book-keeping heartbeats.
const int kInternalHeartbeatMillis = 1000;

void BuildCommonTaskSpec(
    ray::TaskSpecBuilder &builder, const JobID &job_id, const TaskID &task_id,
    const TaskID &current_task_id, const int task_index, const TaskID &caller_id,
    const ray::rpc::Address &address, const ray::RayFunction &function,
    const std::vector<ray::TaskArg> &args, uint64_t num_returns,
    const std::unordered_map<std::string, double> &required_resources,
    const std::unordered_map<std::string, double> &required_placement_resources,
    ray::TaskTransportType transport_type, std::vector<ObjectID> *return_ids) {
  // Build common task spec.
  builder.SetCommonTaskSpec(task_id, function.GetLanguage(),
                            function.GetFunctionDescriptor(), job_id, current_task_id,
                            task_index, caller_id, address, num_returns,
                            transport_type == ray::TaskTransportType::DIRECT,
                            required_resources, required_placement_resources);
  // Set task arguments.
  for (const auto &arg : args) {
    if (arg.IsPassedByReference()) {
      builder.AddByRefArg(arg.GetReference());
    } else {
      builder.AddByValueArg(arg.GetValue());
    }
  }

  // Compute return IDs.
  return_ids->resize(num_returns);
  for (size_t i = 0; i < num_returns; i++) {
    (*return_ids)[i] =
        ObjectID::ForTaskReturn(task_id, i + 1,
                                /*transport_type=*/static_cast<int>(transport_type));
  }
}

// Group object ids according the the corresponding store providers.
void GroupObjectIdsByStoreProvider(const std::vector<ObjectID> &object_ids,
                                   absl::flat_hash_set<ObjectID> *plasma_object_ids,
                                   absl::flat_hash_set<ObjectID> *memory_object_ids) {
  for (const auto &object_id : object_ids) {
    if (object_id.IsDirectCallType()) {
      memory_object_ids->insert(object_id);
    } else {
      plasma_object_ids->insert(object_id);
    }
  }
}

}  // namespace

namespace ray {

CoreWorker::CoreWorker(const WorkerType worker_type, const Language language,
                       const std::string &store_socket, const std::string &raylet_socket,
                       const JobID &job_id, const gcs::GcsClientOptions &gcs_options,
                       const std::string &log_dir, const std::string &node_ip_address,
                       int node_manager_port,
                       const TaskExecutionCallback &task_execution_callback,
                       std::function<Status()> check_signals, bool ref_counting_enabled)
    : worker_type_(worker_type),
      language_(language),
      log_dir_(log_dir),
      ref_counting_enabled_(ref_counting_enabled),
      check_signals_(check_signals),
      worker_context_(worker_type, job_id),
      io_work_(io_service_),
      client_call_manager_(new rpc::ClientCallManager(io_service_)),
      death_check_timer_(io_service_),
      internal_timer_(io_service_),
      core_worker_server_(WorkerTypeString(worker_type), 0 /* let grpc choose a port */),
      reference_counter_(std::make_shared<ReferenceCounter>(
          /*distributed_ref_counting_enabled=*/RayConfig::instance()
              .distributed_ref_counting_enabled(),
          [this](const rpc::Address &addr) {
            return std::shared_ptr<rpc::CoreWorkerClient>(
                new rpc::CoreWorkerClient(addr, *client_call_manager_));
          })),
      task_queue_length_(0),
      num_executed_tasks_(0),
      task_execution_service_work_(task_execution_service_),
      task_execution_callback_(task_execution_callback),
      resource_ids_(new ResourceMappingType()),
      grpc_service_(io_service_, *this) {
  // Initialize logging if log_dir is passed. Otherwise, it must be initialized
  // and cleaned up by the caller.
  if (log_dir_ != "") {
    std::stringstream app_name;
    app_name << LanguageString(language_) << "-" << WorkerTypeString(worker_type_) << "-"
             << worker_context_.GetWorkerID();
    RayLog::StartRayLog(app_name.str(), RayLogLevel::INFO, log_dir_);
    RayLog::InstallFailureSignalHandler();
  }
  RAY_LOG(INFO) << "Initializing worker " << worker_context_.GetWorkerID();
  // Initialize gcs client.
  gcs_client_ = std::make_shared<gcs::RedisGcsClient>(gcs_options);
  RAY_CHECK_OK(gcs_client_->Connect(io_service_));

  actor_manager_ = std::unique_ptr<ActorManager>(new ActorManager(gcs_client_->Actors()));

  // Initialize profiler.
  profiler_ = std::make_shared<worker::Profiler>(worker_context_, node_ip_address,
                                                 io_service_, gcs_client_);

  // Initialize task receivers.
  if (worker_type_ == WorkerType::WORKER) {
    RAY_CHECK(task_execution_callback_ != nullptr);
    auto execute_task =
        std::bind(&CoreWorker::ExecuteTask, this, std::placeholders::_1,
                  std::placeholders::_2, std::placeholders::_3, std::placeholders::_4);
    auto exit = [this](bool intentional) {
      // Release the resources early in case draining takes a long time.
      RAY_CHECK_OK(local_raylet_client_->NotifyDirectCallTaskBlocked());
      task_manager_->DrainAndShutdown([this, intentional]() {
        // To avoid problems, make sure shutdown is always called from the same
        // event loop each time.
        task_execution_service_.post([this, intentional]() {
          if (intentional) {
            Disconnect();  // Notify the raylet this is an intentional exit.
          }
          Shutdown();
        });
      });
    };
    raylet_task_receiver_ =
        std::unique_ptr<CoreWorkerRayletTaskReceiver>(new CoreWorkerRayletTaskReceiver(
            worker_context_.GetWorkerID(), local_raylet_client_, execute_task, exit));
    direct_task_receiver_ = std::unique_ptr<CoreWorkerDirectTaskReceiver>(
        new CoreWorkerDirectTaskReceiver(worker_context_, local_raylet_client_,
                                         task_execution_service_, execute_task, exit));
  }

  // Start RPC server after all the task receivers are properly initialized.
  core_worker_server_.RegisterService(grpc_service_);
  core_worker_server_.Run();

  // Initialize raylet client.
  // TODO(zhijunfu): currently RayletClient would crash in its constructor if it cannot
  // connect to Raylet after a number of retries, this can be changed later
  // so that the worker (java/python .etc) can retrieve and handle the error
  // instead of crashing.
  auto grpc_client = rpc::NodeManagerWorkerClient::make(
      node_ip_address, node_manager_port, *client_call_manager_);
  ClientID local_raylet_id;
  local_raylet_client_ = std::shared_ptr<raylet::RayletClient>(new raylet::RayletClient(
      io_service_, std::move(grpc_client), raylet_socket, worker_context_.GetWorkerID(),
      (worker_type_ == ray::WorkerType::WORKER), worker_context_.GetCurrentJobID(),
      language_, &local_raylet_id, core_worker_server_.GetPort()));
  connected_ = true;

  // Set our own address.
  RAY_CHECK(!local_raylet_id.IsNil());
  rpc_address_.set_ip_address(node_ip_address);
  rpc_address_.set_port(core_worker_server_.GetPort());
  rpc_address_.set_raylet_id(local_raylet_id.Binary());
  rpc_address_.set_worker_id(worker_context_.GetWorkerID().Binary());

  if (worker_type_ == ray::WorkerType::WORKER) {
    death_check_timer_.expires_from_now(boost::asio::chrono::milliseconds(
        RayConfig::instance().raylet_death_check_interval_milliseconds()));
    death_check_timer_.async_wait(boost::bind(&CoreWorker::CheckForRayletFailure, this));
  }

  internal_timer_.expires_from_now(
      boost::asio::chrono::milliseconds(kInternalHeartbeatMillis));
  internal_timer_.async_wait(boost::bind(&CoreWorker::InternalHeartbeat, this));

  io_thread_ = std::thread(&CoreWorker::RunIOService, this);

  plasma_store_provider_.reset(new CoreWorkerPlasmaStoreProvider(
      store_socket, local_raylet_client_, check_signals_));
  memory_store_.reset(new CoreWorkerMemoryStore(
      [this](const RayObject &obj, const ObjectID &obj_id) {
        RAY_LOG(DEBUG) << "Promoting object to plasma " << obj_id;
        RAY_CHECK_OK(Put(obj, /*contained_object_ids=*/{}, obj_id, /*pin_object=*/true));
      },
      ref_counting_enabled ? reference_counter_ : nullptr, local_raylet_client_,
      check_signals_));

  task_manager_.reset(new TaskManager(
      memory_store_, reference_counter_, actor_manager_,
      [this](const TaskSpecification &spec) {
        // Retry after a delay to emulate the existing Raylet reconstruction
        // behaviour. TODO(ekl) backoff exponentially.
        RAY_LOG(ERROR) << "Will resubmit task after a 5 second delay: "
                       << spec.DebugString();
        absl::MutexLock lock(&mutex_);
        to_resubmit_.push_back(std::make_pair(current_time_ms() + 5000, spec));
      }));

  // Create an entry for the driver task in the task table. This task is
  // added immediately with status RUNNING. This allows us to push errors
  // related to this driver task back to the driver. For example, if the
  // driver creates an object that is later evicted, we should notify the
  // user that we're unable to reconstruct the object, since we cannot
  // rerun the driver.
  if (worker_type_ == WorkerType::DRIVER) {
    TaskSpecBuilder builder;
    const TaskID task_id = TaskID::ForDriverTask(worker_context_.GetCurrentJobID());
    builder.SetDriverTaskSpec(task_id, language_, worker_context_.GetCurrentJobID(),
                              TaskID::ComputeDriverTaskId(worker_context_.GetWorkerID()),
                              GetCallerId(), rpc_address_);

    std::shared_ptr<gcs::TaskTableData> data = std::make_shared<gcs::TaskTableData>();
    data->mutable_task()->mutable_task_spec()->CopyFrom(builder.Build().GetMessage());
    RAY_CHECK_OK(gcs_client_->Tasks().AsyncAdd(data, nullptr));
    SetCurrentTaskId(task_id);
  }

  auto client_factory = [this](const rpc::Address &addr) {
    return std::shared_ptr<rpc::CoreWorkerClient>(
        new rpc::CoreWorkerClient(addr, *client_call_manager_));
  };
  direct_actor_submitter_ = std::unique_ptr<CoreWorkerDirectActorTaskSubmitter>(
      new CoreWorkerDirectActorTaskSubmitter(rpc_address_, client_factory, memory_store_,
                                             task_manager_));

  direct_task_submitter_ =
      std::unique_ptr<CoreWorkerDirectTaskSubmitter>(new CoreWorkerDirectTaskSubmitter(
          rpc_address_, local_raylet_client_, client_factory,
          [this](const std::string ip_address, int port) {
            auto grpc_client = rpc::NodeManagerWorkerClient::make(ip_address, port,
                                                                  *client_call_manager_);
            return std::shared_ptr<raylet::RayletClient>(
                new raylet::RayletClient(std::move(grpc_client)));
          },
          memory_store_, task_manager_, local_raylet_id,
          RayConfig::instance().worker_lease_timeout_milliseconds()));
  future_resolver_.reset(new FutureResolver(memory_store_, client_factory));
  // Unfortunately the raylet client has to be constructed after the receivers.
  if (direct_task_receiver_ != nullptr) {
    direct_task_receiver_->Init(client_factory, rpc_address_);
  }
  plasma_notifier_.reset(new ObjectStoreNotificationManager(io_service_, store_socket,
                                                            /*exit_on_error*/ false));
}

CoreWorker::~CoreWorker() {
  // ObjectStoreNotificationManager depends on io_service_ so we need to shut it down
  // first.
  plasma_notifier_->Shutdown();

  io_service_.stop();
  io_thread_.join();
  if (log_dir_ != "") {
    RayLog::ShutDownRayLog();
  }
}

void CoreWorker::Shutdown() {
  io_service_.stop();
  if (worker_type_ == WorkerType::WORKER) {
    task_execution_service_.stop();
  }
}

void CoreWorker::Disconnect() {
  io_service_.stop();
  if (connected_) {
    connected_ = false;
    if (gcs_client_) {
      gcs_client_->Disconnect();
    }
    if (local_raylet_client_) {
      RAY_IGNORE_EXPR(local_raylet_client_->Disconnect());
    }
  }
}

void CoreWorker::RunIOService() {
#ifdef _WIN32
  // TODO(mehrdadn): Is there an equivalent for Windows we need here?
#else
  // Block SIGINT and SIGTERM so they will be handled by the main thread.
  sigset_t mask;
  sigemptyset(&mask);
  sigaddset(&mask, SIGINT);
  sigaddset(&mask, SIGTERM);
  pthread_sigmask(SIG_BLOCK, &mask, NULL);
#endif

  io_service_.run();
}

void CoreWorker::SetCurrentTaskId(const TaskID &task_id) {
  worker_context_.SetCurrentTaskId(task_id);
  main_thread_task_id_ = task_id;
  bool not_actor_task = false;
  {
    absl::MutexLock lock(&mutex_);
    not_actor_task = actor_id_.IsNil();
  }
  if (not_actor_task && task_id.IsNil()) {
    absl::MutexLock lock(&actor_handles_mutex_);
    // Reset the seqnos so that for the next task it start off at 0.
    for (const auto &handle : actor_handles_) {
      handle.second->Reset();
    }
    // TODO(ekl) we can't unsubscribe to actor notifications here due to
    // https://github.com/ray-project/ray/pull/6885
  }
}

void CoreWorker::CheckForRayletFailure() {
// If the raylet fails, we will be reassigned to init (PID=1).
#ifdef _WIN32
// TODO(mehrdadn): need a different solution for Windows.
#else
  if (getppid() == 1) {
    RAY_LOG(ERROR) << "Raylet failed. Shutting down.";
    Shutdown();
  }
#endif

  // Reset the timer from the previous expiration time to avoid drift.
  death_check_timer_.expires_at(
      death_check_timer_.expiry() +
      boost::asio::chrono::milliseconds(
          RayConfig::instance().raylet_death_check_interval_milliseconds()));
  death_check_timer_.async_wait(boost::bind(&CoreWorker::CheckForRayletFailure, this));
}

void CoreWorker::InternalHeartbeat() {
  absl::MutexLock lock(&mutex_);
  while (!to_resubmit_.empty() && current_time_ms() > to_resubmit_.front().first) {
    RAY_CHECK_OK(direct_task_submitter_->SubmitTask(to_resubmit_.front().second));
    to_resubmit_.pop_front();
  }
  internal_timer_.expires_at(internal_timer_.expiry() +
                             boost::asio::chrono::milliseconds(kInternalHeartbeatMillis));
  internal_timer_.async_wait(boost::bind(&CoreWorker::InternalHeartbeat, this));
}

void CoreWorker::PromoteToPlasmaAndGetOwnershipInfo(const ObjectID &object_id,
                                                    TaskID *owner_id,
                                                    rpc::Address *owner_address) {
  RAY_CHECK(object_id.IsDirectCallType());
  auto value = memory_store_->GetOrPromoteToPlasma(object_id);
  if (value) {
    RAY_LOG(DEBUG) << "Storing object promoted to plasma " << object_id;
    RAY_CHECK_OK(
        Put(*value, /*contained_object_ids=*/{}, object_id, /*pin_object=*/true));
  }

  auto has_owner = reference_counter_->GetOwner(object_id, owner_id, owner_address);
  RAY_CHECK(has_owner)
      << "Object IDs generated randomly (ObjectID.from_random()) or out-of-band "
         "(ObjectID.from_binary(...)) cannot be serialized because Ray does not know "
         "which task will create them. "
         "If this was not how your object ID was generated, please file an issue "
         "at https://github.com/ray-project/ray/issues/";
  RAY_LOG(DEBUG) << "Promoted object to plasma " << object_id << " owned by "
                 << *owner_id;
}

void CoreWorker::RegisterOwnershipInfoAndResolveFuture(
    const ObjectID &object_id, const ObjectID &outer_object_id, const TaskID &owner_id,
    const rpc::Address &owner_address) {
  // Add the object's owner to the local metadata in case it gets serialized
  // again.
  reference_counter_->AddBorrowedObject(object_id, outer_object_id, owner_id,
                                        owner_address);

  RAY_CHECK(!owner_id.IsNil());
  // We will ask the owner about the object until the object is
  // created or we can no longer reach the owner.
  future_resolver_->ResolveFutureAsync(object_id, owner_id, owner_address);
}

void CoreWorker::AddContainedObjectIDs(
    const ObjectID &object_id, const std::vector<ObjectID> &contained_object_ids) {
  // TODO(edoakes,swang): integrate with the reference counting logic.
}

Status CoreWorker::SetClientOptions(std::string name, int64_t limit_bytes) {
  // Currently only the Plasma store supports client options.
  return plasma_store_provider_->SetClientOptions(name, limit_bytes);
}

Status CoreWorker::Put(const RayObject &object,
                       const std::vector<ObjectID> &contained_object_ids,
                       ObjectID *object_id) {
  *object_id = ObjectID::ForPut(worker_context_.GetCurrentTaskID(),
                                worker_context_.GetNextPutIndex(),
                                static_cast<uint8_t>(TaskTransportType::DIRECT));
  reference_counter_->AddOwnedObject(*object_id, contained_object_ids, GetCallerId(),
                                     rpc_address_);
  return Put(object, contained_object_ids, *object_id, /*pin_object=*/true);
}

Status CoreWorker::Put(const RayObject &object,
                       const std::vector<ObjectID> &contained_object_ids,
<<<<<<< HEAD
                       const ObjectID &object_id) {
  RAY_CHECK(object_id.GetTransportType() ==
            static_cast<uint8_t>(TaskTransportType::DIRECT))
      << "Invalid transport type flag in object ID: " << object_id.GetTransportType();
  RAY_RETURN_NOT_OK(plasma_store_provider_->Put(object, object_id, nullptr));
  return memory_store_->Put(RayObject(rpc::ErrorType::OBJECT_IN_PLASMA), object_id);
=======
                       const ObjectID &object_id, bool pin_object) {
  bool object_exists;
  RAY_RETURN_NOT_OK(plasma_store_provider_->Put(object, object_id, &object_exists));
  if (!object_exists) {
    if (pin_object) {
      // Tell the raylet to pin the object **after** it is created.
      RAY_LOG(DEBUG) << "Pinning put object " << object_id;
      RAY_CHECK_OK(local_raylet_client_->PinObjectIDs(
          rpc_address_, {object_id},
          [this, object_id](const Status &status, const rpc::PinObjectIDsReply &reply) {
            // Only release the object once the raylet has responded to avoid the race
            // condition that the object could be evicted before the raylet pins it.
            if (!plasma_store_provider_->Release(object_id).ok()) {
              RAY_LOG(ERROR) << "Failed to release ObjectID (" << object_id
                             << "), might cause a leak in plasma.";
            }
          }));
    } else {
      RAY_RETURN_NOT_OK(plasma_store_provider_->Release(object_id));
    }
  }
  return Status::OK();
>>>>>>> 6c80071a
}

Status CoreWorker::Create(const std::shared_ptr<Buffer> &metadata, const size_t data_size,
                          const std::vector<ObjectID> &contained_object_ids,
                          ObjectID *object_id, std::shared_ptr<Buffer> *data) {
  *object_id = ObjectID::ForPut(worker_context_.GetCurrentTaskID(),
                                worker_context_.GetNextPutIndex(),
                                static_cast<uint8_t>(TaskTransportType::DIRECT));
  RAY_RETURN_NOT_OK(
      plasma_store_provider_->Create(metadata, data_size, *object_id, data));
  // Only add the object to the reference counter if it didn't already exist.
  if (data) {
    reference_counter_->AddOwnedObject(*object_id, contained_object_ids, GetCallerId(),
                                       rpc_address_);
  }
  return Status::OK();
}

Status CoreWorker::Create(const std::shared_ptr<Buffer> &metadata, const size_t data_size,
                          const ObjectID &object_id, std::shared_ptr<Buffer> *data) {
  return plasma_store_provider_->Create(metadata, data_size, object_id, data);
}

Status CoreWorker::Seal(const ObjectID &object_id, bool pin_object,
                        const absl::optional<rpc::Address> &owner_address) {
  RAY_RETURN_NOT_OK(plasma_store_provider_->Seal(object_id));
  if (pin_object) {
    // Tell the raylet to pin the object **after** it is created.
    RAY_LOG(DEBUG) << "Pinning sealed object " << object_id;
    RAY_CHECK_OK(local_raylet_client_->PinObjectIDs(
        owner_address.has_value() ? *owner_address : rpc_address_, {object_id},
        [this, object_id](const Status &status, const rpc::PinObjectIDsReply &reply) {
          // Only release the object once the raylet has responded to avoid the race
          // condition that the object could be evicted before the raylet pins it.
          if (!plasma_store_provider_->Release(object_id).ok()) {
            RAY_LOG(ERROR) << "Failed to release ObjectID (" << object_id
                           << "), might cause a leak in plasma.";
          }
        }));
  } else {
    RAY_RETURN_NOT_OK(plasma_store_provider_->Release(object_id));
  }
  return memory_store_->Put(RayObject(rpc::ErrorType::OBJECT_IN_PLASMA), object_id);
}

Status CoreWorker::Get(const std::vector<ObjectID> &ids, const int64_t timeout_ms,
                       std::vector<std::shared_ptr<RayObject>> *results) {
  results->resize(ids.size(), nullptr);

  absl::flat_hash_set<ObjectID> plasma_object_ids;
  absl::flat_hash_set<ObjectID> memory_object_ids;
  GroupObjectIdsByStoreProvider(ids, &plasma_object_ids, &memory_object_ids);

  bool got_exception = false;
  absl::flat_hash_map<ObjectID, std::shared_ptr<RayObject>> result_map;
  auto start_time = current_time_ms();

  if (!memory_object_ids.empty()) {
    RAY_RETURN_NOT_OK(memory_store_->Get(memory_object_ids, timeout_ms, worker_context_,
                                         &result_map, &got_exception));
  }

  if (!got_exception) {
    // If any of the objects have been promoted to plasma, then we retry their
    // gets at the provider plasma. Once we get the objects from plasma, we flip
    // the transport type again and return them for the original direct call ids.
    for (const auto &pair : result_map) {
      if (pair.second->IsInPlasmaError()) {
        RAY_LOG(DEBUG) << pair.first << " in plasma, doing fetch-and-get";
        plasma_object_ids.insert(pair.first);
      }
    }
    int64_t local_timeout_ms = timeout_ms;
    if (timeout_ms >= 0) {
      local_timeout_ms = std::max(static_cast<int64_t>(0),
                                  timeout_ms - (current_time_ms() - start_time));
    }
    RAY_LOG(DEBUG) << "Plasma GET timeout " << local_timeout_ms;
    RAY_RETURN_NOT_OK(plasma_store_provider_->Get(plasma_object_ids, local_timeout_ms,
                                                  worker_context_, &result_map,
                                                  &got_exception));
  }

  // Loop through `ids` and fill each entry for the `results` vector,
  // this ensures that entries `results` have exactly the same order as
  // they are in `ids`. When there are duplicate object ids, all the entries
  // for the same id are filled in.
  bool missing_result = false;
  bool will_throw_exception = false;
  for (size_t i = 0; i < ids.size(); i++) {
    auto pair = result_map.find(ids[i]);
    if (pair != result_map.end()) {
      (*results)[i] = pair->second;
      RAY_CHECK(!pair->second->IsInPlasmaError());
      if (pair->second->IsException()) {
        // The language bindings should throw an exception if they see this
        // object.
        will_throw_exception = true;
      }
    } else {
      missing_result = true;
    }
  }
  // If no timeout was set and none of the results will throw an exception,
  // then check that we fetched all results before returning.
  if (timeout_ms < 0 && !will_throw_exception) {
    RAY_CHECK(!missing_result);
  }

  return Status::OK();
}

Status CoreWorker::Contains(const ObjectID &object_id, bool *has_object) {
  bool found = false;
  if (object_id.IsDirectCallType()) {
    bool in_plasma = false;
    found = memory_store_->Contains(object_id, &in_plasma);
    if (!found || in_plasma) {
      RAY_RETURN_NOT_OK(plasma_store_provider_->Contains(object_id, &found));
    }
  } else {
    RAY_RETURN_NOT_OK(plasma_store_provider_->Contains(object_id, &found));
  }
  *has_object = found;
  return Status::OK();
}

// For any objects that are ErrorType::OBJECT_IN_PLASMA, we need to move them from
// the ready set into the plasma_object_ids set to wait on them there.
void RetryObjectInPlasmaErrors(std::shared_ptr<CoreWorkerMemoryStore> &memory_store,
                               WorkerContext &worker_context,
                               absl::flat_hash_set<ObjectID> &memory_object_ids,
                               absl::flat_hash_set<ObjectID> &plasma_object_ids,
                               absl::flat_hash_set<ObjectID> &ready) {
  for (const auto &mem_id : memory_object_ids) {
    if (ready.find(mem_id) != ready.end()) {
      std::vector<std::shared_ptr<RayObject>> found;
      RAY_CHECK_OK(memory_store->Get({mem_id}, /*num_objects=*/1, /*timeout=*/0,
                                     worker_context,
                                     /*remote_after_get=*/false, &found));
      if (found.size() == 1 && found[0]->IsInPlasmaError()) {
        memory_object_ids.erase(mem_id);
        ready.erase(mem_id);
        plasma_object_ids.insert(mem_id);
      }
    }
  }
}

Status CoreWorker::Wait(const std::vector<ObjectID> &ids, int num_objects,
                        int64_t timeout_ms, std::vector<bool> *results) {
  results->resize(ids.size(), false);

  if (num_objects <= 0 || num_objects > static_cast<int>(ids.size())) {
    return Status::Invalid(
        "Number of objects to wait for must be between 1 and the number of ids.");
  }

  absl::flat_hash_set<ObjectID> plasma_object_ids;
  absl::flat_hash_set<ObjectID> memory_object_ids;
  GroupObjectIdsByStoreProvider(ids, &plasma_object_ids, &memory_object_ids);

  if (plasma_object_ids.size() + memory_object_ids.size() != ids.size()) {
    return Status::Invalid("Duplicate object IDs not supported in wait.");
  }

  // TODO(edoakes): this logic is not ideal, and will have to be addressed
  // before we enable direct actor calls in the Python code. If we are waiting
  // on a list of objects mixed between multiple store providers, we could
  // easily end up in the situation where we're blocked waiting on one store
  // provider while another actually has enough objects ready to fulfill
  // 'num_objects'. This is partially addressed by trying them all once with
  // a timeout of 0, but that does not address the situation where objects
  // become available on the second store provider while waiting on the first.

  absl::flat_hash_set<ObjectID> ready;
  // Wait from both store providers with timeout set to 0. This is to avoid the case
  // where we might use up the entire timeout on trying to get objects from one store
  // provider before even trying another (which might have all of the objects available).
  if (memory_object_ids.size() > 0) {
    RAY_RETURN_NOT_OK(memory_store_->Wait(
        memory_object_ids,
        std::min(static_cast<int>(memory_object_ids.size()), num_objects),
        /*timeout_ms=*/0, worker_context_, &ready));
    RetryObjectInPlasmaErrors(memory_store_, worker_context_, memory_object_ids,
                              plasma_object_ids, ready);
  }
  RAY_CHECK(static_cast<int>(ready.size()) <= num_objects);
  if (static_cast<int>(ready.size()) < num_objects && plasma_object_ids.size() > 0) {
    RAY_RETURN_NOT_OK(plasma_store_provider_->Wait(
        plasma_object_ids,
        std::min(static_cast<int>(plasma_object_ids.size()),
                 num_objects - static_cast<int>(ready.size())),
        /*timeout_ms=*/0, worker_context_, &ready));
  }
  RAY_CHECK(static_cast<int>(ready.size()) <= num_objects);

  if (timeout_ms != 0 && static_cast<int>(ready.size()) < num_objects) {
    // Clear the ready set and retry. We clear it so that we can compute the number of
    // objects to fetch from the memory store easily below.
    ready.clear();

    int64_t start_time = current_time_ms();
    if (memory_object_ids.size() > 0) {
      RAY_RETURN_NOT_OK(memory_store_->Wait(
          memory_object_ids,
          std::min(static_cast<int>(memory_object_ids.size()), num_objects), timeout_ms,
          worker_context_, &ready));
      RetryObjectInPlasmaErrors(memory_store_, worker_context_, memory_object_ids,
                                plasma_object_ids, ready);
    }
    RAY_CHECK(static_cast<int>(ready.size()) <= num_objects);
    if (timeout_ms > 0) {
      timeout_ms =
          std::max(0, static_cast<int>(timeout_ms - (current_time_ms() - start_time)));
    }
    if (static_cast<int>(ready.size()) < num_objects && plasma_object_ids.size() > 0) {
      RAY_RETURN_NOT_OK(plasma_store_provider_->Wait(
          plasma_object_ids,
          std::min(static_cast<int>(plasma_object_ids.size()),
                   num_objects - static_cast<int>(ready.size())),
          timeout_ms, worker_context_, &ready));
    }
    RAY_CHECK(static_cast<int>(ready.size()) <= num_objects);
  }

  for (size_t i = 0; i < ids.size(); i++) {
    if (ready.find(ids[i]) != ready.end()) {
      results->at(i) = true;
    }
  }

  return Status::OK();
}

Status CoreWorker::Delete(const std::vector<ObjectID> &object_ids, bool local_only,
                          bool delete_creating_tasks) {
  // TODO(edoakes): what are the desired semantics for deleting from a non-owner?
  // Should we just delete locally or ping the owner and delete globally?
  reference_counter_->DeleteReferences(object_ids);

  // We only delete from plasma, which avoids hangs (issue #7105). In-memory
  // objects are always handled by ref counting only.
  absl::flat_hash_set<ObjectID> plasma_object_ids;
  for (const auto &obj_id : object_ids) {
    plasma_object_ids.insert(obj_id);
  }
  RAY_RETURN_NOT_OK(plasma_store_provider_->Delete(plasma_object_ids, local_only,
                                                   delete_creating_tasks));

  return Status::OK();
}

std::string CoreWorker::MemoryUsageString() {
  // Currently only the Plasma store returns a debug string.
  return plasma_store_provider_->MemoryUsageString();
}

TaskID CoreWorker::GetCallerId() const {
  TaskID caller_id;
  ActorID actor_id = GetActorId();
  if (!actor_id.IsNil()) {
    caller_id = TaskID::ForActorCreationTask(actor_id);
  } else {
    caller_id = main_thread_task_id_;
  }
  return caller_id;
}

Status CoreWorker::PushError(const JobID &job_id, const std::string &type,
                             const std::string &error_message, double timestamp) {
  return local_raylet_client_->PushError(job_id, type, error_message, timestamp);
}

Status CoreWorker::PrepareActorCheckpoint(const ActorID &actor_id,
                                          ActorCheckpointID *checkpoint_id) {
  return local_raylet_client_->PrepareActorCheckpoint(actor_id, checkpoint_id);
}

Status CoreWorker::NotifyActorResumedFromCheckpoint(
    const ActorID &actor_id, const ActorCheckpointID &checkpoint_id) {
  return local_raylet_client_->NotifyActorResumedFromCheckpoint(actor_id, checkpoint_id);
}

Status CoreWorker::SetResource(const std::string &resource_name, const double capacity,
                               const ClientID &client_id) {
  return local_raylet_client_->SetResource(resource_name, capacity, client_id);
}

Status CoreWorker::SubmitTask(const RayFunction &function,
                              const std::vector<TaskArg> &args,
                              const TaskOptions &task_options,
                              std::vector<ObjectID> *return_ids, int max_retries) {
  TaskSpecBuilder builder;
  const int next_task_index = worker_context_.GetNextTaskIndex();
  const auto task_id =
      TaskID::ForNormalTask(worker_context_.GetCurrentJobID(),
                            worker_context_.GetCurrentTaskID(), next_task_index);

  const std::unordered_map<std::string, double> required_resources;
  // TODO(ekl) offload task building onto a thread pool for performance
  BuildCommonTaskSpec(
      builder, worker_context_.GetCurrentJobID(), task_id,
      worker_context_.GetCurrentTaskID(), next_task_index, GetCallerId(), rpc_address_,
      function, args, task_options.num_returns, task_options.resources,
      required_resources,
      task_options.is_direct_call ? TaskTransportType::DIRECT : TaskTransportType::RAYLET,
      return_ids);
  TaskSpecification task_spec = builder.Build();
  if (task_options.is_direct_call) {
    task_manager_->AddPendingTask(GetCallerId(), rpc_address_, task_spec, max_retries);
    return direct_task_submitter_->SubmitTask(task_spec);
  } else {
    return local_raylet_client_->SubmitTask(task_spec);
  }
}

Status CoreWorker::CreateActor(const RayFunction &function,
                               const std::vector<TaskArg> &args,
                               const ActorCreationOptions &actor_creation_options,
                               const std::string &extension_data,
                               ActorID *return_actor_id) {
  const int next_task_index = worker_context_.GetNextTaskIndex();
  const ActorID actor_id =
      ActorID::Of(worker_context_.GetCurrentJobID(), worker_context_.GetCurrentTaskID(),
                  next_task_index);
  const TaskID actor_creation_task_id = TaskID::ForActorCreationTask(actor_id);
  const JobID job_id = worker_context_.GetCurrentJobID();
  std::vector<ObjectID> return_ids;
  TaskSpecBuilder builder;
  BuildCommonTaskSpec(builder, job_id, actor_creation_task_id,
                      worker_context_.GetCurrentTaskID(), next_task_index, GetCallerId(),
                      rpc_address_, function, args, 1, actor_creation_options.resources,
                      actor_creation_options.placement_resources,
                      actor_creation_options.is_direct_call ? TaskTransportType::DIRECT
                                                            : TaskTransportType::RAYLET,
                      &return_ids);
  builder.SetActorCreationTaskSpec(
      actor_id, actor_creation_options.max_reconstructions,
      actor_creation_options.dynamic_worker_options,
      actor_creation_options.is_direct_call, actor_creation_options.max_concurrency,
      actor_creation_options.is_detached, actor_creation_options.is_asyncio);

  std::unique_ptr<ActorHandle> actor_handle(
      new ActorHandle(actor_id, job_id, /*actor_cursor=*/return_ids[0],
                      function.GetLanguage(), actor_creation_options.is_direct_call,
                      function.GetFunctionDescriptor(), extension_data));
  RAY_CHECK(AddActorHandle(std::move(actor_handle)))
      << "Actor " << actor_id << " already exists";

  *return_actor_id = actor_id;
  TaskSpecification task_spec = builder.Build();
  if (actor_creation_options.is_direct_call) {
    task_manager_->AddPendingTask(
        GetCallerId(), rpc_address_, task_spec,
        std::max(RayConfig::instance().actor_creation_min_retries(),
                 actor_creation_options.max_reconstructions));
    return direct_task_submitter_->SubmitTask(task_spec);
  } else {
    return local_raylet_client_->SubmitTask(task_spec);
  }
}

Status CoreWorker::SubmitActorTask(const ActorID &actor_id, const RayFunction &function,
                                   const std::vector<TaskArg> &args,
                                   const TaskOptions &task_options,
                                   std::vector<ObjectID> *return_ids) {
  ActorHandle *actor_handle = nullptr;
  RAY_RETURN_NOT_OK(GetActorHandle(actor_id, &actor_handle));

  // Add one for actor cursor object id for tasks.
  const int num_returns = task_options.num_returns + 1;

  const bool is_direct_call = actor_handle->IsDirectCallActor();
  const TaskTransportType transport_type =
      is_direct_call ? TaskTransportType::DIRECT : TaskTransportType::RAYLET;

  // Build common task spec.
  TaskSpecBuilder builder;
  const int next_task_index = worker_context_.GetNextTaskIndex();
  const TaskID actor_task_id = TaskID::ForActorTask(
      worker_context_.GetCurrentJobID(), worker_context_.GetCurrentTaskID(),
      next_task_index, actor_handle->GetActorID());
  const std::unordered_map<std::string, double> required_resources;
  BuildCommonTaskSpec(builder, actor_handle->CreationJobID(), actor_task_id,
                      worker_context_.GetCurrentTaskID(), next_task_index, GetCallerId(),
                      rpc_address_, function, args, num_returns, task_options.resources,
                      required_resources, transport_type, return_ids);

  const ObjectID new_cursor = return_ids->back();
  actor_handle->SetActorTaskSpec(builder, transport_type, new_cursor);
  // Remove cursor from return ids.
  return_ids->pop_back();

  // Submit task.
  Status status;
  TaskSpecification task_spec = builder.Build();
  if (is_direct_call) {
    task_manager_->AddPendingTask(GetCallerId(), rpc_address_, task_spec);
    if (actor_handle->IsDead()) {
      auto status = Status::IOError("sent task to dead actor");
      task_manager_->PendingTaskFailed(task_spec.TaskId(), rpc::ErrorType::ACTOR_DIED,
                                       &status);
    } else {
      status = direct_actor_submitter_->SubmitTask(task_spec);
    }
  } else {
    RAY_CHECK_OK(local_raylet_client_->SubmitTask(task_spec));
  }
  return status;
}

Status CoreWorker::KillActor(const ActorID &actor_id) {
  ActorHandle *actor_handle = nullptr;
  RAY_RETURN_NOT_OK(GetActorHandle(actor_id, &actor_handle));
  RAY_CHECK(actor_handle->IsDirectCallActor());
  return direct_actor_submitter_->KillActor(actor_id);
}

ActorID CoreWorker::DeserializeAndRegisterActorHandle(const std::string &serialized) {
  std::unique_ptr<ActorHandle> actor_handle(new ActorHandle(serialized));
  const ActorID actor_id = actor_handle->GetActorID();
  RAY_UNUSED(AddActorHandle(std::move(actor_handle)));
  return actor_id;
}

Status CoreWorker::SerializeActorHandle(const ActorID &actor_id,
                                        std::string *output) const {
  ActorHandle *actor_handle = nullptr;
  auto status = GetActorHandle(actor_id, &actor_handle);
  if (status.ok()) {
    actor_handle->Serialize(output);
  }
  return status;
}

bool CoreWorker::AddActorHandle(std::unique_ptr<ActorHandle> actor_handle) {
  absl::MutexLock lock(&actor_handles_mutex_);
  const auto &actor_id = actor_handle->GetActorID();

  auto inserted = actor_handles_.emplace(actor_id, std::move(actor_handle)).second;
  if (inserted) {
    // Register a callback to handle actor notifications.
    auto actor_notification_callback = [this](const ActorID &actor_id,
                                              const gcs::ActorTableData &actor_data) {
      if (actor_data.state() == gcs::ActorTableData::RECONSTRUCTING) {
        absl::MutexLock lock(&actor_handles_mutex_);
        auto it = actor_handles_.find(actor_id);
        RAY_CHECK(it != actor_handles_.end());
        if (it->second->IsDirectCallActor()) {
          // We have to reset the actor handle since the next instance of the
          // actor will not have the last sequence number that we sent.
          // TODO: Remove the check for direct calls. We do not reset for the
          // raylet codepath because it tries to replay all tasks since the
          // last actor checkpoint.
          it->second->Reset();
        }
        direct_actor_submitter_->DisconnectActor(actor_id, false);
      } else if (actor_data.state() == gcs::ActorTableData::DEAD) {
        direct_actor_submitter_->DisconnectActor(actor_id, true);

        ActorHandle *actor_handle = nullptr;
        RAY_CHECK_OK(GetActorHandle(actor_id, &actor_handle));
        actor_handle->MarkDead();
        // We cannot erase the actor handle here because clients can still
        // submit tasks to dead actors. This also means we defer unsubscription,
        // otherwise we crash when bulk unsubscribing all actor handles.
      } else {
        direct_actor_submitter_->ConnectActor(actor_id, actor_data.address());
      }

      RAY_LOG(INFO) << "received notification on actor, state="
                    << static_cast<int>(actor_data.state()) << ", actor_id: " << actor_id
                    << ", ip address: " << actor_data.address().ip_address()
                    << ", port: " << actor_data.address().port() << ", worker_id: "
                    << WorkerID::FromBinary(actor_data.address().worker_id())
                    << ", raylet_id: "
                    << ClientID::FromBinary(actor_data.address().raylet_id());
    };

    RAY_CHECK_OK(gcs_client_->Actors().AsyncSubscribe(
        actor_id, actor_notification_callback, nullptr));
  }
  return inserted;
}

Status CoreWorker::GetActorHandle(const ActorID &actor_id,
                                  ActorHandle **actor_handle) const {
  absl::MutexLock lock(&actor_handles_mutex_);
  auto it = actor_handles_.find(actor_id);
  if (it == actor_handles_.end()) {
    return Status::Invalid("Handle for actor does not exist");
  }
  *actor_handle = it->second.get();
  return Status::OK();
}

std::unique_ptr<worker::ProfileEvent> CoreWorker::CreateProfileEvent(
    const std::string &event_type) {
  return std::unique_ptr<worker::ProfileEvent>(
      new worker::ProfileEvent(profiler_, event_type));
}

void CoreWorker::StartExecutingTasks() { task_execution_service_.run(); }

Status CoreWorker::AllocateReturnObjects(
    const std::vector<ObjectID> &object_ids, const std::vector<size_t> &data_sizes,
    const std::vector<std::shared_ptr<Buffer>> &metadatas,
    const std::vector<std::vector<ObjectID>> &contained_object_ids,
    std::vector<std::shared_ptr<RayObject>> *return_objects) {
  RAY_CHECK(object_ids.size() == metadatas.size());
  RAY_CHECK(object_ids.size() == data_sizes.size());
  return_objects->resize(object_ids.size(), nullptr);

  absl::optional<rpc::Address> owner_address(
      worker_context_.GetCurrentTask()->CallerAddress());
  bool owned_by_us = owner_address->worker_id() == rpc_address_.worker_id();
  if (owned_by_us) {
    owner_address.reset();
  }

  for (size_t i = 0; i < object_ids.size(); i++) {
    bool object_already_exists = false;
    std::shared_ptr<Buffer> data_buffer;
    if (data_sizes[i] > 0) {
      RAY_LOG(DEBUG) << "Creating return object " << object_ids[i];
      // Mark this object as containing other object IDs. The ref counter will
      // keep the inner IDs in scope until the outer one is out of scope.
      if (!contained_object_ids[i].empty()) {
        reference_counter_->WrapObjectIds(object_ids[i], contained_object_ids[i],
                                          owner_address);
      }

      // Allocate a buffer for the return object.
      if (worker_context_.CurrentTaskIsDirectCall() &&
          static_cast<int64_t>(data_sizes[i]) <
              RayConfig::instance().max_direct_call_object_size()) {
        data_buffer = std::make_shared<LocalMemoryBuffer>(data_sizes[i]);
      } else {
        RAY_RETURN_NOT_OK(
            Create(metadatas[i], data_sizes[i], object_ids[i], &data_buffer));
        object_already_exists = !data_buffer;
      }
    }
    // Leave the return object as a nullptr if there is no data or metadata.
    // This allows the caller to prevent the core worker from storing an output
    // (e.g., to support ray.experimental.no_return.NoReturn).
    if (!object_already_exists && (data_buffer || metadatas[i])) {
      return_objects->at(i) =
          std::make_shared<RayObject>(data_buffer, metadatas[i], contained_object_ids[i]);
    }
  }

  return Status::OK();
}

Status CoreWorker::ExecuteTask(const TaskSpecification &task_spec,
                               const std::shared_ptr<ResourceMappingType> &resource_ids,
                               std::vector<std::shared_ptr<RayObject>> *return_objects,
                               ReferenceCounter::ReferenceTableProto *borrowed_refs) {
  RAY_LOG(DEBUG) << "Executing task " << task_spec.TaskId();
  task_queue_length_ -= 1;
  num_executed_tasks_ += 1;

  if (resource_ids != nullptr) {
    resource_ids_ = resource_ids;
  }
  worker_context_.SetCurrentTask(task_spec);
  SetCurrentTaskId(task_spec.TaskId());

  {
    absl::MutexLock lock(&mutex_);
    current_task_ = task_spec;
  }

  RayFunction func{task_spec.GetLanguage(), task_spec.FunctionDescriptor()};

  std::vector<std::shared_ptr<RayObject>> args;
  std::vector<ObjectID> arg_reference_ids;
  // This includes all IDs that were passed by reference and any IDs that were
  // inlined in the task spec. These references will be pinned during the task
  // execution and unpinned once the task completes. We will notify the caller
  // about any IDs that we are still borrowing by the time the task completes.
  std::vector<ObjectID> borrowed_ids;
  RAY_CHECK_OK(BuildArgsForExecutor(task_spec, &args, &arg_reference_ids, &borrowed_ids));
  // Pin the borrowed IDs for the duration of the task.
  for (const auto &borrowed_id : borrowed_ids) {
    RAY_LOG(DEBUG) << "Incrementing ref for borrowed ID " << borrowed_id;
    reference_counter_->AddLocalReference(borrowed_id);
  }

  const auto transport_type = worker_context_.CurrentTaskIsDirectCall()
                                  ? TaskTransportType::DIRECT
                                  : TaskTransportType::RAYLET;
  std::vector<ObjectID> return_ids;
  for (size_t i = 0; i < task_spec.NumReturns(); i++) {
    return_ids.push_back(task_spec.ReturnId(i, transport_type));
  }

  Status status;
  TaskType task_type = TaskType::NORMAL_TASK;
  if (task_spec.IsActorCreationTask()) {
    RAY_CHECK(return_ids.size() > 0);
    return_ids.pop_back();
    task_type = TaskType::ACTOR_CREATION_TASK;
    SetActorId(task_spec.ActorCreationId());
    RAY_LOG(INFO) << "Creating actor: " << task_spec.ActorCreationId();
  } else if (task_spec.IsActorTask()) {
    RAY_CHECK(return_ids.size() > 0);
    return_ids.pop_back();
    task_type = TaskType::ACTOR_TASK;
  }

  status = task_execution_callback_(
      task_type, func, task_spec.GetRequiredResources().GetResourceMap(), args,
      arg_reference_ids, return_ids, return_objects, worker_context_.GetWorkerID());

  absl::optional<rpc::Address> caller_address(
      worker_context_.GetCurrentTask()->CallerAddress());

  for (size_t i = 0; i < return_objects->size(); i++) {
    // The object is nullptr if it already existed in the object store.
    if (!return_objects->at(i)) {
      continue;
    }
    if (return_objects->at(i)->GetData() != nullptr &&
        return_objects->at(i)->GetData()->IsPlasmaBuffer()) {
      if (!Seal(return_ids[i], /*pin_object=*/true, caller_address).ok()) {
        RAY_LOG(FATAL) << "Task " << task_spec.TaskId() << " failed to seal object "
                       << return_ids[i] << " in store: " << status.message();
      }
    } else if (!worker_context_.CurrentTaskIsDirectCall()) {
      if (!Put(*return_objects->at(i), {}, return_ids[i]).ok()) {
        RAY_LOG(FATAL) << "Task " << task_spec.TaskId() << " failed to put object "
                       << return_ids[i] << " in store: " << status.message();
      }
    }
  }

  // Get the reference counts for any IDs that we borrowed during this task and
  // return them to the caller. This will notify the caller of any IDs that we
  // (or a nested task) are still borrowing. It will also any new IDs that were
  // contained in a borrowed ID that we (or a nested task) are now borrowing.
  reference_counter_->GetAndClearLocalBorrowers(borrowed_ids, borrowed_refs);
  // Unpin the borrowed IDs.
  std::vector<ObjectID> deleted;
  for (const auto &borrowed_id : borrowed_ids) {
    RAY_LOG(DEBUG) << "Decrementing ref for borrowed ID " << borrowed_id;
    reference_counter_->RemoveLocalReference(borrowed_id, &deleted);
  }
  if (ref_counting_enabled_) {
    memory_store_->Delete(deleted);
  }

  if (task_spec.IsNormalTask() && reference_counter_->NumObjectIDsInScope() != 0) {
    RAY_LOG(DEBUG)
        << "There were " << reference_counter_->NumObjectIDsInScope()
        << " ObjectIDs left in scope after executing task " << task_spec.TaskId()
        << ". This is either caused by keeping references to ObjectIDs in Python between "
           "tasks (e.g., in global variables) or indicates a problem with Ray's "
           "reference counting, and may cause problems in the object store.";
  }

  SetCurrentTaskId(TaskID::Nil());
  worker_context_.ResetCurrentTask(task_spec);
  {
    absl::MutexLock lock(&mutex_);
    current_task_ = TaskSpecification();
  }
  RAY_LOG(DEBUG) << "Finished executing task " << task_spec.TaskId();
  return status;
}

Status CoreWorker::BuildArgsForExecutor(const TaskSpecification &task,
                                        std::vector<std::shared_ptr<RayObject>> *args,
                                        std::vector<ObjectID> *arg_reference_ids,
                                        std::vector<ObjectID> *borrowed_ids) {
  auto num_args = task.NumArgs();
  args->resize(num_args);
  arg_reference_ids->resize(num_args);

  absl::flat_hash_set<ObjectID> by_ref_ids;
  absl::flat_hash_map<ObjectID, int> by_ref_indices;

  for (size_t i = 0; i < task.NumArgs(); ++i) {
    if (task.ArgByRef(i)) {
      // pass by reference.
      RAY_CHECK(task.ArgIdCount(i) == 1);
      // Direct call type objects that weren't inlined have been promoted to plasma.
      // We need to put an OBJECT_IN_PLASMA error here so the subsequent call to Get()
      // properly redirects to the plasma store.
      if (task.ArgId(i, 0).IsDirectCallType()) {
        RAY_CHECK_OK(memory_store_->Put(RayObject(rpc::ErrorType::OBJECT_IN_PLASMA),
                                        task.ArgId(i, 0)));
      }
      const auto &arg_id = task.ArgId(i, 0);
      by_ref_ids.insert(arg_id);
      by_ref_indices.emplace(arg_id, i);
      arg_reference_ids->at(i) = arg_id;
      // The task borrows all args passed by reference. Because the task does
      // not have a reference to the argument ID in the frontend, it is not
      // possible for the task to still be borrowing the argument by the time
      // it finishes.
      borrowed_ids->push_back(arg_id);
    } else {
      // pass by value.
      std::shared_ptr<LocalMemoryBuffer> data = nullptr;
      if (task.ArgDataSize(i)) {
        data = std::make_shared<LocalMemoryBuffer>(const_cast<uint8_t *>(task.ArgData(i)),
                                                   task.ArgDataSize(i));
      }
      std::shared_ptr<LocalMemoryBuffer> metadata = nullptr;
      if (task.ArgMetadataSize(i)) {
        metadata = std::make_shared<LocalMemoryBuffer>(
            const_cast<uint8_t *>(task.ArgMetadata(i)), task.ArgMetadataSize(i));
      }
      args->at(i) = std::make_shared<RayObject>(data, metadata, task.ArgInlinedIds(i),
                                                /*copy_data*/ true);
      arg_reference_ids->at(i) = ObjectID::Nil();
      // The task borrows all ObjectIDs that were serialized in the inlined
      // arguments. The task will receive references to these IDs, so it is
      // possible for the task to continue borrowing these arguments by the
      // time it finishes.
      for (const auto &inlined_id : task.ArgInlinedIds(i)) {
        borrowed_ids->push_back(inlined_id);
      }
    }
  }

  // Fetch by-reference arguments directly from the plasma store.
  bool got_exception = false;
  absl::flat_hash_map<ObjectID, std::shared_ptr<RayObject>> result_map;
  RAY_RETURN_NOT_OK(plasma_store_provider_->Get(by_ref_ids, -1, worker_context_,
                                                &result_map, &got_exception));
  for (const auto &it : result_map) {
    args->at(by_ref_indices[it.first]) = it.second;
  }

  return Status::OK();
}

void CoreWorker::HandleAssignTask(const rpc::AssignTaskRequest &request,
                                  rpc::AssignTaskReply *reply,
                                  rpc::SendReplyCallback send_reply_callback) {
  if (HandleWrongRecipient(WorkerID::FromBinary(request.intended_worker_id()),
                           send_reply_callback)) {
    return;
  }

  if (worker_context_.CurrentActorIsDirectCall()) {
    send_reply_callback(Status::Invalid("This actor only accepts direct calls."), nullptr,
                        nullptr);
    return;
  } else {
    task_queue_length_ += 1;
    task_execution_service_.post([=] {
      raylet_task_receiver_->HandleAssignTask(request, reply, send_reply_callback);
    });
  }
}

void CoreWorker::HandlePushTask(const rpc::PushTaskRequest &request,
                                rpc::PushTaskReply *reply,
                                rpc::SendReplyCallback send_reply_callback) {
  if (HandleWrongRecipient(WorkerID::FromBinary(request.intended_worker_id()),
                           send_reply_callback)) {
    return;
  }

  task_queue_length_ += 1;
  task_execution_service_.post([=] {
    direct_task_receiver_->HandlePushTask(request, reply, send_reply_callback);
  });
}

void CoreWorker::HandleDirectActorCallArgWaitComplete(
    const rpc::DirectActorCallArgWaitCompleteRequest &request,
    rpc::DirectActorCallArgWaitCompleteReply *reply,
    rpc::SendReplyCallback send_reply_callback) {
  if (HandleWrongRecipient(WorkerID::FromBinary(request.intended_worker_id()),
                           send_reply_callback)) {
    return;
  }

  task_execution_service_.post([=] {
    direct_task_receiver_->HandleDirectActorCallArgWaitComplete(request, reply,
                                                                send_reply_callback);
  });
}

void CoreWorker::HandleGetObjectStatus(const rpc::GetObjectStatusRequest &request,
                                       rpc::GetObjectStatusReply *reply,
                                       rpc::SendReplyCallback send_reply_callback) {
  ObjectID object_id = ObjectID::FromBinary(request.object_id());
  RAY_LOG(DEBUG) << "Received GetObjectStatus " << object_id;
  TaskID owner_id = TaskID::FromBinary(request.owner_id());
  if (owner_id != GetCallerId()) {
    RAY_LOG(INFO) << "Handling GetObjectStatus for object produced by previous task "
                  << owner_id.Hex();
  }
  // We own the task. Reply back to the borrower once the object has been
  // created.
  // TODO(swang): We could probably just send the object value if it is small
  // enough and we have it local.
  reply->set_status(rpc::GetObjectStatusReply::CREATED);
  if (task_manager_->IsTaskPending(object_id.TaskId())) {
    // Acquire a reference and retry. This prevents the object from being
    // evicted out from under us before we can start the get.
    AddLocalReference(object_id);
    if (task_manager_->IsTaskPending(object_id.TaskId())) {
      // The task is pending. Send the reply once the task finishes.
      memory_store_->GetAsync(object_id,
                              [send_reply_callback](std::shared_ptr<RayObject> obj) {
                                send_reply_callback(Status::OK(), nullptr, nullptr);
                              });
      RemoveLocalReference(object_id);
    } else {
      // We lost the race, the task is done.
      RemoveLocalReference(object_id);
      send_reply_callback(Status::OK(), nullptr, nullptr);
    }
  } else {
    // The task is done. Send the reply immediately.
    send_reply_callback(Status::OK(), nullptr, nullptr);
  }
}

void CoreWorker::HandleWaitForObjectEviction(
    const rpc::WaitForObjectEvictionRequest &request,
    rpc::WaitForObjectEvictionReply *reply, rpc::SendReplyCallback send_reply_callback) {
  if (HandleWrongRecipient(WorkerID::FromBinary(request.intended_worker_id()),
                           send_reply_callback)) {
    return;
  }

  // Send a response to trigger unpinning the object when it is no longer in scope.
  auto respond = [send_reply_callback](const ObjectID &object_id) {
    RAY_LOG(DEBUG) << "Replying to HandleWaitForObjectEviction for " << object_id;
    send_reply_callback(Status::OK(), nullptr, nullptr);
  };

  ObjectID object_id = ObjectID::FromBinary(request.object_id());
  // Returns true if the object was present and the callback was added. It might have
  // already been evicted by the time we get this request, in which case we should
  // respond immediately so the raylet unpins the object.
  if (!reference_counter_->SetDeleteCallback(object_id, respond)) {
    RAY_LOG(DEBUG) << "ObjectID reference already gone for " << object_id;
    respond(object_id);
  }
}

void CoreWorker::HandleWaitForRefRemoved(const rpc::WaitForRefRemovedRequest &request,
                                         rpc::WaitForRefRemovedReply *reply,
                                         rpc::SendReplyCallback send_reply_callback) {
  if (HandleWrongRecipient(WorkerID::FromBinary(request.intended_worker_id()),
                           send_reply_callback)) {
    return;
  }
  const ObjectID &object_id = ObjectID::FromBinary(request.reference().object_id());
  ObjectID contained_in_id = ObjectID::FromBinary(request.contained_in_id());
  const auto owner_id = TaskID::FromBinary(request.reference().owner_id());
  const auto owner_address = request.reference().owner_address();
  auto ref_removed_callback =
      boost::bind(&ReferenceCounter::HandleRefRemoved, reference_counter_, object_id,
                  reply, send_reply_callback);
  // Set a callback to send the reply when the requested object ID's ref count
  // goes to 0.
  reference_counter_->SetRefRemovedCallback(object_id, contained_in_id, owner_id,
                                            owner_address, ref_removed_callback);
}

void CoreWorker::HandleKillActor(const rpc::KillActorRequest &request,
                                 rpc::KillActorReply *reply,
                                 rpc::SendReplyCallback send_reply_callback) {
  ActorID intended_actor_id = ActorID::FromBinary(request.intended_actor_id());
  if (intended_actor_id != worker_context_.GetCurrentActorID()) {
    std::ostringstream stream;
    stream << "Mismatched ActorID: ignoring KillActor for previous actor "
           << intended_actor_id
           << ", current actor ID: " << worker_context_.GetCurrentActorID();
    auto msg = stream.str();
    RAY_LOG(ERROR) << msg;
    send_reply_callback(Status::Invalid(msg), nullptr, nullptr);
    return;
  }
  RAY_LOG(INFO) << "Got KillActor, exiting immediately...";
  if (log_dir_ != "") {
    RayLog::ShutDownRayLog();
  }
  exit(1);
}

void CoreWorker::HandleGetCoreWorkerStats(const rpc::GetCoreWorkerStatsRequest &request,
                                          rpc::GetCoreWorkerStatsReply *reply,
                                          rpc::SendReplyCallback send_reply_callback) {
  absl::MutexLock lock(&mutex_);
  auto stats = reply->mutable_core_worker_stats();
  stats->set_num_pending_tasks(task_manager_->NumPendingTasks());
  stats->set_task_queue_length(task_queue_length_);
  stats->set_num_executed_tasks(num_executed_tasks_);
  stats->set_num_object_ids_in_scope(reference_counter_->NumObjectIDsInScope());
  stats->set_current_task_func_desc(current_task_.FunctionDescriptor()->ToString());
  stats->set_ip_address(rpc_address_.ip_address());
  stats->set_port(rpc_address_.port());
  stats->set_actor_id(actor_id_.Binary());
  auto used_resources_map = stats->mutable_used_resources();
  for (auto const &it : *resource_ids_) {
    double quantity = 0;
    for (auto const &pair : it.second) {
      quantity += pair.second;
    }
    (*used_resources_map)[it.first] = quantity;
  }
  stats->set_actor_title(actor_title_);
  google::protobuf::Map<std::string, std::string> webui_map(webui_display_.begin(),
                                                            webui_display_.end());
  (*stats->mutable_webui_display()) = webui_map;

  MemoryStoreStats memory_store_stats = memory_store_->GetMemoryStoreStatisticalData();
  stats->set_num_local_objects(memory_store_stats.num_local_objects);
  stats->set_used_object_store_memory(memory_store_stats.used_object_store_memory);
  send_reply_callback(Status::OK(), nullptr, nullptr);
}

void CoreWorker::YieldCurrentFiber(FiberEvent &event) {
  RAY_CHECK(worker_context_.CurrentActorIsAsync());
  boost::this_fiber::yield();
  event.Wait();
}

void CoreWorker::GetAsync(const ObjectID &object_id, SetResultCallback success_callback,
                          SetResultCallback fallback_callback, void *python_future) {
  RAY_CHECK(object_id.IsDirectCallType());
  memory_store_->GetAsync(object_id, [python_future, success_callback, fallback_callback,
                                      object_id](std::shared_ptr<RayObject> ray_object) {
    if (ray_object->IsInPlasmaError()) {
      fallback_callback(ray_object, object_id, python_future);
    } else {
      success_callback(ray_object, object_id, python_future);
    }
  });
}

void CoreWorker::SubscribeToAsyncPlasma(PlasmaSubscriptionCallback subscribe_callback) {
  plasma_notifier_->SubscribeObjAdded(
      [subscribe_callback](const object_manager::protocol::ObjectInfoT &info) {
        subscribe_callback(ObjectID::FromPlasmaIdBinary(info.object_id), info.data_size,
                           info.metadata_size);
      });
}

void CoreWorker::SetActorId(const ActorID &actor_id) {
  absl::MutexLock lock(&mutex_);
  RAY_CHECK(actor_id_.IsNil());
  actor_id_ = actor_id;
}

void CoreWorker::SetWebuiDisplay(const std::string &key, const std::string &message) {
  absl::MutexLock lock(&mutex_);
  webui_display_[key] = message;
}

void CoreWorker::SetActorTitle(const std::string &title) {
  absl::MutexLock lock(&mutex_);
  actor_title_ = title;
}

}  // namespace ray<|MERGE_RESOLUTION|>--- conflicted
+++ resolved
@@ -401,14 +401,6 @@
 
 Status CoreWorker::Put(const RayObject &object,
                        const std::vector<ObjectID> &contained_object_ids,
-<<<<<<< HEAD
-                       const ObjectID &object_id) {
-  RAY_CHECK(object_id.GetTransportType() ==
-            static_cast<uint8_t>(TaskTransportType::DIRECT))
-      << "Invalid transport type flag in object ID: " << object_id.GetTransportType();
-  RAY_RETURN_NOT_OK(plasma_store_provider_->Put(object, object_id, nullptr));
-  return memory_store_->Put(RayObject(rpc::ErrorType::OBJECT_IN_PLASMA), object_id);
-=======
                        const ObjectID &object_id, bool pin_object) {
   bool object_exists;
   RAY_RETURN_NOT_OK(plasma_store_provider_->Put(object, object_id, &object_exists));
@@ -431,7 +423,6 @@
     }
   }
   return Status::OK();
->>>>>>> 6c80071a
 }
 
 Status CoreWorker::Create(const std::shared_ptr<Buffer> &metadata, const size_t data_size,
