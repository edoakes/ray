// Copyright 2017 The Ray Authors.
//
// Licensed under the Apache License, Version 2.0 (the "License");
// you may not use this file except in compliance with the License.
// You may obtain a copy of the License at
//
//  http://www.apache.org/licenses/LICENSE-2.0
//
// Unless required by applicable law or agreed to in writing, software
// distributed under the License is distributed on an "AS IS" BASIS,
// WITHOUT WARRANTIES OR CONDITIONS OF ANY KIND, either express or implied.
// See the License for the specific language governing permissions and
// limitations under the License.

#include "ray/core_worker/core_worker.h"

#include "boost/fiber/all.hpp"
#include "ray/common/ray_config.h"
#include "ray/common/task/task_util.h"
#include "ray/core_worker/context.h"
#include "ray/core_worker/transport/direct_actor_transport.h"
#include "ray/core_worker/transport/raylet_transport.h"
#include "ray/gcs/gcs_client/service_based_gcs_client.h"
#include "ray/util/util.h"

namespace {

// Duration between internal book-keeping heartbeats.
const int kInternalHeartbeatMillis = 1000;

void BuildCommonTaskSpec(
    ray::TaskSpecBuilder &builder, const JobID &job_id, const TaskID &task_id,
    const TaskID &current_task_id, const int task_index, const TaskID &caller_id,
    const ray::rpc::Address &address, const ray::RayFunction &function,
    const std::vector<ray::TaskArg> &args, uint64_t num_returns,
    const std::unordered_map<std::string, double> &required_resources,
    const std::unordered_map<std::string, double> &required_placement_resources,
    std::vector<ObjectID> *return_ids) {
  // Build common task spec.
  builder.SetCommonTaskSpec(task_id, function.GetLanguage(),
                            function.GetFunctionDescriptor(), job_id, current_task_id,
                            task_index, caller_id, address, num_returns,
                            required_resources, required_placement_resources);
  // Set task arguments.
  for (const auto &arg : args) {
    if (arg.IsPassedByReference()) {
      builder.AddByRefArg(arg.GetReference());
    } else {
      builder.AddByValueArg(arg.GetValue());
    }
  }

  // Compute return IDs.
  return_ids->resize(num_returns);
  for (size_t i = 0; i < num_returns; i++) {
    (*return_ids)[i] = ObjectID::ForTaskReturn(task_id, i + 1);
  }
}

}  // namespace

namespace ray {

std::unique_ptr<CoreWorkerProcess> CoreWorkerProcess::instance_;

thread_local std::weak_ptr<CoreWorker> CoreWorkerProcess::current_core_worker_;

void CoreWorkerProcess::Initialize(const CoreWorkerOptions &options) {
  RAY_CHECK(!instance_) << "The process is already initialized for core worker.";
  instance_ = std::unique_ptr<CoreWorkerProcess>(new CoreWorkerProcess(options));
}

void CoreWorkerProcess::Shutdown() {
  if (!instance_) {
    return;
  }
  RAY_CHECK(instance_->options_.worker_type == WorkerType::DRIVER)
      << "The `Shutdown` interface is for driver only.";
  RAY_CHECK(instance_->global_worker_);
  instance_->global_worker_->Disconnect();
  instance_->global_worker_->Shutdown();
  instance_->RemoveWorker(instance_->global_worker_);
  instance_.reset();
}

bool CoreWorkerProcess::IsInitialized() { return instance_ != nullptr; }

CoreWorkerProcess::CoreWorkerProcess(const CoreWorkerOptions &options)
    : options_(options),
      global_worker_id_(
          options.worker_type == WorkerType::DRIVER
              ? ComputeDriverIdFromJob(options_.job_id)
              : (options_.num_workers == 1 ? WorkerID::FromRandom() : WorkerID::Nil())) {
  // Initialize logging if log_dir is passed. Otherwise, it must be initialized
  // and cleaned up by the caller.
  if (options_.log_dir != "") {
    std::stringstream app_name;
    app_name << LanguageString(options_.language) << "-core-"
             << WorkerTypeString(options_.worker_type);
    if (!global_worker_id_.IsNil()) {
      app_name << "-" << global_worker_id_;
    }
    RayLog::StartRayLog(app_name.str(), RayLogLevel::INFO, options_.log_dir);
    if (options_.install_failure_signal_handler) {
      RayLog::InstallFailureSignalHandler();
    }
  }

  RAY_CHECK(options_.num_workers > 0);
  if (options_.worker_type == WorkerType::DRIVER) {
    // Driver process can only contain one worker.
    RAY_CHECK(options_.num_workers == 1);
  }

  RAY_LOG(INFO) << "Constructing CoreWorkerProcess. pid: " << getpid();

  if (options_.num_workers == 1) {
    // We need to create the worker instance here if:
    // 1. This is a driver process. In this case, the driver is ready to use right after
    // the CoreWorkerProcess::Initialize.
    // 2. This is a Python worker process. In this case, Python will invoke some core
    // worker APIs before `CoreWorkerProcess::RunTaskExecutionLoop` is called. So we need
    // to create the worker instance here. One example of invocations is
    // https://github.com/ray-project/ray/blob/45ce40e5d44801193220d2c546be8de0feeef988/python/ray/worker.py#L1281.
    if (options_.worker_type == WorkerType::DRIVER ||
        options_.language == Language::PYTHON) {
      CreateWorker();
    }
  }
}

CoreWorkerProcess::~CoreWorkerProcess() {
  RAY_LOG(INFO) << "Destructing CoreWorkerProcess. pid: " << getpid();
  {
    // Check that all `CoreWorker` instances have been removed.
    absl::ReaderMutexLock lock(&worker_map_mutex_);
    RAY_CHECK(workers_.empty());
  }
  if (options_.log_dir != "") {
    RayLog::ShutDownRayLog();
  }
}

void CoreWorkerProcess::EnsureInitialized() {
  RAY_CHECK(instance_) << "The core worker process is not initialized yet or already "
                       << "shutdown.";
}

CoreWorker &CoreWorkerProcess::GetCoreWorker() {
  EnsureInitialized();
  if (instance_->options_.num_workers == 1) {
    return *instance_->global_worker_;
  }
  auto ptr = current_core_worker_.lock();
  RAY_CHECK(ptr != nullptr)
      << "The current thread is not bound with a core worker instance.";
  return *ptr;
}

void CoreWorkerProcess::SetCurrentThreadWorkerId(const WorkerID &worker_id) {
  EnsureInitialized();
  if (instance_->options_.num_workers == 1) {
    RAY_CHECK(instance_->global_worker_->GetWorkerID() == worker_id);
    return;
  }
  current_core_worker_ = instance_->GetWorker(worker_id);
}

std::shared_ptr<CoreWorker> CoreWorkerProcess::GetWorker(
    const WorkerID &worker_id) const {
  absl::ReaderMutexLock lock(&worker_map_mutex_);
  auto it = workers_.find(worker_id);
  RAY_CHECK(it != workers_.end()) << "Worker " << worker_id << " not found.";
  return it->second;
}

std::shared_ptr<CoreWorker> CoreWorkerProcess::CreateWorker() {
  auto worker = std::make_shared<CoreWorker>(
      options_,
      global_worker_id_ != WorkerID::Nil() ? global_worker_id_ : WorkerID::FromRandom());
  RAY_LOG(INFO) << "Worker " << worker->GetWorkerID() << " is created.";
  if (options_.num_workers == 1) {
    global_worker_ = worker;
  }
  current_core_worker_ = worker;

  absl::MutexLock lock(&worker_map_mutex_);
  workers_.emplace(worker->GetWorkerID(), worker);
  RAY_CHECK(workers_.size() <= static_cast<size_t>(options_.num_workers));
  return worker;
}

void CoreWorkerProcess::RemoveWorker(std::shared_ptr<CoreWorker> worker) {
  worker->WaitForShutdown();
  if (global_worker_) {
    RAY_CHECK(global_worker_ == worker);
  } else {
    RAY_CHECK(current_core_worker_.lock() == worker);
  }
  current_core_worker_.reset();
  {
    absl::MutexLock lock(&worker_map_mutex_);
    workers_.erase(worker->GetWorkerID());
    RAY_LOG(INFO) << "Removed worker " << worker->GetWorkerID();
  }
  if (global_worker_ == worker) {
    global_worker_ = nullptr;
  }
}

void CoreWorkerProcess::RunTaskExecutionLoop() {
  EnsureInitialized();
  RAY_CHECK(instance_->options_.worker_type == WorkerType::WORKER);
  if (instance_->options_.num_workers == 1) {
    // Run the task loop in the current thread only if the number of workers is 1.
    auto worker =
        instance_->global_worker_ ? instance_->global_worker_ : instance_->CreateWorker();
    worker->RunTaskExecutionLoop();
    instance_->RemoveWorker(worker);
  } else {
    std::vector<std::thread> worker_threads;
    for (int i = 0; i < instance_->options_.num_workers; i++) {
      worker_threads.emplace_back([]() {
        auto worker = instance_->CreateWorker();
        worker->RunTaskExecutionLoop();
        instance_->RemoveWorker(worker);
      });
    }
    for (auto &thread : worker_threads) {
      thread.join();
    }
  }

  instance_.reset();
}

CoreWorker::CoreWorker(const CoreWorkerOptions &options, const WorkerID &worker_id)
    : options_(options),
      get_call_site_(RayConfig::instance().record_ref_creation_sites()
                         ? options_.get_lang_stack
                         : nullptr),
      worker_context_(options_.worker_type, worker_id, options_.job_id),
      io_work_(io_service_),
      client_call_manager_(new rpc::ClientCallManager(io_service_)),
      death_check_timer_(io_service_),
      internal_timer_(io_service_),
      core_worker_server_(WorkerTypeString(options_.worker_type),
                          0 /* let grpc choose a port */),
      task_queue_length_(0),
      num_executed_tasks_(0),
      task_execution_service_work_(task_execution_service_),
      resource_ids_(new ResourceMappingType()),
      grpc_service_(io_service_, *this) {
  // Initialize task receivers.
  if (options_.worker_type == WorkerType::WORKER || options_.is_local_mode) {
    RAY_CHECK(options_.task_execution_callback != nullptr);
    auto execute_task =
        std::bind(&CoreWorker::ExecuteTask, this, std::placeholders::_1,
                  std::placeholders::_2, std::placeholders::_3, std::placeholders::_4);
    raylet_task_receiver_ =
        std::unique_ptr<CoreWorkerRayletTaskReceiver>(new CoreWorkerRayletTaskReceiver(
            worker_context_.GetWorkerID(), local_raylet_client_, execute_task));
    direct_task_receiver_ =
        std::unique_ptr<CoreWorkerDirectTaskReceiver>(new CoreWorkerDirectTaskReceiver(
            worker_context_, task_execution_service_, execute_task,
            [this] { return local_raylet_client_->TaskDone(); }));
  }

  // Start RPC server after all the task receivers are properly initialized.
  core_worker_server_.RegisterService(grpc_service_);
  core_worker_server_.Run();

  // Initialize raylet client.
  // NOTE(edoakes): the core_worker_server_ must be running before registering with
  // the raylet, as the raylet will start sending some RPC messages immediately.
  // TODO(zhijunfu): currently RayletClient would crash in its constructor if it cannot
  // connect to Raylet after a number of retries, this can be changed later
  // so that the worker (java/python .etc) can retrieve and handle the error
  // instead of crashing.
  auto grpc_client = rpc::NodeManagerWorkerClient::make(
      options_.raylet_ip_address, options_.node_manager_port, *client_call_manager_);
  ClientID local_raylet_id;
  std::unordered_map<std::string, std::string> internal_config;
  local_raylet_client_ = std::shared_ptr<raylet::RayletClient>(new raylet::RayletClient(
      io_service_, std::move(grpc_client), options_.raylet_socket, GetWorkerID(),
      (options_.worker_type == ray::WorkerType::WORKER),
      worker_context_.GetCurrentJobID(), options_.language, &local_raylet_id,
      &internal_config, options_.node_ip_address, core_worker_server_.GetPort()));
  connected_ = true;

  // NOTE(edoakes): any initialization depending on RayConfig must happen after this line.
  RayConfig::instance().initialize(internal_config);

  // Set our own address.
  RAY_CHECK(!local_raylet_id.IsNil());
  rpc_address_.set_ip_address(options_.node_ip_address);
  rpc_address_.set_port(core_worker_server_.GetPort());
  rpc_address_.set_raylet_id(local_raylet_id.Binary());
  rpc_address_.set_worker_id(worker_context_.GetWorkerID().Binary());
  RAY_LOG(INFO) << "Initializing worker at address: " << rpc_address_.ip_address() << ":"
                << rpc_address_.port() << ", worker ID " << worker_context_.GetWorkerID()
                << ", raylet " << local_raylet_id;

  // Initialize gcs client.
  if (RayConfig::instance().gcs_service_enabled()) {
    gcs_client_ = std::make_shared<ray::gcs::ServiceBasedGcsClient>(options_.gcs_options);
  } else {
    gcs_client_ = std::make_shared<ray::gcs::RedisGcsClient>(options_.gcs_options);
  }
  RAY_CHECK_OK(gcs_client_->Connect(io_service_));
  RegisterToGcs();

  // Register a callback to monitor removed nodes.
  auto on_node_change = [this](const ClientID &node_id, const rpc::GcsNodeInfo &data) {
    if (data.state() == rpc::GcsNodeInfo::DEAD) {
      OnNodeRemoved(data);
    }
  };
  RAY_CHECK_OK(gcs_client_->Nodes().AsyncSubscribeToNodeChange(on_node_change, nullptr));

  actor_manager_ = std::unique_ptr<ActorManager>(new ActorManager(gcs_client_->Actors()));

  // Initialize profiler.
  profiler_ = std::make_shared<worker::Profiler>(
      worker_context_, options_.node_ip_address, io_service_, gcs_client_);

  reference_counter_ = std::make_shared<ReferenceCounter>(
      rpc_address_, RayConfig::instance().distributed_ref_counting_enabled(),
      RayConfig::instance().lineage_pinning_enabled(), [this](const rpc::Address &addr) {
        return std::shared_ptr<rpc::CoreWorkerClient>(
            new rpc::CoreWorkerClient(addr, *client_call_manager_));
      });

  if (options_.worker_type == ray::WorkerType::WORKER) {
    death_check_timer_.expires_from_now(boost::asio::chrono::milliseconds(
        RayConfig::instance().raylet_death_check_interval_milliseconds()));
    death_check_timer_.async_wait(
        boost::bind(&CoreWorker::CheckForRayletFailure, this, _1));
  }

  internal_timer_.expires_from_now(
      boost::asio::chrono::milliseconds(kInternalHeartbeatMillis));
  internal_timer_.async_wait(boost::bind(&CoreWorker::InternalHeartbeat, this, _1));

  plasma_store_provider_.reset(new CoreWorkerPlasmaStoreProvider(
      options_.store_socket, local_raylet_client_, options_.check_signals,
      /*evict_if_full=*/RayConfig::instance().object_pinning_enabled(),
      boost::bind(&CoreWorker::TriggerGlobalGC, this),
      boost::bind(&CoreWorker::CurrentCallSite, this)));
  memory_store_.reset(new CoreWorkerMemoryStore(
      [this](const RayObject &obj, const ObjectID &obj_id) {
        RAY_LOG(DEBUG) << "Promoting object to plasma " << obj_id;
        RAY_CHECK_OK(Put(obj, /*contained_object_ids=*/{}, obj_id, /*pin_object=*/true));
      },
      options_.ref_counting_enabled ? reference_counter_ : nullptr, local_raylet_client_,
      options_.check_signals));

  task_manager_.reset(new TaskManager(
      memory_store_, reference_counter_, actor_manager_,
      [this](const TaskSpecification &spec, bool delay) {
        if (delay) {
          // Retry after a delay to emulate the existing Raylet reconstruction
          // behaviour. TODO(ekl) backoff exponentially.
          uint32_t delay = RayConfig::instance().task_retry_delay_ms();
          RAY_LOG(ERROR) << "Will resubmit task after a " << delay
                         << "ms delay: " << spec.DebugString();
          absl::MutexLock lock(&mutex_);
          to_resubmit_.push_back(std::make_pair(current_time_ms() + delay, spec));
        } else {
          RAY_CHECK_OK(direct_task_submitter_->SubmitTask(spec));
        }
      }));

  // Create an entry for the driver task in the task table. This task is
  // added immediately with status RUNNING. This allows us to push errors
  // related to this driver task back to the driver. For example, if the
  // driver creates an object that is later evicted, we should notify the
  // user that we're unable to reconstruct the object, since we cannot
  // rerun the driver.
  if (options_.worker_type == WorkerType::DRIVER) {
    TaskSpecBuilder builder;
    const TaskID task_id = TaskID::ForDriverTask(worker_context_.GetCurrentJobID());
    builder.SetDriverTaskSpec(task_id, options_.language,
                              worker_context_.GetCurrentJobID(),
                              TaskID::ComputeDriverTaskId(worker_context_.GetWorkerID()),
                              GetCallerId(), rpc_address_);

    std::shared_ptr<gcs::TaskTableData> data = std::make_shared<gcs::TaskTableData>();
    data->mutable_task()->mutable_task_spec()->CopyFrom(builder.Build().GetMessage());
    if (!options_.is_local_mode) {
      RAY_CHECK_OK(gcs_client_->Tasks().AsyncAdd(data, nullptr));
    }
    SetCurrentTaskId(task_id);
  }
  auto client_factory = [this](const rpc::Address &addr) {
    return std::shared_ptr<rpc::CoreWorkerClient>(
        new rpc::CoreWorkerClient(addr, *client_call_manager_));
  };
  auto raylet_client_factory = [this](const std::string ip_address, int port) {
    auto grpc_client =
        rpc::NodeManagerWorkerClient::make(ip_address, port, *client_call_manager_);
    return std::shared_ptr<raylet::RayletClient>(
        new raylet::RayletClient(std::move(grpc_client)));
  };

  std::function<Status(const TaskSpecification &, const gcs::StatusCallback &)>
      actor_create_callback = nullptr;
  if (RayConfig::instance().gcs_service_enabled() &&
      RayConfig::instance().gcs_actor_service_enabled()) {
    actor_create_callback = [this](const TaskSpecification &task_spec,
                                   const gcs::StatusCallback &callback) {
      return gcs_client_->Actors().AsyncCreateActor(task_spec, callback);
    };
  }

  direct_actor_submitter_ = std::unique_ptr<CoreWorkerDirectActorTaskSubmitter>(
      new CoreWorkerDirectActorTaskSubmitter(rpc_address_, client_factory, memory_store_,
                                             task_manager_));

  direct_task_submitter_ =
      std::unique_ptr<CoreWorkerDirectTaskSubmitter>(new CoreWorkerDirectTaskSubmitter(
          rpc_address_, local_raylet_client_, client_factory, raylet_client_factory,
          memory_store_, task_manager_, local_raylet_id,
          RayConfig::instance().worker_lease_timeout_milliseconds(),
          std::move(actor_create_callback), boost::asio::steady_timer(io_service_)));
  future_resolver_.reset(new FutureResolver(memory_store_, client_factory));
  // Unfortunately the raylet client has to be constructed after the receivers.
  if (direct_task_receiver_ != nullptr) {
    direct_task_receiver_->Init(client_factory, rpc_address_, local_raylet_client_);
  }

  auto object_lookup_fn = [this](const ObjectID &object_id,
                                 const ObjectLookupCallback &callback) {
    return gcs_client_->Objects().AsyncGetLocations(
        object_id,
        [this, object_id, callback](const Status &status,
                                    const std::vector<rpc::ObjectTableData> &results) {
          RAY_CHECK_OK(status);
          std::vector<rpc::Address> locations;
          for (const auto &result : results) {
            const auto &node_id = ClientID::FromBinary(result.manager());
            auto node = gcs_client_->Nodes().Get(node_id);
            RAY_CHECK(node.has_value());
            if (node->state() == rpc::GcsNodeInfo::ALIVE) {
              rpc::Address address;
              address.set_raylet_id(node->node_id());
              address.set_ip_address(node->node_manager_address());
              address.set_port(node->node_manager_port());
              locations.push_back(address);
            }
          }
          callback(object_id, locations);
        });
  };
  object_recovery_manager_ =
      std::unique_ptr<ObjectRecoveryManager>(new ObjectRecoveryManager(
          rpc_address_, raylet_client_factory, local_raylet_client_, object_lookup_fn,
          task_manager_, reference_counter_, memory_store_,
          [this](const ObjectID &object_id, bool pin_object) {
            RAY_CHECK_OK(Put(RayObject(rpc::ErrorType::OBJECT_UNRECONSTRUCTABLE),
                             /*contained_object_ids=*/{}, object_id,
                             /*pin_object=*/pin_object));
          },
          RayConfig::instance().lineage_pinning_enabled()));

  // Start the IO thread after all other members have been initialized, in case
  // the thread calls back into any of our members.
  io_thread_ = std::thread(&CoreWorker::RunIOService, this);
}

void CoreWorker::Shutdown() {
  io_service_.stop();
  if (options_.worker_type == WorkerType::WORKER) {
    task_execution_service_.stop();
  }
}

void CoreWorker::Disconnect() {
  io_service_.stop();
  if (connected_) {
    connected_ = false;
    if (gcs_client_) {
      gcs_client_->Disconnect();
    }
    if (local_raylet_client_) {
      RAY_IGNORE_EXPR(local_raylet_client_->Disconnect());
    }
  }
}

void CoreWorker::Exit(bool intentional) {
  RAY_LOG(INFO)
      << "Exit signal " << (intentional ? "(intentional)" : "")
      << " received, this process will exit after all outstanding tasks have finished";
  exiting_ = true;
  // Release the resources early in case draining takes a long time.
  RAY_CHECK_OK(local_raylet_client_->NotifyDirectCallTaskBlocked());

  // Callback to shutdown.
  auto shutdown = [this, intentional]() {
    // To avoid problems, make sure shutdown is always called from the same
    // event loop each time.
    task_execution_service_.post([this, intentional]() {
      if (intentional) {
        Disconnect();  // Notify the raylet this is an intentional exit.
      }
      Shutdown();
    });
  };

  // Callback to drain objects once all pending tasks have been drained.
  auto drain_references_callback = [this, shutdown]() {
    // Post to the event loop to avoid a deadlock between the TaskManager and
    // the ReferenceCounter. The deadlock can occur because this callback may
    // get called by the TaskManager while the ReferenceCounter's lock is held,
    // but the callback itself must acquire the ReferenceCounter's lock to
    // drain the object references.
    task_execution_service_.post([this, shutdown]() {
      bool not_actor_task = false;
      {
        absl::MutexLock lock(&mutex_);
        not_actor_task = actor_id_.IsNil();
      }
      if (not_actor_task) {
        // If we are a task, then we cannot hold any object references in the
        // heap. Therefore, any active object references are being held by other
        // processes. Wait for these processes to release their references before
        // we shutdown.
        // NOTE(swang): This could still cause this worker process to stay alive
        // forever if another process holds a reference forever.
        reference_counter_->DrainAndShutdown(shutdown);
      } else {
        // If we are an actor, then we may be holding object references in the
        // heap. Then, we should not wait to drain the object references before
        // shutdown since this could hang.
        shutdown();
      }
    });
  };

  task_manager_->DrainAndShutdown(drain_references_callback);
}

void CoreWorker::RunIOService() {
#ifndef _WIN32
  // Block SIGINT and SIGTERM so they will be handled by the main thread.
  sigset_t mask;
  sigemptyset(&mask);
  sigaddset(&mask, SIGINT);
  sigaddset(&mask, SIGTERM);
  pthread_sigmask(SIG_BLOCK, &mask, NULL);
#endif

  io_service_.run();
}

void CoreWorker::OnNodeRemoved(const rpc::GcsNodeInfo &node_info) {
  const auto node_id = ClientID::FromBinary(node_info.node_id());
  RAY_LOG(INFO) << "Node failure " << node_id;
  const auto lost_objects = reference_counter_->ResetObjectsOnRemovedNode(node_id);
  // Delete the objects from the in-memory store to indicate that they are not
  // available. The object recovery manager will guarantee that a new value
  // will eventually be stored for the objects (either an
  // UnreconstructableError or a value reconstructed from lineage).
  memory_store_->Delete(lost_objects);
  for (const auto &object_id : lost_objects) {
    RAY_LOG(INFO) << "Object " << object_id << " lost due to node failure " << node_id;
    // The lost object must have been owned by us.
    RAY_CHECK_OK(object_recovery_manager_->RecoverObject(object_id));
  }
}

void CoreWorker::WaitForShutdown() {
  if (io_thread_.joinable()) {
    io_thread_.join();
  }
  if (options_.worker_type == WorkerType::WORKER) {
    RAY_CHECK(task_execution_service_.stopped());
    // Asyncio coroutines could still run after CoreWorker is removed because it is
    // running in a different thread. This can cause segfault because coroutines try to
    // access CoreWorker methods that are already garbage collected. We should complete
    // all coroutines before shutting down in order to prevent this.
    if (worker_context_.CurrentActorIsAsync()) {
      options_.terminate_asyncio_thread();
    }
  }
}

const WorkerID &CoreWorker::GetWorkerID() const { return worker_context_.GetWorkerID(); }

void CoreWorker::SetCurrentTaskId(const TaskID &task_id) {
  worker_context_.SetCurrentTaskId(task_id);
  bool not_actor_task = false;
  {
    absl::MutexLock lock(&mutex_);
    main_thread_task_id_ = task_id;
    not_actor_task = actor_id_.IsNil();
  }
  if (not_actor_task && task_id.IsNil()) {
    absl::MutexLock lock(&actor_handles_mutex_);
    // Reset the seqnos so that for the next task it start off at 0.
    for (const auto &handle : actor_handles_) {
      handle.second->Reset();
    }
    // TODO(ekl) we can't unsubscribe to actor notifications here due to
    // https://github.com/ray-project/ray/pull/6885
  }
}

void CoreWorker::RegisterToGcs() {
  std::unordered_map<std::string, std::string> worker_info;
  const auto &worker_id = GetWorkerID();
  worker_info.emplace("node_ip_address", options_.node_ip_address);
  worker_info.emplace("plasma_store_socket", options_.store_socket);
  worker_info.emplace("raylet_socket", options_.raylet_socket);

  if (options_.worker_type == WorkerType::DRIVER) {
    auto start_time = std::chrono::duration_cast<std::chrono::milliseconds>(
                          std::chrono::system_clock::now().time_since_epoch())
                          .count();
    worker_info.emplace("driver_id", worker_id.Binary());
    worker_info.emplace("start_time", std::to_string(start_time));
    if (!options_.driver_name.empty()) {
      worker_info.emplace("name", options_.driver_name);
    }
  }

  if (!options_.stdout_file.empty()) {
    worker_info.emplace("stdout_file", options_.stdout_file);
  }
  if (!options_.stderr_file.empty()) {
    worker_info.emplace("stderr_file", options_.stderr_file);
  }

  RAY_CHECK_OK(gcs_client_->Workers().AsyncRegisterWorker(options_.worker_type, worker_id,
                                                          worker_info, nullptr));
}
void CoreWorker::CheckForRayletFailure(const boost::system::error_code &error) {
  if (error == boost::asio::error::operation_aborted) {
    return;
  }

  // If the raylet fails, we will be reassigned to init (PID=1).
  if (getppid() == 1) {
    RAY_LOG(ERROR) << "Raylet failed. Shutting down.";
    Shutdown();
  }

  // Reset the timer from the previous expiration time to avoid drift.
  death_check_timer_.expires_at(
      death_check_timer_.expiry() +
      boost::asio::chrono::milliseconds(
          RayConfig::instance().raylet_death_check_interval_milliseconds()));
  death_check_timer_.async_wait(
      boost::bind(&CoreWorker::CheckForRayletFailure, this, _1));
}

void CoreWorker::InternalHeartbeat(const boost::system::error_code &error) {
  if (error == boost::asio::error::operation_aborted) {
    return;
  }

  absl::MutexLock lock(&mutex_);
  while (!to_resubmit_.empty() && current_time_ms() > to_resubmit_.front().first) {
    RAY_CHECK_OK(direct_task_submitter_->SubmitTask(to_resubmit_.front().second));
    to_resubmit_.pop_front();
  }
  internal_timer_.expires_at(internal_timer_.expiry() +
                             boost::asio::chrono::milliseconds(kInternalHeartbeatMillis));
  internal_timer_.async_wait(boost::bind(&CoreWorker::InternalHeartbeat, this, _1));
}

std::unordered_map<ObjectID, std::pair<size_t, size_t>>
CoreWorker::GetAllReferenceCounts() const {
  auto counts = reference_counter_->GetAllReferenceCounts();
  absl::MutexLock lock(&actor_handles_mutex_);
  // Strip actor IDs from the ref counts since there is no associated ObjectID
  // in the language frontend.
  for (const auto &handle : actor_handles_) {
    auto actor_id = handle.first;
    auto actor_handle_id = ObjectID::ForActorHandle(actor_id);
    counts.erase(actor_handle_id);
  }
  return counts;
}

void CoreWorker::PromoteToPlasmaAndGetOwnershipInfo(const ObjectID &object_id,
                                                    TaskID *owner_id,
                                                    rpc::Address *owner_address) {
  auto value = memory_store_->GetOrPromoteToPlasma(object_id);
  if (value) {
    RAY_LOG(DEBUG) << "Storing object promoted to plasma " << object_id;
    RAY_CHECK_OK(
        Put(*value, /*contained_object_ids=*/{}, object_id, /*pin_object=*/true));
  }

  auto has_owner = reference_counter_->GetOwner(object_id, owner_id, owner_address);
  RAY_CHECK(has_owner)
      << "Object IDs generated randomly (ObjectID.from_random()) or out-of-band "
         "(ObjectID.from_binary(...)) cannot be serialized because Ray does not know "
         "which task will create them. "
         "If this was not how your object ID was generated, please file an issue "
         "at https://github.com/ray-project/ray/issues/";
  RAY_LOG(DEBUG) << "Promoted object to plasma " << object_id << " owned by "
                 << *owner_id;
}

void CoreWorker::RegisterOwnershipInfoAndResolveFuture(
    const ObjectID &object_id, const ObjectID &outer_object_id, const TaskID &owner_id,
    const rpc::Address &owner_address) {
  // Add the object's owner to the local metadata in case it gets serialized
  // again.
  reference_counter_->AddBorrowedObject(object_id, outer_object_id, owner_id,
                                        owner_address);

  RAY_CHECK(!owner_id.IsNil() || options_.is_local_mode);
  // We will ask the owner about the object until the object is
  // created or we can no longer reach the owner.
  future_resolver_->ResolveFutureAsync(object_id, owner_id, owner_address);
}

Status CoreWorker::SetClientOptions(std::string name, int64_t limit_bytes) {
  // Currently only the Plasma store supports client options.
  return plasma_store_provider_->SetClientOptions(name, limit_bytes);
}

Status CoreWorker::Put(const RayObject &object,
                       const std::vector<ObjectID> &contained_object_ids,
                       ObjectID *object_id) {
  *object_id = ObjectID::ForPut(worker_context_.GetCurrentTaskID(),
                                worker_context_.GetNextPutIndex());
  reference_counter_->AddOwnedObject(*object_id, contained_object_ids, GetCallerId(),
                                     rpc_address_, CurrentCallSite(), object.GetSize(),
                                     /*is_reconstructable=*/false,
                                     ClientID::FromBinary(rpc_address_.raylet_id()));
  return Put(object, contained_object_ids, *object_id, /*pin_object=*/true);
}

Status CoreWorker::Put(const RayObject &object,
                       const std::vector<ObjectID> &contained_object_ids,
                       const ObjectID &object_id, bool pin_object) {
  bool object_exists;
  if (options_.is_local_mode) {
    RAY_CHECK(memory_store_->Put(object, object_id));
    return Status::OK();
  }
  RAY_RETURN_NOT_OK(plasma_store_provider_->Put(object, object_id, &object_exists));
  if (!object_exists) {
    if (pin_object) {
      // Tell the raylet to pin the object **after** it is created.
      RAY_LOG(DEBUG) << "Pinning put object " << object_id;
      RAY_CHECK_OK(local_raylet_client_->PinObjectIDs(
          rpc_address_, {object_id},
          [this, object_id](const Status &status, const rpc::PinObjectIDsReply &reply) {
            // Only release the object once the raylet has responded to avoid the race
            // condition that the object could be evicted before the raylet pins it.
            if (!plasma_store_provider_->Release(object_id).ok()) {
              RAY_LOG(ERROR) << "Failed to release ObjectID (" << object_id
                             << "), might cause a leak in plasma.";
            }
          }));
    } else {
      RAY_RETURN_NOT_OK(plasma_store_provider_->Release(object_id));
    }
  }
  RAY_CHECK(memory_store_->Put(RayObject(rpc::ErrorType::OBJECT_IN_PLASMA), object_id));
  return Status::OK();
}

Status CoreWorker::Create(const std::shared_ptr<Buffer> &metadata, const size_t data_size,
                          const std::vector<ObjectID> &contained_object_ids,
                          ObjectID *object_id, std::shared_ptr<Buffer> *data) {
  *object_id = ObjectID::ForPut(worker_context_.GetCurrentTaskID(),
                                worker_context_.GetNextPutIndex());
  // Only add the object to the reference counter if it didn't already exist.
  if (data) {
    reference_counter_->AddOwnedObject(
        *object_id, contained_object_ids, GetCallerId(), rpc_address_, CurrentCallSite(),
        data_size + metadata->Size(),
        /*is_reconstructable=*/false, ClientID::FromBinary(rpc_address_.raylet_id()));
  }
  return Status::OK();
}

Status CoreWorker::Create(const std::shared_ptr<Buffer> &metadata, const size_t data_size,
                          const ObjectID &object_id, std::shared_ptr<Buffer> *data) {
  if (options_.is_local_mode) {
    return Status::NotImplemented(
        "Creating an object with a pre-existing ObjectID is not supported in local mode");
  } else {
    return plasma_store_provider_->Create(metadata, data_size, object_id, data);
  }
}

Status CoreWorker::Seal(const ObjectID &object_id, bool pin_object,
                        const absl::optional<rpc::Address> &owner_address) {
  RAY_RETURN_NOT_OK(plasma_store_provider_->Seal(object_id));
  if (pin_object) {
    // Tell the raylet to pin the object **after** it is created.
    RAY_LOG(DEBUG) << "Pinning sealed object " << object_id;
    RAY_CHECK_OK(local_raylet_client_->PinObjectIDs(
        owner_address.has_value() ? *owner_address : rpc_address_, {object_id},
        [this, object_id](const Status &status, const rpc::PinObjectIDsReply &reply) {
          // Only release the object once the raylet has responded to avoid the race
          // condition that the object could be evicted before the raylet pins it.
          if (!plasma_store_provider_->Release(object_id).ok()) {
            RAY_LOG(ERROR) << "Failed to release ObjectID (" << object_id
                           << "), might cause a leak in plasma.";
          }
        }));
  } else {
    RAY_RETURN_NOT_OK(plasma_store_provider_->Release(object_id));
  }
  RAY_CHECK(memory_store_->Put(RayObject(rpc::ErrorType::OBJECT_IN_PLASMA), object_id));
  return Status::OK();
}

Status CoreWorker::Get(const std::vector<ObjectID> &ids, const int64_t timeout_ms,
                       std::vector<std::shared_ptr<RayObject>> *results) {
  results->resize(ids.size(), nullptr);

  absl::flat_hash_set<ObjectID> plasma_object_ids;
  absl::flat_hash_set<ObjectID> memory_object_ids(ids.begin(), ids.end());

  bool got_exception = false;
  absl::flat_hash_map<ObjectID, std::shared_ptr<RayObject>> result_map;
  auto start_time = current_time_ms();

  if (!memory_object_ids.empty()) {
    RAY_RETURN_NOT_OK(memory_store_->Get(memory_object_ids, timeout_ms, worker_context_,
                                         &result_map, &got_exception));
  }

  // Erase any objects that were promoted to plasma from the results. These get
  // requests will be retried at the plasma store.
  for (auto it = result_map.begin(); it != result_map.end();) {
    auto current = it++;
    if (current->second->IsInPlasmaError()) {
      RAY_LOG(DEBUG) << current->first << " in plasma, doing fetch-and-get";
      plasma_object_ids.insert(current->first);
      result_map.erase(current);
    }
  }

  if (!got_exception) {
    // If any of the objects have been promoted to plasma, then we retry their
    // gets at the provider plasma. Once we get the objects from plasma, we flip
    // the transport type again and return them for the original direct call ids.
    int64_t local_timeout_ms = timeout_ms;
    if (timeout_ms >= 0) {
      local_timeout_ms = std::max(static_cast<int64_t>(0),
                                  timeout_ms - (current_time_ms() - start_time));
    }
    RAY_LOG(DEBUG) << "Plasma GET timeout " << local_timeout_ms;
    RAY_RETURN_NOT_OK(plasma_store_provider_->Get(plasma_object_ids, local_timeout_ms,
                                                  worker_context_, &result_map,
                                                  &got_exception));
  }

  // Loop through `ids` and fill each entry for the `results` vector,
  // this ensures that entries `results` have exactly the same order as
  // they are in `ids`. When there are duplicate object ids, all the entries
  // for the same id are filled in.
  bool missing_result = false;
  bool will_throw_exception = false;
  for (size_t i = 0; i < ids.size(); i++) {
    auto pair = result_map.find(ids[i]);
    if (pair != result_map.end()) {
      (*results)[i] = pair->second;
      RAY_CHECK(!pair->second->IsInPlasmaError());
      if (pair->second->IsException()) {
        // The language bindings should throw an exception if they see this
        // object.
        will_throw_exception = true;
      }
    } else {
      missing_result = true;
    }
  }
  // If no timeout was set and none of the results will throw an exception,
  // then check that we fetched all results before returning.
  if (timeout_ms < 0 && !will_throw_exception) {
    RAY_CHECK(!missing_result);
  }

  return Status::OK();
}

Status CoreWorker::Contains(const ObjectID &object_id, bool *has_object) {
  bool found = false;
  bool in_plasma = false;
  found = memory_store_->Contains(object_id, &in_plasma);
  if (in_plasma) {
    RAY_RETURN_NOT_OK(plasma_store_provider_->Contains(object_id, &found));
  }
  *has_object = found;
  return Status::OK();
}

// For any objects that are ErrorType::OBJECT_IN_PLASMA, we need to move them from
// the ready set into the plasma_object_ids set to wait on them there.
void RetryObjectInPlasmaErrors(std::shared_ptr<CoreWorkerMemoryStore> &memory_store,
                               WorkerContext &worker_context,
                               absl::flat_hash_set<ObjectID> &memory_object_ids,
                               absl::flat_hash_set<ObjectID> &plasma_object_ids,
                               absl::flat_hash_set<ObjectID> &ready) {
  for (auto iter = memory_object_ids.begin(); iter != memory_object_ids.end();) {
    auto current = iter++;
    const auto &mem_id = *current;
    auto ready_iter = ready.find(mem_id);
    if (ready_iter != ready.end()) {
      std::vector<std::shared_ptr<RayObject>> found;
      RAY_CHECK_OK(memory_store->Get({mem_id}, /*num_objects=*/1, /*timeout=*/0,
                                     worker_context,
                                     /*remote_after_get=*/false, &found));
      if (found.size() == 1 && found[0]->IsInPlasmaError()) {
        plasma_object_ids.insert(mem_id);
        ready.erase(ready_iter);
        memory_object_ids.erase(current);
      }
    }
  }
}

Status CoreWorker::Wait(const std::vector<ObjectID> &ids, int num_objects,
                        int64_t timeout_ms, std::vector<bool> *results) {
  results->resize(ids.size(), false);

  if (num_objects <= 0 || num_objects > static_cast<int>(ids.size())) {
    return Status::Invalid(
        "Number of objects to wait for must be between 1 and the number of ids.");
  }

  absl::flat_hash_set<ObjectID> plasma_object_ids;
  absl::flat_hash_set<ObjectID> memory_object_ids(ids.begin(), ids.end());

  if (memory_object_ids.size() != ids.size()) {
    return Status::Invalid("Duplicate object IDs not supported in wait.");
  }

  absl::flat_hash_set<ObjectID> ready;
  // Wait from both store providers with timeout set to 0. This is to avoid the case
  // where we might use up the entire timeout on trying to get objects from one store
  // provider before even trying another (which might have all of the objects available).
  if (memory_object_ids.size() > 0) {
    RAY_RETURN_NOT_OK(memory_store_->Wait(
        memory_object_ids,
        std::min(static_cast<int>(memory_object_ids.size()), num_objects),
        /*timeout_ms=*/0, worker_context_, &ready));
    RetryObjectInPlasmaErrors(memory_store_, worker_context_, memory_object_ids,
                              plasma_object_ids, ready);
  }
  RAY_CHECK(static_cast<int>(ready.size()) <= num_objects);
  if (static_cast<int>(ready.size()) < num_objects && plasma_object_ids.size() > 0) {
    RAY_RETURN_NOT_OK(plasma_store_provider_->Wait(
        plasma_object_ids,
        std::min(static_cast<int>(plasma_object_ids.size()),
                 num_objects - static_cast<int>(ready.size())),
        /*timeout_ms=*/0, worker_context_, &ready));
  }
  RAY_CHECK(static_cast<int>(ready.size()) <= num_objects);

  if (timeout_ms != 0 && static_cast<int>(ready.size()) < num_objects) {
    // Clear the ready set and retry. We clear it so that we can compute the number of
    // objects to fetch from the memory store easily below.
    ready.clear();

    int64_t start_time = current_time_ms();
    if (memory_object_ids.size() > 0) {
      RAY_RETURN_NOT_OK(memory_store_->Wait(
          memory_object_ids,
          std::min(static_cast<int>(memory_object_ids.size()), num_objects), timeout_ms,
          worker_context_, &ready));
      RetryObjectInPlasmaErrors(memory_store_, worker_context_, memory_object_ids,
                                plasma_object_ids, ready);
    }
    RAY_CHECK(static_cast<int>(ready.size()) <= num_objects);
    if (timeout_ms > 0) {
      timeout_ms =
          std::max(0, static_cast<int>(timeout_ms - (current_time_ms() - start_time)));
    }
    if (static_cast<int>(ready.size()) < num_objects && plasma_object_ids.size() > 0) {
      RAY_RETURN_NOT_OK(plasma_store_provider_->Wait(
          plasma_object_ids,
          std::min(static_cast<int>(plasma_object_ids.size()),
                   num_objects - static_cast<int>(ready.size())),
          timeout_ms, worker_context_, &ready));
    }
    RAY_CHECK(static_cast<int>(ready.size()) <= num_objects);
  }

  for (size_t i = 0; i < ids.size(); i++) {
    if (ready.find(ids[i]) != ready.end()) {
      results->at(i) = true;
    }
  }

  return Status::OK();
}

Status CoreWorker::Delete(const std::vector<ObjectID> &object_ids, bool local_only,
                          bool delete_creating_tasks) {
  // TODO(edoakes): what are the desired semantics for deleting from a non-owner?
  // Should we just delete locally or ping the owner and delete globally?
  reference_counter_->DeleteReferences(object_ids);

  // We only delete from plasma, which avoids hangs (issue #7105). In-memory
  // objects are always handled by ref counting only.
  absl::flat_hash_set<ObjectID> plasma_object_ids(object_ids.begin(), object_ids.end());
  return plasma_store_provider_->Delete(plasma_object_ids, local_only,
                                        delete_creating_tasks);
}

void CoreWorker::TriggerGlobalGC() {
  auto status = local_raylet_client_->GlobalGC(
      [](const Status &status, const rpc::GlobalGCReply &reply) {
        if (!status.ok()) {
          RAY_LOG(ERROR) << "Failed to send global GC request: " << status.ToString();
        }
      });
  if (!status.ok()) {
    RAY_LOG(ERROR) << "Failed to send global GC request: " << status.ToString();
  }
}

std::string CoreWorker::MemoryUsageString() {
  // Currently only the Plasma store returns a debug string.
  return plasma_store_provider_->MemoryUsageString();
}

TaskID CoreWorker::GetCallerId() const {
  TaskID caller_id;
  ActorID actor_id = GetActorId();
  if (!actor_id.IsNil()) {
    caller_id = TaskID::ForActorCreationTask(actor_id);
  } else {
    absl::MutexLock lock(&mutex_);
    caller_id = main_thread_task_id_;
  }
  return caller_id;
}

Status CoreWorker::PushError(const JobID &job_id, const std::string &type,
                             const std::string &error_message, double timestamp) {
  if (options_.is_local_mode) {
    RAY_LOG(ERROR) << "Pushed Error with JobID: " << job_id << " of type: " << type
                   << " with message: " << error_message << " at time: " << timestamp;
    return Status::OK();
  }
  return local_raylet_client_->PushError(job_id, type, error_message, timestamp);
}

Status CoreWorker::PrepareActorCheckpoint(const ActorID &actor_id,
                                          ActorCheckpointID *checkpoint_id) {
  return local_raylet_client_->PrepareActorCheckpoint(actor_id, checkpoint_id);
}

Status CoreWorker::NotifyActorResumedFromCheckpoint(
    const ActorID &actor_id, const ActorCheckpointID &checkpoint_id) {
  return local_raylet_client_->NotifyActorResumedFromCheckpoint(actor_id, checkpoint_id);
}

Status CoreWorker::SetResource(const std::string &resource_name, const double capacity,
                               const ClientID &client_id) {
  return local_raylet_client_->SetResource(resource_name, capacity, client_id);
}

void CoreWorker::SubmitTask(const RayFunction &function, const std::vector<TaskArg> &args,
                            const TaskOptions &task_options,
                            std::vector<ObjectID> *return_ids, int max_retries) {
  TaskSpecBuilder builder;
  const int next_task_index = worker_context_.GetNextTaskIndex();
  const auto task_id =
      TaskID::ForNormalTask(worker_context_.GetCurrentJobID(),
                            worker_context_.GetCurrentTaskID(), next_task_index);

  const std::unordered_map<std::string, double> required_resources;
  // TODO(ekl) offload task building onto a thread pool for performance
  BuildCommonTaskSpec(builder, worker_context_.GetCurrentJobID(), task_id,
                      worker_context_.GetCurrentTaskID(), next_task_index, GetCallerId(),
                      rpc_address_, function, args, task_options.num_returns,
                      task_options.resources, required_resources, return_ids);
  TaskSpecification task_spec = builder.Build();
  if (options_.is_local_mode) {
    ExecuteTaskLocalMode(task_spec);
  } else {
    task_manager_->AddPendingTask(GetCallerId(), rpc_address_, task_spec,
                                  CurrentCallSite(), max_retries);
    io_service_.post([this, task_spec]() {
      RAY_UNUSED(direct_task_submitter_->SubmitTask(task_spec));
    });
  }
}

Status CoreWorker::CreateActor(const RayFunction &function,
                               const std::vector<TaskArg> &args,
                               const ActorCreationOptions &actor_creation_options,
                               const std::string &extension_data,
                               ActorID *return_actor_id) {
  const int next_task_index = worker_context_.GetNextTaskIndex();
  const ActorID actor_id =
      ActorID::Of(worker_context_.GetCurrentJobID(), worker_context_.GetCurrentTaskID(),
                  next_task_index);
  const TaskID actor_creation_task_id = TaskID::ForActorCreationTask(actor_id);
  const JobID job_id = worker_context_.GetCurrentJobID();
  std::vector<ObjectID> return_ids;
  TaskSpecBuilder builder;
  BuildCommonTaskSpec(builder, job_id, actor_creation_task_id,
                      worker_context_.GetCurrentTaskID(), next_task_index, GetCallerId(),
                      rpc_address_, function, args, 1, actor_creation_options.resources,
                      actor_creation_options.placement_resources, &return_ids);
  builder.SetActorCreationTaskSpec(
      actor_id, actor_creation_options.max_restarts,
      actor_creation_options.dynamic_worker_options,
      actor_creation_options.max_concurrency, actor_creation_options.is_detached,
      actor_creation_options.name, actor_creation_options.is_asyncio, extension_data);

  // Add the actor handle before we submit the actor creation task, since the
  // actor handle must be in scope by the time the GCS sends the
  // WaitForActorOutOfScopeRequest.
  std::unique_ptr<ActorHandle> actor_handle(new ActorHandle(
      actor_id, GetCallerId(), rpc_address_, job_id, /*actor_cursor=*/return_ids[0],
      function.GetLanguage(), function.GetFunctionDescriptor(), extension_data));
  RAY_CHECK(AddActorHandle(std::move(actor_handle),
                           /*is_owner_handle=*/!actor_creation_options.is_detached))
      << "Actor " << actor_id << " already exists";

  *return_actor_id = actor_id;
  TaskSpecification task_spec = builder.Build();
  Status status;
  if (options_.is_local_mode) {
    ExecuteTaskLocalMode(task_spec);
  } else {
    int max_retries;
    if (actor_creation_options.max_restarts == -1) {
      max_retries = -1;
    } else {
      max_retries = std::max((int64_t)RayConfig::instance().actor_creation_min_retries(),
                             actor_creation_options.max_restarts);
    }
    task_manager_->AddPendingTask(GetCallerId(), rpc_address_, task_spec,
                                  CurrentCallSite(), max_retries);
    status = direct_task_submitter_->SubmitTask(task_spec);
  }
  return status;
}

Status CoreWorker::SubmitActorTask(const ActorID &actor_id, const RayFunction &function,
                                   const std::vector<TaskArg> &args,
                                   const TaskOptions &task_options,
                                   std::vector<ObjectID> *return_ids) {
  ActorHandle *actor_handle = nullptr;
  RAY_RETURN_NOT_OK(GetActorHandle(actor_id, &actor_handle));

  // Add one for actor cursor object id for tasks.
  const int num_returns = task_options.num_returns + 1;

  // Build common task spec.
  TaskSpecBuilder builder;
  const int next_task_index = worker_context_.GetNextTaskIndex();
  const TaskID actor_task_id = TaskID::ForActorTask(
      worker_context_.GetCurrentJobID(), worker_context_.GetCurrentTaskID(),
      next_task_index, actor_handle->GetActorID());
  const std::unordered_map<std::string, double> required_resources;
  BuildCommonTaskSpec(builder, actor_handle->CreationJobID(), actor_task_id,
                      worker_context_.GetCurrentTaskID(), next_task_index, GetCallerId(),
                      rpc_address_, function, args, num_returns, task_options.resources,
                      required_resources, return_ids);

  const ObjectID new_cursor = return_ids->back();
  actor_handle->SetActorTaskSpec(builder, new_cursor);
  // Remove cursor from return ids.
  return_ids->pop_back();

  // Submit task.
  Status status;
  TaskSpecification task_spec = builder.Build();
  if (options_.is_local_mode) {
    ExecuteTaskLocalMode(task_spec, actor_id);
  } else {
    task_manager_->AddPendingTask(GetCallerId(), rpc_address_, task_spec,
                                  CurrentCallSite());
    if (actor_handle->IsDead()) {
      auto status = Status::IOError("sent task to dead actor");
      task_manager_->PendingTaskFailed(task_spec.TaskId(), rpc::ErrorType::ACTOR_DIED,
                                       &status);
    } else {
      status = direct_actor_submitter_->SubmitTask(task_spec);
    }
  }
  return status;
}

Status CoreWorker::CancelTask(const ObjectID &object_id, bool force_kill) {
  ActorHandle *h = nullptr;
  if (!object_id.CreatedByTask() ||
      GetActorHandle(object_id.TaskId().ActorId(), &h).ok()) {
    return Status::Invalid("Actor task cancellation is not supported.");
  }
  rpc::Address obj_addr;
  if (!reference_counter_->GetOwner(object_id, nullptr, &obj_addr)) {
    return Status::Invalid("No owner found for object.");
  }
  if (obj_addr.SerializeAsString() != rpc_address_.SerializeAsString()) {
    return direct_task_submitter_->CancelRemoteTask(object_id, obj_addr, force_kill);
  }

  auto task_spec = task_manager_->GetTaskSpec(object_id.TaskId());
  if (task_spec.has_value() && !task_spec.value().IsActorCreationTask()) {
    return direct_task_submitter_->CancelTask(task_spec.value(), force_kill);
  }
  return Status::OK();
}

Status CoreWorker::KillActor(const ActorID &actor_id, bool force_kill, bool no_restart) {
  ActorHandle *actor_handle = nullptr;
  RAY_RETURN_NOT_OK(GetActorHandle(actor_id, &actor_handle));
  direct_actor_submitter_->KillActor(actor_id, force_kill, no_restart);
  return Status::OK();
}

void CoreWorker::RemoveActorHandleReference(const ActorID &actor_id) {
  ObjectID actor_handle_id = ObjectID::ForActorHandle(actor_id);
  reference_counter_->RemoveLocalReference(actor_handle_id, nullptr);
}

ActorID CoreWorker::DeserializeAndRegisterActorHandle(const std::string &serialized,
                                                      const ObjectID &outer_object_id) {
  std::unique_ptr<ActorHandle> actor_handle(new ActorHandle(serialized));
  const auto actor_id = actor_handle->GetActorID();
  const auto owner_id = actor_handle->GetOwnerId();
  const auto owner_address = actor_handle->GetOwnerAddress();

  RAY_UNUSED(AddActorHandle(std::move(actor_handle), /*is_owner_handle=*/false));

  ObjectID actor_handle_id = ObjectID::ForActorHandle(actor_id);
  reference_counter_->AddBorrowedObject(actor_handle_id, outer_object_id, owner_id,
                                        owner_address);

  return actor_id;
}

Status CoreWorker::SerializeActorHandle(const ActorID &actor_id, std::string *output,
                                        ObjectID *actor_handle_id) const {
  ActorHandle *actor_handle = nullptr;
  auto status = GetActorHandle(actor_id, &actor_handle);
  if (status.ok()) {
    actor_handle->Serialize(output);
    *actor_handle_id = ObjectID::ForActorHandle(actor_id);
  }
  return status;
}

bool CoreWorker::AddActorHandle(std::unique_ptr<ActorHandle> actor_handle,
                                bool is_owner_handle) {
  const auto &actor_id = actor_handle->GetActorID();
  const auto actor_creation_return_id = ObjectID::ForActorHandle(actor_id);
  if (is_owner_handle) {
    reference_counter_->AddOwnedObject(actor_creation_return_id,
                                       /*inner_ids=*/{}, GetCallerId(), rpc_address_,
                                       CurrentCallSite(), -1,
                                       /*is_reconstructable=*/true);
  }

  reference_counter_->AddLocalReference(actor_creation_return_id, CurrentCallSite());

  bool inserted;
  {
    absl::MutexLock lock(&actor_handles_mutex_);
    inserted = actor_handles_.emplace(actor_id, std::move(actor_handle)).second;
  }

  if (inserted) {
    // Register a callback to handle actor notifications.
    auto actor_notification_callback = [this](const ActorID &actor_id,
                                              const gcs::ActorTableData &actor_data) {
      if (actor_data.state() == gcs::ActorTableData::PENDING) {
        // The actor is being created and not yet ready, just ignore!
      } else if (actor_data.state() == gcs::ActorTableData::RESTARTING) {
        absl::MutexLock lock(&actor_handles_mutex_);
        auto it = actor_handles_.find(actor_id);
        RAY_CHECK(it != actor_handles_.end());
        // We have to reset the actor handle since the next instance of the
        // actor will not have the last sequence number that we sent.
        it->second->Reset();
        direct_actor_submitter_->DisconnectActor(actor_id, false);
      } else if (actor_data.state() == gcs::ActorTableData::DEAD) {
        direct_actor_submitter_->DisconnectActor(actor_id, true);

        ActorHandle *actor_handle = nullptr;
        RAY_CHECK_OK(GetActorHandle(actor_id, &actor_handle));
        actor_handle->MarkDead();
        // We cannot erase the actor handle here because clients can still
        // submit tasks to dead actors. This also means we defer unsubscription,
        // otherwise we crash when bulk unsubscribing all actor handles.
      } else {
        direct_actor_submitter_->ConnectActor(actor_id, actor_data.address());
      }

      const auto &actor_state = gcs::ActorTableData::ActorState_Name(actor_data.state());
      RAY_LOG(INFO) << "received notification on actor, state: " << actor_state
                    << ", actor_id: " << actor_id
                    << ", ip address: " << actor_data.address().ip_address()
                    << ", port: " << actor_data.address().port() << ", worker_id: "
                    << WorkerID::FromBinary(actor_data.address().worker_id())
                    << ", raylet_id: "
                    << ClientID::FromBinary(actor_data.address().raylet_id());
    };

    RAY_CHECK_OK(gcs_client_->Actors().AsyncSubscribe(
        actor_id, actor_notification_callback, nullptr));

    RAY_CHECK(reference_counter_->SetDeleteCallback(
        actor_creation_return_id,
        [this, actor_id, is_owner_handle](const ObjectID &object_id) {
          if (is_owner_handle) {
            // If we own the actor and the actor handle is no longer in scope,
            // terminate the actor. We do not do this if the GCS service is
            // enabled since then the GCS will terminate the actor for us.
            if (!(RayConfig::instance().gcs_service_enabled() &&
                  RayConfig::instance().gcs_actor_service_enabled())) {
              RAY_LOG(INFO) << "Owner's handle and creation ID " << object_id
                            << " has gone out of scope, sending message to actor "
                            << actor_id << " to do a clean exit.";
              RAY_CHECK_OK(
                  KillActor(actor_id, /*force_kill=*/false, /*no_restart=*/false));
            }
          }

          absl::MutexLock lock(&actor_handles_mutex_);
          // TODO(swang): Erase the actor handle once all refs to the actor
          // have gone out of scope. We cannot erase it here in case the
          // language frontend receives another ref to the same actor. In this
          // case, we must remember the last task counter that we sent to the
          // actor.
          // TODO(swang): Unsubscribe from the actor table once all local refs
          // to the actor have gone out of scope.
          auto callback = actor_out_of_scope_callbacks_.extract(actor_id);
          if (callback) {
            callback.mapped()(actor_id);
          }
        }));
  }

  return inserted;
}

Status CoreWorker::GetActorHandle(const ActorID &actor_id,
                                  ActorHandle **actor_handle) const {
  absl::MutexLock lock(&actor_handles_mutex_);
  auto it = actor_handles_.find(actor_id);
  if (it == actor_handles_.end()) {
    return Status::Invalid("Handle for actor does not exist");
  }
  *actor_handle = it->second.get();
  return Status::OK();
}

Status CoreWorker::GetNamedActorHandle(const std::string &name,
                                       ActorHandle **actor_handle) {
  RAY_CHECK(RayConfig::instance().gcs_service_enabled());
  RAY_CHECK(RayConfig::instance().gcs_actor_service_enabled());
  RAY_CHECK(!name.empty());

  // This call needs to be blocking because we can't return until the actor
  // handle is created, which requires the response from the RPC. This is
  // implemented using a condition variable that's captured in the RPC
  // callback. There should be no risk of deadlock because we don't hold any
  // locks during the call and the RPCs run on a separate thread.
  ActorID actor_id;
  std::shared_ptr<bool> ready = std::make_shared<bool>(false);
  std::shared_ptr<std::mutex> m = std::make_shared<std::mutex>();
  std::shared_ptr<std::condition_variable> cv =
      std::make_shared<std::condition_variable>();
  std::unique_lock<std::mutex> lk(*m);
  RAY_CHECK_OK(gcs_client_->Actors().AsyncGetByName(
      name, [this, &actor_id, name, ready, m, cv](
                Status status, const boost::optional<gcs::ActorTableData> &result) {
        if (!status.ok()) {
          RAY_LOG(INFO) << "Failed to look up actor with name: " << name;
          // Use a NIL actor ID to signal that the actor wasn't found.
          actor_id = ActorID::Nil();
        } else {
          RAY_CHECK(result);
          auto actor_handle = std::unique_ptr<ActorHandle>(new ActorHandle(*result));
          actor_id = actor_handle->GetActorID();
          AddActorHandle(std::move(actor_handle), /*is_owner_handle=*/false);
        }

        // Notify the main thread that the RPC has finished.
        {
          std::unique_lock<std::mutex> lk(*m);
          *ready = true;
        }
        cv->notify_one();
      }));

  // Block until the RPC completes. Set a timeout to avoid hangs if the
  // GCS service crashes.
  cv->wait_for(lk, std::chrono::seconds(5), [ready] { return *ready; });
  if (!*ready) {
    return Status::TimedOut("Timed out trying to get named actor.");
  }

  Status status;
  if (actor_id.IsNil()) {
    std::stringstream stream;
    stream << "Failed to look up actor with name '" << name << "'.";
    status = Status::NotFound(stream.str());
  } else {
    status = GetActorHandle(actor_id, actor_handle);
  }
  return status;
}

const ResourceMappingType CoreWorker::GetResourceIDs() const {
  absl::MutexLock lock(&mutex_);
  return *resource_ids_;
}

std::unique_ptr<worker::ProfileEvent> CoreWorker::CreateProfileEvent(
    const std::string &event_type) {
  return std::unique_ptr<worker::ProfileEvent>(
      new worker::ProfileEvent(profiler_, event_type));
}

void CoreWorker::RunTaskExecutionLoop() { task_execution_service_.run(); }

Status CoreWorker::AllocateReturnObjects(
    const std::vector<ObjectID> &object_ids, const std::vector<size_t> &data_sizes,
    const std::vector<std::shared_ptr<Buffer>> &metadatas,
    const std::vector<std::vector<ObjectID>> &contained_object_ids,
    std::vector<std::shared_ptr<RayObject>> *return_objects) {
  RAY_CHECK(object_ids.size() == metadatas.size());
  RAY_CHECK(object_ids.size() == data_sizes.size());
  return_objects->resize(object_ids.size(), nullptr);

  rpc::Address owner_address(options_.is_local_mode
                                 ? rpc::Address()
                                 : worker_context_.GetCurrentTask()->CallerAddress());

  for (size_t i = 0; i < object_ids.size(); i++) {
    bool object_already_exists = false;
    std::shared_ptr<Buffer> data_buffer;
    if (data_sizes[i] > 0) {
      RAY_LOG(DEBUG) << "Creating return object " << object_ids[i];
      // Mark this object as containing other object IDs. The ref counter will
      // keep the inner IDs in scope until the outer one is out of scope.
      if (!contained_object_ids[i].empty()) {
        reference_counter_->AddNestedObjectIds(object_ids[i], contained_object_ids[i],
                                               owner_address);
      }

      // Allocate a buffer for the return object.
      if (options_.is_local_mode ||
          static_cast<int64_t>(data_sizes[i]) <
              RayConfig::instance().max_direct_call_object_size()) {
        data_buffer = std::make_shared<LocalMemoryBuffer>(data_sizes[i]);
      } else {
        RAY_RETURN_NOT_OK(
            Create(metadatas[i], data_sizes[i], object_ids[i], &data_buffer));
        object_already_exists = !data_buffer;
      }
    }
    // Leave the return object as a nullptr if the object already exists.
    if (!object_already_exists) {
      return_objects->at(i) =
          std::make_shared<RayObject>(data_buffer, metadatas[i], contained_object_ids[i]);
    }
  }

  return Status::OK();
}

Status CoreWorker::ExecuteTask(const TaskSpecification &task_spec,
                               const std::shared_ptr<ResourceMappingType> &resource_ids,
                               std::vector<std::shared_ptr<RayObject>> *return_objects,
                               ReferenceCounter::ReferenceTableProto *borrowed_refs) {
  task_queue_length_ -= 1;
  num_executed_tasks_ += 1;

  if (!options_.is_local_mode) {
    worker_context_.SetCurrentTask(task_spec);
    SetCurrentTaskId(task_spec.TaskId());
  }
  {
    absl::MutexLock lock(&mutex_);
    current_task_ = task_spec;
    if (resource_ids) {
      resource_ids_ = resource_ids;
    }
  }

  RayFunction func{task_spec.GetLanguage(), task_spec.FunctionDescriptor()};

  std::vector<std::shared_ptr<RayObject>> args;
  std::vector<ObjectID> arg_reference_ids;
  // This includes all IDs that were passed by reference and any IDs that were
  // inlined in the task spec. These references will be pinned during the task
  // execution and unpinned once the task completes. We will notify the caller
  // about any IDs that we are still borrowing by the time the task completes.
  std::vector<ObjectID> borrowed_ids;
  RAY_CHECK_OK(BuildArgsForExecutor(task_spec, &args, &arg_reference_ids, &borrowed_ids));
  // Pin the borrowed IDs for the duration of the task.
  for (const auto &borrowed_id : borrowed_ids) {
    RAY_LOG(DEBUG) << "Incrementing ref for borrowed ID " << borrowed_id;
    reference_counter_->AddLocalReference(borrowed_id, task_spec.CallSiteString());
  }

  std::vector<ObjectID> return_ids;
  for (size_t i = 0; i < task_spec.NumReturns(); i++) {
    return_ids.push_back(task_spec.ReturnId(i));
  }

  Status status;
  TaskType task_type = TaskType::NORMAL_TASK;
  if (task_spec.IsActorCreationTask()) {
    RAY_CHECK(return_ids.size() > 0);
    return_ids.pop_back();
    task_type = TaskType::ACTOR_CREATION_TASK;
    SetActorId(task_spec.ActorCreationId());
    // For an actor, set the timestamp as the time its creation task starts execution.
    SetCallerCreationTimestamp();
    RAY_LOG(INFO) << "Creating actor: " << task_spec.ActorCreationId();
  } else if (task_spec.IsActorTask()) {
    RAY_CHECK(return_ids.size() > 0);
    return_ids.pop_back();
    task_type = TaskType::ACTOR_TASK;
  } else {
    // For a non-actor task, set the timestamp as the time it starts execution.
    SetCallerCreationTimestamp();
  }

  // Because we support concurrent actor calls, we need to update the
  // worker ID for the current thread.
  CoreWorkerProcess::SetCurrentThreadWorkerId(GetWorkerID());

  status = options_.task_execution_callback(
      task_type, func, task_spec.GetRequiredResources().GetResourceMap(), args,
      arg_reference_ids, return_ids, return_objects);

  absl::optional<rpc::Address> caller_address(
      options_.is_local_mode ? absl::optional<rpc::Address>()
                             : worker_context_.GetCurrentTask()->CallerAddress());
  for (size_t i = 0; i < return_objects->size(); i++) {
    // The object is nullptr if it already existed in the object store.
    if (!return_objects->at(i)) {
      continue;
    }
    if (return_objects->at(i)->GetData() != nullptr &&
        return_objects->at(i)->GetData()->IsPlasmaBuffer()) {
      if (!Seal(return_ids[i], /*pin_object=*/true, caller_address).ok()) {
        RAY_LOG(FATAL) << "Task " << task_spec.TaskId() << " failed to seal object "
                       << return_ids[i] << " in store: " << status.message();
      }
    }
  }

  // Get the reference counts for any IDs that we borrowed during this task and
  // return them to the caller. This will notify the caller of any IDs that we
  // (or a nested task) are still borrowing. It will also any new IDs that were
  // contained in a borrowed ID that we (or a nested task) are now borrowing.
  if (!borrowed_ids.empty()) {
    reference_counter_->GetAndClearLocalBorrowers(borrowed_ids, borrowed_refs);
  }
  // Unpin the borrowed IDs.
  std::vector<ObjectID> deleted;
  for (const auto &borrowed_id : borrowed_ids) {
    RAY_LOG(DEBUG) << "Decrementing ref for borrowed ID " << borrowed_id;
    reference_counter_->RemoveLocalReference(borrowed_id, &deleted);
  }
  if (options_.ref_counting_enabled) {
    memory_store_->Delete(deleted);
  }

  if (task_spec.IsNormalTask() && reference_counter_->NumObjectIDsInScope() != 0) {
    RAY_LOG(DEBUG)
        << "There were " << reference_counter_->NumObjectIDsInScope()
        << " ObjectIDs left in scope after executing task " << task_spec.TaskId()
        << ". This is either caused by keeping references to ObjectIDs in Python "
           "between "
           "tasks (e.g., in global variables) or indicates a problem with Ray's "
           "reference counting, and may cause problems in the object store.";
  }

  if (!options_.is_local_mode) {
    SetCurrentTaskId(TaskID::Nil());
    worker_context_.ResetCurrentTask(task_spec);
  }
  {
    absl::MutexLock lock(&mutex_);
    current_task_ = TaskSpecification();
  }
  RAY_LOG(DEBUG) << "Finished executing task " << task_spec.TaskId();

  if (status.IsSystemExit()) {
    Exit(status.IsIntentionalSystemExit());
  }

  return status;
}

void CoreWorker::ExecuteTaskLocalMode(const TaskSpecification &task_spec,
                                      const ActorID &actor_id) {
  auto resource_ids = std::make_shared<ResourceMappingType>();
  auto return_objects = std::vector<std::shared_ptr<RayObject>>();
  auto borrowed_refs = ReferenceCounter::ReferenceTableProto();
<<<<<<< HEAD
  for (size_t i = 0; i < task_spec.NumReturns(); i++) {
    reference_counter_->AddOwnedObject(task_spec.ReturnId(i),
                                       /*inner_ids=*/{}, GetCallerId(), rpc_address_,
                                       CurrentCallSite(), -1,
                                       /*is_reconstructable=*/false);
=======
  if (!task_spec.IsActorCreationTask()) {
    for (size_t i = 0; i < task_spec.NumReturns(); i++) {
      reference_counter_->AddOwnedObject(task_spec.ReturnId(i, TaskTransportType::DIRECT),
                                         /*inner_ids=*/{}, GetCallerId(), rpc_address_,
                                         CurrentCallSite(), -1,
                                         /*is_reconstructable=*/false);
    }
>>>>>>> 4633d81c
  }
  auto old_id = GetActorId();
  SetActorId(actor_id);
  RAY_UNUSED(ExecuteTask(task_spec, resource_ids, &return_objects, &borrowed_refs));
  SetActorId(old_id);
}

Status CoreWorker::BuildArgsForExecutor(const TaskSpecification &task,
                                        std::vector<std::shared_ptr<RayObject>> *args,
                                        std::vector<ObjectID> *arg_reference_ids,
                                        std::vector<ObjectID> *borrowed_ids) {
  auto num_args = task.NumArgs();
  args->resize(num_args);
  arg_reference_ids->resize(num_args);

  absl::flat_hash_set<ObjectID> by_ref_ids;
  absl::flat_hash_map<ObjectID, std::vector<size_t>> by_ref_indices;

  for (size_t i = 0; i < task.NumArgs(); ++i) {
    if (task.ArgByRef(i)) {
      // pass by reference.
      RAY_CHECK(task.ArgIdCount(i) == 1);
      // Objects that weren't inlined have been promoted to plasma.
      // We need to put an OBJECT_IN_PLASMA error here so the subsequent call to Get()
      // properly redirects to the plasma store.
      if (!options_.is_local_mode) {
        RAY_UNUSED(memory_store_->Put(RayObject(rpc::ErrorType::OBJECT_IN_PLASMA),
                                      task.ArgId(i, 0)));
      }
      const auto &arg_id = task.ArgId(i, 0);
      by_ref_ids.insert(arg_id);
      auto it = by_ref_indices.find(arg_id);
      if (it == by_ref_indices.end()) {
        by_ref_indices.emplace(arg_id, std::vector<size_t>({i}));
      } else {
        it->second.push_back(i);
      }
      arg_reference_ids->at(i) = arg_id;
      // The task borrows all args passed by reference. Because the task does
      // not have a reference to the argument ID in the frontend, it is not
      // possible for the task to still be borrowing the argument by the time
      // it finishes.
      borrowed_ids->push_back(arg_id);
    } else {
      // pass by value.
      std::shared_ptr<LocalMemoryBuffer> data = nullptr;
      if (task.ArgDataSize(i)) {
        data = std::make_shared<LocalMemoryBuffer>(const_cast<uint8_t *>(task.ArgData(i)),
                                                   task.ArgDataSize(i));
      }
      std::shared_ptr<LocalMemoryBuffer> metadata = nullptr;
      if (task.ArgMetadataSize(i)) {
        metadata = std::make_shared<LocalMemoryBuffer>(
            const_cast<uint8_t *>(task.ArgMetadata(i)), task.ArgMetadataSize(i));
      }
      args->at(i) = std::make_shared<RayObject>(data, metadata, task.ArgInlinedIds(i),
                                                /*copy_data*/ true);
      arg_reference_ids->at(i) = ObjectID::Nil();
      // The task borrows all ObjectIDs that were serialized in the inlined
      // arguments. The task will receive references to these IDs, so it is
      // possible for the task to continue borrowing these arguments by the
      // time it finishes.
      for (const auto &inlined_id : task.ArgInlinedIds(i)) {
        borrowed_ids->push_back(inlined_id);
      }
    }
  }

  // Fetch by-reference arguments directly from the plasma store.
  bool got_exception = false;
  absl::flat_hash_map<ObjectID, std::shared_ptr<RayObject>> result_map;
  if (options_.is_local_mode) {
    RAY_RETURN_NOT_OK(
        memory_store_->Get(by_ref_ids, -1, worker_context_, &result_map, &got_exception));
  } else {
    RAY_RETURN_NOT_OK(plasma_store_provider_->Get(by_ref_ids, -1, worker_context_,
                                                  &result_map, &got_exception));
  }
  for (const auto &it : result_map) {
    for (size_t idx : by_ref_indices[it.first]) {
      args->at(idx) = it.second;
    }
  }

  return Status::OK();
}

void CoreWorker::HandleAssignTask(const rpc::AssignTaskRequest &request,
                                  rpc::AssignTaskReply *reply,
                                  rpc::SendReplyCallback send_reply_callback) {
  if (HandleWrongRecipient(WorkerID::FromBinary(request.intended_worker_id()),
                           send_reply_callback)) {
    return;
  }

  task_queue_length_ += 1;
  task_execution_service_.post([=] {
    raylet_task_receiver_->HandleAssignTask(request, reply, send_reply_callback);
  });
}

void CoreWorker::HandlePushTask(const rpc::PushTaskRequest &request,
                                rpc::PushTaskReply *reply,
                                rpc::SendReplyCallback send_reply_callback) {
  if (HandleWrongRecipient(WorkerID::FromBinary(request.intended_worker_id()),
                           send_reply_callback)) {
    return;
  }

  task_queue_length_ += 1;
  task_execution_service_.post([=] {
    // We have posted an exit task onto the main event loop,
    // so shouldn't bother executing any further work.
    if (exiting_) return;
    direct_task_receiver_->HandlePushTask(request, reply, send_reply_callback);
  });
}

void CoreWorker::HandleDirectActorCallArgWaitComplete(
    const rpc::DirectActorCallArgWaitCompleteRequest &request,
    rpc::DirectActorCallArgWaitCompleteReply *reply,
    rpc::SendReplyCallback send_reply_callback) {
  if (HandleWrongRecipient(WorkerID::FromBinary(request.intended_worker_id()),
                           send_reply_callback)) {
    return;
  }

  task_execution_service_.post([=] {
    direct_task_receiver_->HandleDirectActorCallArgWaitComplete(request, reply,
                                                                send_reply_callback);
  });
}

void CoreWorker::HandleGetObjectStatus(const rpc::GetObjectStatusRequest &request,
                                       rpc::GetObjectStatusReply *reply,
                                       rpc::SendReplyCallback send_reply_callback) {
  ObjectID object_id = ObjectID::FromBinary(request.object_id());
  RAY_LOG(DEBUG) << "Received GetObjectStatus " << object_id;
  TaskID owner_id = TaskID::FromBinary(request.owner_id());
  if (owner_id != GetCallerId()) {
    RAY_LOG(INFO) << "Handling GetObjectStatus for object produced by previous task "
                  << owner_id.Hex();
  }
  // We own the task. Reply back to the borrower once the object has been
  // created.
  // TODO(swang): We could probably just send the object value if it is small
  // enough and we have it local.
  reply->set_status(rpc::GetObjectStatusReply::CREATED);
  if (task_manager_->IsTaskPending(object_id.TaskId())) {
    // Acquire a reference and retry. This prevents the object from being
    // evicted out from under us before we can start the get.
    AddLocalReference(object_id, "<temporary (get object status)>");
    if (task_manager_->IsTaskPending(object_id.TaskId())) {
      // The task is pending. Send the reply once the task finishes.
      memory_store_->GetAsync(object_id,
                              [send_reply_callback](std::shared_ptr<RayObject> obj) {
                                send_reply_callback(Status::OK(), nullptr, nullptr);
                              });
      RemoveLocalReference(object_id);
    } else {
      // We lost the race, the task is done.
      RemoveLocalReference(object_id);
      send_reply_callback(Status::OK(), nullptr, nullptr);
    }
  } else {
    // The task is done. Send the reply immediately.
    send_reply_callback(Status::OK(), nullptr, nullptr);
  }
}

void CoreWorker::HandleWaitForActorOutOfScope(
    const rpc::WaitForActorOutOfScopeRequest &request,
    rpc::WaitForActorOutOfScopeReply *reply, rpc::SendReplyCallback send_reply_callback) {
  if (HandleWrongRecipient(WorkerID::FromBinary(request.intended_worker_id()),
                           send_reply_callback)) {
    return;
  }

  // Send a response to trigger cleaning up the actor state once the handle is
  // no longer in scope.
  auto respond = [send_reply_callback](const ActorID &actor_id) {
    RAY_LOG(DEBUG) << "Replying to HandleWaitForActorOutOfScope for " << actor_id;
    send_reply_callback(Status::OK(), nullptr, nullptr);
  };

  const auto actor_id = ActorID::FromBinary(request.actor_id());
  RAY_LOG(DEBUG) << "Received HandleWaitForActorOutOfScope for " << actor_id;
  absl::MutexLock lock(&actor_handles_mutex_);
  auto it = actor_handles_.find(actor_id);
  if (it == actor_handles_.end()) {
    respond(actor_id);
  } else {
    RAY_CHECK(actor_out_of_scope_callbacks_.emplace(actor_id, std::move(respond)).second);
  }
}

void CoreWorker::HandleWaitForObjectEviction(
    const rpc::WaitForObjectEvictionRequest &request,
    rpc::WaitForObjectEvictionReply *reply, rpc::SendReplyCallback send_reply_callback) {
  // TODO(swang): Drop requests from raylets that executed an older version of
  // the task.
  if (HandleWrongRecipient(WorkerID::FromBinary(request.intended_worker_id()),
                           send_reply_callback)) {
    return;
  }

  // Send a response to trigger unpinning the object when it is no longer in scope.
  auto respond = [send_reply_callback](const ObjectID &object_id) {
    RAY_LOG(DEBUG) << "Replying to HandleWaitForObjectEviction for " << object_id;
    send_reply_callback(Status::OK(), nullptr, nullptr);
  };

  ObjectID object_id = ObjectID::FromBinary(request.object_id());
  // Returns true if the object was present and the callback was added. It might have
  // already been evicted by the time we get this request, in which case we should
  // respond immediately so the raylet unpins the object.
  if (!reference_counter_->SetDeleteCallback(object_id, respond)) {
    RAY_LOG(DEBUG) << "ObjectID reference already gone for " << object_id;
    respond(object_id);
  }
}

void CoreWorker::HandleWaitForRefRemoved(const rpc::WaitForRefRemovedRequest &request,
                                         rpc::WaitForRefRemovedReply *reply,
                                         rpc::SendReplyCallback send_reply_callback) {
  if (HandleWrongRecipient(WorkerID::FromBinary(request.intended_worker_id()),
                           send_reply_callback)) {
    return;
  }
  const ObjectID &object_id = ObjectID::FromBinary(request.reference().object_id());
  ObjectID contained_in_id = ObjectID::FromBinary(request.contained_in_id());
  const auto owner_id = TaskID::FromBinary(request.reference().owner_id());
  const auto owner_address = request.reference().owner_address();
  auto ref_removed_callback =
      boost::bind(&ReferenceCounter::HandleRefRemoved, reference_counter_, object_id,
                  reply, send_reply_callback);
  // Set a callback to send the reply when the requested object ID's ref count
  // goes to 0.
  reference_counter_->SetRefRemovedCallback(object_id, contained_in_id, owner_id,
                                            owner_address, ref_removed_callback);
}

void CoreWorker::HandleRemoteCancelTask(const rpc::RemoteCancelTaskRequest &request,
                                        rpc::RemoteCancelTaskReply *reply,
                                        rpc::SendReplyCallback send_reply_callback) {
  auto status =
      CancelTask(ObjectID::FromBinary(request.remote_object_id()), request.force_kill());
  send_reply_callback(status, nullptr, nullptr);
}

void CoreWorker::HandleCancelTask(const rpc::CancelTaskRequest &request,
                                  rpc::CancelTaskReply *reply,
                                  rpc::SendReplyCallback send_reply_callback) {
  absl::MutexLock lock(&mutex_);
  TaskID task_id = TaskID::FromBinary(request.intended_task_id());
  bool success = main_thread_task_id_ == task_id;

  // Try non-force kill
  if (success && !request.force_kill()) {
    RAY_LOG(INFO) << "Interrupting a running task " << main_thread_task_id_;
    success = options_.kill_main();
  }

  reply->set_attempt_succeeded(success);
  send_reply_callback(Status::OK(), nullptr, nullptr);

  // Do force kill after reply callback sent
  if (success && request.force_kill()) {
    RAY_LOG(INFO) << "Force killing a worker running " << main_thread_task_id_;
    RAY_IGNORE_EXPR(local_raylet_client_->Disconnect());
    if (options_.log_dir != "") {
      RayLog::ShutDownRayLog();
    }
    // NOTE(hchen): Use `_Exit()` to force-exit this process without doing cleanup.
    // `exit()` will destruct static objects in an incorrect order, which will lead to
    // core dumps.
    _Exit(1);
  }
}

void CoreWorker::HandleKillActor(const rpc::KillActorRequest &request,
                                 rpc::KillActorReply *reply,
                                 rpc::SendReplyCallback send_reply_callback) {
  ActorID intended_actor_id = ActorID::FromBinary(request.intended_actor_id());
  if (intended_actor_id != worker_context_.GetCurrentActorID()) {
    std::ostringstream stream;
    stream << "Mismatched ActorID: ignoring KillActor for previous actor "
           << intended_actor_id
           << ", current actor ID: " << worker_context_.GetCurrentActorID();
    auto msg = stream.str();
    RAY_LOG(ERROR) << msg;
    send_reply_callback(Status::Invalid(msg), nullptr, nullptr);
    return;
  }

  if (request.force_kill()) {
    RAY_LOG(INFO) << "Got KillActor, exiting immediately...";
    if (request.no_restart()) {
      RAY_IGNORE_EXPR(local_raylet_client_->Disconnect());
    }
    if (options_.num_workers > 1) {
      // TODO (kfstorm): Should we add some kind of check before sending the killing
      // request?
      RAY_LOG(ERROR)
          << "Killing an actor which is running in a worker process with multiple "
             "workers will also kill other actors in this process. To avoid this, "
             "please create the Java actor with some dynamic options to make it being "
             "hosted in a dedicated worker process.";
    }
    if (options_.log_dir != "") {
      RayLog::ShutDownRayLog();
    }
    // NOTE(hchen): Use `_Exit()` to force-exit this process without doing cleanup.
    // `exit()` will destruct static objects in an incorrect order, which will lead to
    // core dumps.
    _Exit(1);
  } else {
    Exit(/*intentional=*/true);
  }
}

void CoreWorker::HandleGetCoreWorkerStats(const rpc::GetCoreWorkerStatsRequest &request,
                                          rpc::GetCoreWorkerStatsReply *reply,
                                          rpc::SendReplyCallback send_reply_callback) {
  absl::MutexLock lock(&mutex_);
  auto stats = reply->mutable_core_worker_stats();
  // TODO(swang): Differentiate between tasks that are currently pending
  // execution and tasks that have finished but may be retried.
  stats->set_num_pending_tasks(task_manager_->NumSubmissibleTasks());
  stats->set_task_queue_length(task_queue_length_);
  stats->set_num_executed_tasks(num_executed_tasks_);
  stats->set_num_object_ids_in_scope(reference_counter_->NumObjectIDsInScope());
  stats->set_current_task_func_desc(current_task_.FunctionDescriptor()->ToString());
  stats->set_ip_address(rpc_address_.ip_address());
  stats->set_port(rpc_address_.port());
  stats->set_actor_id(actor_id_.Binary());
  auto used_resources_map = stats->mutable_used_resources();
  for (auto const &it : *resource_ids_) {
    double quantity = 0;
    for (auto const &pair : it.second) {
      quantity += pair.second;
    }
    (*used_resources_map)[it.first] = quantity;
  }
  stats->set_actor_title(actor_title_);
  google::protobuf::Map<std::string, std::string> webui_map(webui_display_.begin(),
                                                            webui_display_.end());
  (*stats->mutable_webui_display()) = webui_map;

  MemoryStoreStats memory_store_stats = memory_store_->GetMemoryStoreStatisticalData();
  stats->set_num_in_plasma(memory_store_stats.num_in_plasma);
  stats->set_num_local_objects(memory_store_stats.num_local_objects);
  stats->set_used_object_store_memory(memory_store_stats.used_object_store_memory);

  if (request.include_memory_info()) {
    reference_counter_->AddObjectRefStats(plasma_store_provider_->UsedObjectsList(),
                                          stats);
  }

  send_reply_callback(Status::OK(), nullptr, nullptr);
}

void CoreWorker::HandleLocalGC(const rpc::LocalGCRequest &request,
                               rpc::LocalGCReply *reply,
                               rpc::SendReplyCallback send_reply_callback) {
  if (options_.gc_collect != nullptr) {
    options_.gc_collect();
    send_reply_callback(Status::OK(), nullptr, nullptr);
  } else {
    send_reply_callback(Status::NotImplemented("GC callback not defined"), nullptr,
                        nullptr);
  }
}

void CoreWorker::YieldCurrentFiber(FiberEvent &event) {
  RAY_CHECK(worker_context_.CurrentActorIsAsync());
  boost::this_fiber::yield();
  event.Wait();
}

void CoreWorker::GetAsync(const ObjectID &object_id, SetResultCallback success_callback,
                          SetResultCallback fallback_callback, void *python_future) {
  memory_store_->GetAsync(object_id, [python_future, success_callback, fallback_callback,
                                      object_id](std::shared_ptr<RayObject> ray_object) {
    if (ray_object->IsInPlasmaError()) {
      fallback_callback(ray_object, object_id, python_future);
    } else {
      success_callback(ray_object, object_id, python_future);
    }
  });
}

void CoreWorker::SetPlasmaAddedCallback(PlasmaSubscriptionCallback subscribe_callback) {
  plasma_done_callback_ = subscribe_callback;
}

void CoreWorker::SubscribeToPlasmaAdd(const ObjectID &object_id) {
  RAY_CHECK_OK(local_raylet_client_->SubscribeToPlasma(object_id));
}

void CoreWorker::HandlePlasmaObjectReady(const rpc::PlasmaObjectReadyRequest &request,
                                         rpc::PlasmaObjectReadyReply *reply,
                                         rpc::SendReplyCallback send_reply_callback) {
  RAY_CHECK(plasma_done_callback_ != nullptr) << "Plasma done callback not defined.";
  // This callback needs to be asynchronous because it runs on the io_service_, so no
  // RPCs can be processed while it's running. This can easily lead to deadlock (for
  // example if the callback calls ray.get() on an object that is dependent on an RPC
  // to be ready).
  plasma_done_callback_(ObjectID::FromBinary(request.object_id()), request.data_size(),
                        request.metadata_size());
  send_reply_callback(Status::OK(), nullptr, nullptr);
}

void CoreWorker::SetActorId(const ActorID &actor_id) {
  absl::MutexLock lock(&mutex_);
  if (!options_.is_local_mode) {
    RAY_CHECK(actor_id_.IsNil());
  }
  actor_id_ = actor_id;
}

void CoreWorker::SetWebuiDisplay(const std::string &key, const std::string &message) {
  absl::MutexLock lock(&mutex_);
  webui_display_[key] = message;
}

void CoreWorker::SetActorTitle(const std::string &title) {
  absl::MutexLock lock(&mutex_);
  actor_title_ = title;
}

void CoreWorker::SetCallerCreationTimestamp() {
  absl::MutexLock lock(&mutex_);
  direct_actor_submitter_->SetCallerCreationTimestamp(current_sys_time_ms());
}

}  // namespace ray<|MERGE_RESOLUTION|>--- conflicted
+++ resolved
@@ -1605,21 +1605,13 @@
   auto resource_ids = std::make_shared<ResourceMappingType>();
   auto return_objects = std::vector<std::shared_ptr<RayObject>>();
   auto borrowed_refs = ReferenceCounter::ReferenceTableProto();
-<<<<<<< HEAD
-  for (size_t i = 0; i < task_spec.NumReturns(); i++) {
-    reference_counter_->AddOwnedObject(task_spec.ReturnId(i),
-                                       /*inner_ids=*/{}, GetCallerId(), rpc_address_,
-                                       CurrentCallSite(), -1,
-                                       /*is_reconstructable=*/false);
-=======
   if (!task_spec.IsActorCreationTask()) {
     for (size_t i = 0; i < task_spec.NumReturns(); i++) {
-      reference_counter_->AddOwnedObject(task_spec.ReturnId(i, TaskTransportType::DIRECT),
+      reference_counter_->AddOwnedObject(task_spec.ReturnId(i),
                                          /*inner_ids=*/{}, GetCallerId(), rpc_address_,
                                          CurrentCallSite(), -1,
                                          /*is_reconstructable=*/false);
     }
->>>>>>> 4633d81c
   }
   auto old_id = GetActorId();
   SetActorId(actor_id);
