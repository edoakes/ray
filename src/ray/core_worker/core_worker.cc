// Copyright 2017 The Ray Authors.
//
// Licensed under the Apache License, Version 2.0 (the "License");
// you may not use this file except in compliance with the License.
// You may obtain a copy of the License at
//
//  http://www.apache.org/licenses/LICENSE-2.0
//
// Unless required by applicable law or agreed to in writing, software
// distributed under the License is distributed on an "AS IS" BASIS,
// WITHOUT WARRANTIES OR CONDITIONS OF ANY KIND, either express or implied.
// See the License for the specific language governing permissions and
// limitations under the License.

#include "ray/core_worker/core_worker.h"

#include "boost/fiber/all.hpp"
#include "ray/common/ray_config.h"
#include "ray/common/task/task_util.h"
#include "ray/core_worker/context.h"
#include "ray/core_worker/transport/direct_actor_transport.h"
#include "ray/core_worker/transport/raylet_transport.h"
#include "ray/gcs/gcs_client/service_based_gcs_client.h"
#include "ray/util/util.h"

namespace {

// Duration between internal book-keeping heartbeats.
const int kInternalHeartbeatMillis = 1000;

void BuildCommonTaskSpec(
    ray::TaskSpecBuilder &builder, const JobID &job_id, const TaskID &task_id,
    const TaskID &current_task_id, const int task_index, const TaskID &caller_id,
    const ray::rpc::Address &address, const ray::RayFunction &function,
    const std::vector<ray::TaskArg> &args, uint64_t num_returns,
    const std::unordered_map<std::string, double> &required_resources,
    const std::unordered_map<std::string, double> &required_placement_resources,
    std::vector<ObjectID> *return_ids) {
  // Build common task spec.
  builder.SetCommonTaskSpec(task_id, function.GetLanguage(),
                            function.GetFunctionDescriptor(), job_id, current_task_id,
                            task_index, caller_id, address, num_returns,
                            required_resources, required_placement_resources);
  // Set task arguments.
  for (const auto &arg : args) {
    if (arg.IsPassedByReference()) {
      builder.AddByRefArg(arg.GetReference());
    } else {
      builder.AddByValueArg(arg.GetValue());
    }
  }

  // Compute return IDs.
  return_ids->resize(num_returns);
  for (size_t i = 0; i < num_returns; i++) {
    (*return_ids)[i] = ObjectID::ForTaskReturn(
        task_id, i + 1, static_cast<int>(ray::TaskTransportType::DIRECT));
  }
}

// Group object ids according the the corresponding store providers.
void GroupObjectIdsByStoreProvider(const std::vector<ObjectID> &object_ids,
                                   absl::flat_hash_set<ObjectID> *plasma_object_ids,
                                   absl::flat_hash_set<ObjectID> *memory_object_ids) {
  for (const auto &object_id : object_ids) {
    if (object_id.IsDirectCallType()) {
      memory_object_ids->insert(object_id);
    } else {
      plasma_object_ids->insert(object_id);
    }
  }
}

}  // namespace

namespace ray {

<<<<<<< HEAD
CoreWorker::CoreWorker(const WorkerType worker_type, const Language language,
                       const std::string &store_socket, const std::string &raylet_socket,
                       const JobID &job_id, const gcs::GcsClientOptions &gcs_options,
                       const std::string &log_dir, const std::string &node_ip_address,
                       int node_manager_port, int worker_port,
                       const TaskExecutionCallback &task_execution_callback,
                       std::function<Status()> check_signals,
                       std::function<void()> gc_collect,
                       std::function<void(std::string *)> get_lang_stack,
                       bool ref_counting_enabled)
    : worker_type_(worker_type),
      language_(language),
      log_dir_(log_dir),
      ref_counting_enabled_(ref_counting_enabled),
      check_signals_(check_signals),
      gc_collect_(gc_collect),
      get_call_site_(RayConfig::instance().record_ref_creation_sites() ? get_lang_stack
                                                                       : nullptr),
      worker_context_(worker_type, job_id),
=======
std::unique_ptr<CoreWorkerProcess> CoreWorkerProcess::instance_;

thread_local std::weak_ptr<CoreWorker> CoreWorkerProcess::current_core_worker_;

void CoreWorkerProcess::Initialize(const CoreWorkerOptions &options) {
  RAY_CHECK(!instance_) << "The process is already initialized for core worker.";
  instance_ = std::unique_ptr<CoreWorkerProcess>(new CoreWorkerProcess(options));
}

void CoreWorkerProcess::Shutdown() {
  if (!instance_) {
    return;
  }
  RAY_CHECK(instance_->options_.worker_type == WorkerType::DRIVER)
      << "The `Shutdown` interface is for driver only.";
  RAY_CHECK(instance_->global_worker_);
  instance_->global_worker_->Disconnect();
  instance_->global_worker_->Shutdown();
  instance_->RemoveWorker(instance_->global_worker_);
  instance_.reset();
}

bool CoreWorkerProcess::IsInitialized() { return instance_ != nullptr; }

CoreWorkerProcess::CoreWorkerProcess(const CoreWorkerOptions &options)
    : options_(options),
      global_worker_id_(
          options.worker_type == WorkerType::DRIVER
              ? ComputeDriverIdFromJob(options_.job_id)
              : (options_.num_workers == 1 ? WorkerID::FromRandom() : WorkerID::Nil())) {
  // Initialize logging if log_dir is passed. Otherwise, it must be initialized
  // and cleaned up by the caller.
  if (options_.log_dir != "") {
    std::stringstream app_name;
    app_name << LanguageString(options_.language) << "-core-"
             << WorkerTypeString(options_.worker_type);
    if (!global_worker_id_.IsNil()) {
      app_name << "-" << global_worker_id_;
    }
    RayLog::StartRayLog(app_name.str(), RayLogLevel::INFO, options_.log_dir);
    if (options_.install_failure_signal_handler) {
      RayLog::InstallFailureSignalHandler();
    }
  }

  RAY_CHECK(options_.num_workers > 0);
  if (options_.worker_type == WorkerType::DRIVER) {
    // Driver process can only contain one worker.
    RAY_CHECK(options_.num_workers == 1);
  }

  RAY_LOG(INFO) << "Constructing CoreWorkerProcess. pid: " << getpid();

  if (options_.num_workers == 1) {
    // We need to create the worker instance here if:
    // 1. This is a driver process. In this case, the driver is ready to use right after
    // the CoreWorkerProcess::Initialize.
    // 2. This is a Python worker process. In this case, Python will invoke some core
    // worker APIs before `CoreWorkerProcess::RunTaskExecutionLoop` is called. So we need
    // to create the worker instance here. One example of invocations is
    // https://github.com/ray-project/ray/blob/45ce40e5d44801193220d2c546be8de0feeef988/python/ray/worker.py#L1281.
    if (options_.worker_type == WorkerType::DRIVER ||
        options_.language == Language::PYTHON) {
      CreateWorker();
    }
  }
}

CoreWorkerProcess::~CoreWorkerProcess() {
  RAY_LOG(INFO) << "Destructing CoreWorkerProcess. pid: " << getpid();
  {
    // Check that all `CoreWorker` instances have been removed.
    absl::ReaderMutexLock lock(&worker_map_mutex_);
    RAY_CHECK(workers_.empty());
  }
  if (options_.log_dir != "") {
    RayLog::ShutDownRayLog();
  }
}

void CoreWorkerProcess::EnsureInitialized() {
  RAY_CHECK(instance_) << "The core worker process is not initialized yet or already "
                       << "shutdown.";
}

CoreWorker &CoreWorkerProcess::GetCoreWorker() {
  EnsureInitialized();
  if (instance_->options_.num_workers == 1) {
    return *instance_->global_worker_;
  }
  auto ptr = current_core_worker_.lock();
  RAY_CHECK(ptr != nullptr)
      << "The current thread is not bound with a core worker instance.";
  return *ptr;
}

void CoreWorkerProcess::SetCurrentThreadWorkerId(const WorkerID &worker_id) {
  EnsureInitialized();
  if (instance_->options_.num_workers == 1) {
    RAY_CHECK(instance_->global_worker_->GetWorkerID() == worker_id);
    return;
  }
  current_core_worker_ = instance_->GetWorker(worker_id);
}

std::shared_ptr<CoreWorker> CoreWorkerProcess::GetWorker(
    const WorkerID &worker_id) const {
  absl::ReaderMutexLock lock(&worker_map_mutex_);
  auto it = workers_.find(worker_id);
  RAY_CHECK(it != workers_.end()) << "Worker " << worker_id << " not found.";
  return it->second;
}

std::shared_ptr<CoreWorker> CoreWorkerProcess::CreateWorker() {
  auto worker = std::make_shared<CoreWorker>(
      options_,
      global_worker_id_ != WorkerID::Nil() ? global_worker_id_ : WorkerID::FromRandom());
  RAY_LOG(INFO) << "Worker " << worker->GetWorkerID() << " is created.";
  if (options_.num_workers == 1) {
    global_worker_ = worker;
  }
  current_core_worker_ = worker;

  absl::MutexLock lock(&worker_map_mutex_);
  workers_.emplace(worker->GetWorkerID(), worker);
  RAY_CHECK(workers_.size() <= static_cast<size_t>(options_.num_workers));
  return worker;
}

void CoreWorkerProcess::RemoveWorker(std::shared_ptr<CoreWorker> worker) {
  worker->WaitForShutdown();
  if (global_worker_) {
    RAY_CHECK(global_worker_ == worker);
  } else {
    RAY_CHECK(current_core_worker_.lock() == worker);
  }
  current_core_worker_.reset();
  {
    absl::MutexLock lock(&worker_map_mutex_);
    workers_.erase(worker->GetWorkerID());
    RAY_LOG(INFO) << "Removed worker " << worker->GetWorkerID();
  }
  if (global_worker_ == worker) {
    global_worker_ = nullptr;
  }
}

void CoreWorkerProcess::RunTaskExecutionLoop() {
  EnsureInitialized();
  RAY_CHECK(instance_->options_.worker_type == WorkerType::WORKER);
  if (instance_->options_.num_workers == 1) {
    // Run the task loop in the current thread only if the number of workers is 1.
    auto worker =
        instance_->global_worker_ ? instance_->global_worker_ : instance_->CreateWorker();
    worker->RunTaskExecutionLoop();
    instance_->RemoveWorker(worker);
  } else {
    std::vector<std::thread> worker_threads;
    for (int i = 0; i < instance_->options_.num_workers; i++) {
      worker_threads.emplace_back([]() {
        auto worker = instance_->CreateWorker();
        worker->RunTaskExecutionLoop();
        instance_->RemoveWorker(worker);
      });
    }
    for (auto &thread : worker_threads) {
      thread.join();
    }
  }

  instance_.reset();
}

CoreWorker::CoreWorker(const CoreWorkerOptions &options, const WorkerID &worker_id)
    : options_(options),
      get_call_site_(RayConfig::instance().record_ref_creation_sites()
                         ? options_.get_lang_stack
                         : nullptr),
      worker_context_(options_.worker_type, worker_id, options_.job_id),
>>>>>>> c222d64c
      io_work_(io_service_),
      client_call_manager_(new rpc::ClientCallManager(io_service_)),
      death_check_timer_(io_service_),
      internal_timer_(io_service_),
<<<<<<< HEAD
      core_worker_server_(WorkerTypeString(worker_type), worker_port),
=======
      core_worker_server_(WorkerTypeString(options_.worker_type),
                          0 /* let grpc choose a port */),
>>>>>>> c222d64c
      task_queue_length_(0),
      num_executed_tasks_(0),
      task_execution_service_work_(task_execution_service_),
      resource_ids_(new ResourceMappingType()),
      grpc_service_(io_service_, *this) {
<<<<<<< HEAD
  RAY_LOG(ERROR) << "Starting worker on port: " << worker_port;
  // Initialize logging if log_dir is passed. Otherwise, it must be initialized
  // and cleaned up by the caller.
  if (log_dir_ != "") {
    std::stringstream app_name;
    app_name << LanguageString(language_) << "-" << WorkerTypeString(worker_type_) << "-"
             << worker_context_.GetWorkerID();
    RayLog::StartRayLog(app_name.str(), RayLogLevel::INFO, log_dir_);
    RayLog::InstallFailureSignalHandler();
  }
=======
>>>>>>> c222d64c
  // Initialize gcs client.
  if (RayConfig::instance().gcs_service_enabled()) {
    gcs_client_ = std::make_shared<ray::gcs::ServiceBasedGcsClient>(options_.gcs_options);
  } else {
    gcs_client_ = std::make_shared<ray::gcs::RedisGcsClient>(options_.gcs_options);
  }
  RAY_CHECK_OK(gcs_client_->Connect(io_service_));
  RegisterToGcs();

  // Register a callback to monitor removed nodes.
  auto on_node_change = [this](const ClientID &node_id, const rpc::GcsNodeInfo &data) {
    if (data.state() == rpc::GcsNodeInfo::DEAD) {
      OnNodeRemoved(data);
    }
  };
  RAY_CHECK_OK(gcs_client_->Nodes().AsyncSubscribeToNodeChange(on_node_change, nullptr));

  actor_manager_ = std::unique_ptr<ActorManager>(new ActorManager(gcs_client_->Actors()));

  // Initialize profiler.
  profiler_ = std::make_shared<worker::Profiler>(
      worker_context_, options_.node_ip_address, io_service_, gcs_client_);

  // Initialize task receivers.
  if (options_.worker_type == WorkerType::WORKER || options_.is_local_mode) {
    RAY_CHECK(options_.task_execution_callback != nullptr);
    auto execute_task =
        std::bind(&CoreWorker::ExecuteTask, this, std::placeholders::_1,
                  std::placeholders::_2, std::placeholders::_3, std::placeholders::_4);
    raylet_task_receiver_ =
        std::unique_ptr<CoreWorkerRayletTaskReceiver>(new CoreWorkerRayletTaskReceiver(
            worker_context_.GetWorkerID(), local_raylet_client_, execute_task));
    direct_task_receiver_ =
        std::unique_ptr<CoreWorkerDirectTaskReceiver>(new CoreWorkerDirectTaskReceiver(
            worker_context_, task_execution_service_, execute_task,
            [this] { return local_raylet_client_->TaskDone(); }));
  }

  // Start RPC server after all the task receivers are properly initialized.
  core_worker_server_.RegisterService(grpc_service_);
  core_worker_server_.Run();

  // Initialize raylet client.
  // TODO(zhijunfu): currently RayletClient would crash in its constructor if it cannot
  // connect to Raylet after a number of retries, this can be changed later
  // so that the worker (java/python .etc) can retrieve and handle the error
  // instead of crashing.
  auto grpc_client = rpc::NodeManagerWorkerClient::make(
      options_.node_ip_address, options_.node_manager_port, *client_call_manager_);
  ClientID local_raylet_id;
  local_raylet_client_ = std::shared_ptr<raylet::RayletClient>(new raylet::RayletClient(
      io_service_, std::move(grpc_client), options_.raylet_socket, GetWorkerID(),
      (options_.worker_type == ray::WorkerType::WORKER),
      worker_context_.GetCurrentJobID(), options_.language, &local_raylet_id,
      core_worker_server_.GetPort()));
  connected_ = true;

  // Set our own address.
  RAY_CHECK(!local_raylet_id.IsNil());
  rpc_address_.set_ip_address(options_.node_ip_address);
  rpc_address_.set_port(core_worker_server_.GetPort());
  rpc_address_.set_raylet_id(local_raylet_id.Binary());
  rpc_address_.set_worker_id(worker_context_.GetWorkerID().Binary());
  RAY_LOG(INFO) << "Initializing worker at address: " << rpc_address_.ip_address() << ":"
                << rpc_address_.port() << ", worker ID " << worker_context_.GetWorkerID()
                << ", raylet " << local_raylet_id;

  reference_counter_ = std::make_shared<ReferenceCounter>(
      rpc_address_, RayConfig::instance().distributed_ref_counting_enabled(),
      RayConfig::instance().lineage_pinning_enabled(), [this](const rpc::Address &addr) {
        return std::shared_ptr<rpc::CoreWorkerClient>(
            new rpc::CoreWorkerClient(addr, *client_call_manager_));
      });

  if (options_.worker_type == ray::WorkerType::WORKER) {
    death_check_timer_.expires_from_now(boost::asio::chrono::milliseconds(
        RayConfig::instance().raylet_death_check_interval_milliseconds()));
    death_check_timer_.async_wait(
        boost::bind(&CoreWorker::CheckForRayletFailure, this, _1));
  }

  internal_timer_.expires_from_now(
      boost::asio::chrono::milliseconds(kInternalHeartbeatMillis));
  internal_timer_.async_wait(boost::bind(&CoreWorker::InternalHeartbeat, this, _1));

  plasma_store_provider_.reset(new CoreWorkerPlasmaStoreProvider(
      options_.store_socket, local_raylet_client_, options_.check_signals,
      /*evict_if_full=*/RayConfig::instance().object_pinning_enabled(),
      boost::bind(&CoreWorker::TriggerGlobalGC, this),
      boost::bind(&CoreWorker::CurrentCallSite, this)));
  memory_store_.reset(new CoreWorkerMemoryStore(
      [this](const RayObject &obj, const ObjectID &obj_id) {
        RAY_LOG(DEBUG) << "Promoting object to plasma " << obj_id;
        RAY_CHECK_OK(Put(obj, /*contained_object_ids=*/{}, obj_id, /*pin_object=*/true));
      },
      options_.ref_counting_enabled ? reference_counter_ : nullptr, local_raylet_client_,
      options_.check_signals));

  task_manager_.reset(new TaskManager(
      memory_store_, reference_counter_, actor_manager_,
      [this](const TaskSpecification &spec, bool delay) {
        if (delay) {
          // Retry after a delay to emulate the existing Raylet reconstruction
          // behaviour. TODO(ekl) backoff exponentially.
          uint32_t delay = RayConfig::instance().task_retry_delay_ms();
          RAY_LOG(ERROR) << "Will resubmit task after a " << delay
                         << "ms delay: " << spec.DebugString();
          absl::MutexLock lock(&mutex_);
          to_resubmit_.push_back(std::make_pair(current_time_ms() + delay, spec));
        } else {
          RAY_CHECK_OK(direct_task_submitter_->SubmitTask(spec));
        }
      }));

  // Create an entry for the driver task in the task table. This task is
  // added immediately with status RUNNING. This allows us to push errors
  // related to this driver task back to the driver. For example, if the
  // driver creates an object that is later evicted, we should notify the
  // user that we're unable to reconstruct the object, since we cannot
  // rerun the driver.
  if (options_.worker_type == WorkerType::DRIVER) {
    TaskSpecBuilder builder;
    const TaskID task_id = TaskID::ForDriverTask(worker_context_.GetCurrentJobID());
    builder.SetDriverTaskSpec(task_id, options_.language,
                              worker_context_.GetCurrentJobID(),
                              TaskID::ComputeDriverTaskId(worker_context_.GetWorkerID()),
                              GetCallerId(), rpc_address_);

    std::shared_ptr<gcs::TaskTableData> data = std::make_shared<gcs::TaskTableData>();
    data->mutable_task()->mutable_task_spec()->CopyFrom(builder.Build().GetMessage());
    if (!options_.is_local_mode) {
      RAY_CHECK_OK(gcs_client_->Tasks().AsyncAdd(data, nullptr));
    }
    SetCurrentTaskId(task_id);
  }
  auto client_factory = [this](const rpc::Address &addr) {
    return std::shared_ptr<rpc::CoreWorkerClient>(
        new rpc::CoreWorkerClient(addr, *client_call_manager_));
  };
  auto raylet_client_factory = [this](const std::string ip_address, int port) {
    auto grpc_client =
        rpc::NodeManagerWorkerClient::make(ip_address, port, *client_call_manager_);
    return std::shared_ptr<raylet::RayletClient>(
        new raylet::RayletClient(std::move(grpc_client)));
  };
  direct_actor_submitter_ = std::unique_ptr<CoreWorkerDirectActorTaskSubmitter>(
      new CoreWorkerDirectActorTaskSubmitter(rpc_address_, client_factory, memory_store_,
                                             task_manager_));

  direct_task_submitter_ =
      std::unique_ptr<CoreWorkerDirectTaskSubmitter>(new CoreWorkerDirectTaskSubmitter(
          rpc_address_, local_raylet_client_, client_factory, raylet_client_factory,
          memory_store_, task_manager_, local_raylet_id,
          RayConfig::instance().worker_lease_timeout_milliseconds()));
  future_resolver_.reset(new FutureResolver(memory_store_, client_factory));
  // Unfortunately the raylet client has to be constructed after the receivers.
  if (direct_task_receiver_ != nullptr) {
    direct_task_receiver_->Init(client_factory, rpc_address_, local_raylet_client_);
  }

  auto object_lookup_fn = [this](const ObjectID &object_id,
                                 const ObjectLookupCallback &callback) {
    return gcs_client_->Objects().AsyncGetLocations(
        object_id,
        [this, object_id, callback](const Status &status,
                                    const std::vector<rpc::ObjectTableData> &results) {
          RAY_CHECK_OK(status);
          std::vector<rpc::Address> locations;
          for (const auto &result : results) {
            const auto &node_id = ClientID::FromBinary(result.manager());
            auto node = gcs_client_->Nodes().Get(node_id);
            RAY_CHECK(node.has_value());
            if (node->state() == rpc::GcsNodeInfo::ALIVE) {
              rpc::Address address;
              address.set_raylet_id(node->node_id());
              address.set_ip_address(node->node_manager_address());
              address.set_port(node->node_manager_port());
              locations.push_back(address);
            }
          }
          callback(object_id, locations);
        });
  };
  object_recovery_manager_ =
      std::unique_ptr<ObjectRecoveryManager>(new ObjectRecoveryManager(
          rpc_address_, raylet_client_factory, local_raylet_client_, object_lookup_fn,
          task_manager_, reference_counter_, memory_store_,
          [this](const ObjectID &object_id, bool pin_object) {
            RAY_CHECK_OK(Put(RayObject(rpc::ErrorType::OBJECT_UNRECONSTRUCTABLE),
                             /*contained_object_ids=*/{}, object_id,
                             /*pin_object=*/pin_object));
          },
          RayConfig::instance().lineage_pinning_enabled()));

  // Start the IO thread after all other members have been initialized, in case
  // the thread calls back into any of our members.
  io_thread_ = std::thread(&CoreWorker::RunIOService, this);
}

void CoreWorker::Shutdown() {
  io_service_.stop();
  if (options_.worker_type == WorkerType::WORKER) {
    task_execution_service_.stop();
  }
}

void CoreWorker::Disconnect() {
  io_service_.stop();
  if (connected_) {
    connected_ = false;
    if (gcs_client_) {
      gcs_client_->Disconnect();
    }
    if (local_raylet_client_) {
      RAY_IGNORE_EXPR(local_raylet_client_->Disconnect());
    }
  }
}

void CoreWorker::Exit(bool intentional) {
  RAY_LOG(INFO)
      << "Exit signal " << (intentional ? "(intentional)" : "")
      << " received, this process will exit after all outstanding tasks have finished";
  exiting_ = true;
  // Release the resources early in case draining takes a long time.
  RAY_CHECK_OK(local_raylet_client_->NotifyDirectCallTaskBlocked());

  // Callback to shutdown.
  auto shutdown = [this, intentional]() {
    // To avoid problems, make sure shutdown is always called from the same
    // event loop each time.
    task_execution_service_.post([this, intentional]() {
      if (intentional) {
        Disconnect();  // Notify the raylet this is an intentional exit.
      }
      Shutdown();
    });
  };

  // Callback to drain objects once all pending tasks have been drained.
  auto drain_references_callback = [this, shutdown]() {
    // Post to the event loop to avoid a deadlock between the TaskManager and
    // the ReferenceCounter. The deadlock can occur because this callback may
    // get called by the TaskManager while the ReferenceCounter's lock is held,
    // but the callback itself must acquire the ReferenceCounter's lock to
    // drain the object references.
    task_execution_service_.post([this, shutdown]() {
      bool not_actor_task = false;
      {
        absl::MutexLock lock(&mutex_);
        not_actor_task = actor_id_.IsNil();
      }
      if (not_actor_task) {
        // If we are a task, then we cannot hold any object references in the
        // heap. Therefore, any active object references are being held by other
        // processes. Wait for these processes to release their references before
        // we shutdown.
        // NOTE(swang): This could still cause this worker process to stay alive
        // forever if another process holds a reference forever.
        reference_counter_->DrainAndShutdown(shutdown);
      } else {
        // If we are an actor, then we may be holding object references in the
        // heap. Then, we should not wait to drain the object references before
        // shutdown since this could hang.
        shutdown();
      }
    });
  };

  task_manager_->DrainAndShutdown(drain_references_callback);
}

void CoreWorker::RunIOService() {
#ifndef _WIN32
  // Block SIGINT and SIGTERM so they will be handled by the main thread.
  sigset_t mask;
  sigemptyset(&mask);
  sigaddset(&mask, SIGINT);
  sigaddset(&mask, SIGTERM);
  pthread_sigmask(SIG_BLOCK, &mask, NULL);
#endif

  io_service_.run();
}

void CoreWorker::OnNodeRemoved(const rpc::GcsNodeInfo &node_info) {
  const auto node_id = ClientID::FromBinary(node_info.node_id());
  RAY_LOG(INFO) << "Node failure " << node_id;
  const auto lost_objects = reference_counter_->ResetObjectsOnRemovedNode(node_id);
  // Delete the objects from the in-memory store to indicate that they are not
  // available. The object recovery manager will guarantee that a new value
  // will eventually be stored for the objects (either an
  // UnreconstructableError or a value reconstructed from lineage).
  memory_store_->Delete(lost_objects);
  for (const auto &object_id : lost_objects) {
    RAY_LOG(INFO) << "Object " << object_id << " lost due to node failure " << node_id;
    // The lost object must have been owned by us.
    RAY_CHECK_OK(object_recovery_manager_->RecoverObject(object_id));
  }
}

void CoreWorker::WaitForShutdown() {
  if (io_thread_.joinable()) {
    io_thread_.join();
  }
  if (options_.worker_type == WorkerType::WORKER) {
    RAY_CHECK(task_execution_service_.stopped());
  }
}

const WorkerID &CoreWorker::GetWorkerID() const { return worker_context_.GetWorkerID(); }

void CoreWorker::SetCurrentTaskId(const TaskID &task_id) {
  worker_context_.SetCurrentTaskId(task_id);
  main_thread_task_id_ = task_id;
  bool not_actor_task = false;
  {
    absl::MutexLock lock(&mutex_);
    not_actor_task = actor_id_.IsNil();
  }
  if (not_actor_task && task_id.IsNil()) {
    absl::MutexLock lock(&actor_handles_mutex_);
    // Reset the seqnos so that for the next task it start off at 0.
    for (const auto &handle : actor_handles_) {
      handle.second->Reset();
    }
    // TODO(ekl) we can't unsubscribe to actor notifications here due to
    // https://github.com/ray-project/ray/pull/6885
  }
}

<<<<<<< HEAD
void CoreWorker::CheckForRayletFailure() {
=======
void CoreWorker::RegisterToGcs() {
  std::unordered_map<std::string, std::string> worker_info;
  const auto &worker_id = GetWorkerID();
  worker_info.emplace("node_ip_address", options_.node_ip_address);
  worker_info.emplace("plasma_store_socket", options_.store_socket);
  worker_info.emplace("raylet_socket", options_.raylet_socket);

  if (options_.worker_type == WorkerType::DRIVER) {
    auto start_time = std::chrono::duration_cast<std::chrono::milliseconds>(
                          std::chrono::system_clock::now().time_since_epoch())
                          .count();
    worker_info.emplace("driver_id", worker_id.Binary());
    worker_info.emplace("start_time", std::to_string(start_time));
    if (!options_.driver_name.empty()) {
      worker_info.emplace("name", options_.driver_name);
    }
  }

  if (!options_.stdout_file.empty()) {
    worker_info.emplace("stdout_file", options_.stdout_file);
  }
  if (!options_.stderr_file.empty()) {
    worker_info.emplace("stderr_file", options_.stderr_file);
  }

  RAY_CHECK_OK(gcs_client_->Workers().AsyncRegisterWorker(options_.worker_type, worker_id,
                                                          worker_info, nullptr));
}

void CoreWorker::CheckForRayletFailure(const boost::system::error_code &error) {
  if (error == boost::asio::error::operation_aborted) {
    return;
  }

>>>>>>> c222d64c
  // If the raylet fails, we will be reassigned to init (PID=1).
  if (getppid() == 1) {
    RAY_LOG(ERROR) << "Raylet failed. Shutting down.";
    Shutdown();
  }

  // Reset the timer from the previous expiration time to avoid drift.
  death_check_timer_.expires_at(
      death_check_timer_.expiry() +
      boost::asio::chrono::milliseconds(
          RayConfig::instance().raylet_death_check_interval_milliseconds()));
  death_check_timer_.async_wait(
      boost::bind(&CoreWorker::CheckForRayletFailure, this, _1));
}

void CoreWorker::InternalHeartbeat(const boost::system::error_code &error) {
  if (error == boost::asio::error::operation_aborted) {
    return;
  }

  absl::MutexLock lock(&mutex_);
  while (!to_resubmit_.empty() && current_time_ms() > to_resubmit_.front().first) {
    RAY_CHECK_OK(direct_task_submitter_->SubmitTask(to_resubmit_.front().second));
    to_resubmit_.pop_front();
  }
  internal_timer_.expires_at(internal_timer_.expiry() +
                             boost::asio::chrono::milliseconds(kInternalHeartbeatMillis));
  internal_timer_.async_wait(boost::bind(&CoreWorker::InternalHeartbeat, this, _1));
}

std::unordered_map<ObjectID, std::pair<size_t, size_t>>
CoreWorker::GetAllReferenceCounts() const {
  auto counts = reference_counter_->GetAllReferenceCounts();
  absl::MutexLock lock(&actor_handles_mutex_);
  // Strip actor IDs from the ref counts since there is no associated ObjectID
  // in the language frontend.
  for (const auto &handle : actor_handles_) {
    auto actor_id = handle.first;
    auto actor_handle_id = ObjectID::ForActorHandle(actor_id);
    counts.erase(actor_handle_id);
  }
  return counts;
}

void CoreWorker::PromoteToPlasmaAndGetOwnershipInfo(const ObjectID &object_id,
                                                    TaskID *owner_id,
                                                    rpc::Address *owner_address) {
  RAY_CHECK(object_id.IsDirectCallType());
  auto value = memory_store_->GetOrPromoteToPlasma(object_id);
  if (value) {
    RAY_LOG(DEBUG) << "Storing object promoted to plasma " << object_id;
    RAY_CHECK_OK(
        Put(*value, /*contained_object_ids=*/{}, object_id, /*pin_object=*/true));
  }

  auto has_owner = reference_counter_->GetOwner(object_id, owner_id, owner_address);
  RAY_CHECK(has_owner)
      << "Object IDs generated randomly (ObjectID.from_random()) or out-of-band "
         "(ObjectID.from_binary(...)) cannot be serialized because Ray does not know "
         "which task will create them. "
         "If this was not how your object ID was generated, please file an issue "
         "at https://github.com/ray-project/ray/issues/";
  RAY_LOG(DEBUG) << "Promoted object to plasma " << object_id << " owned by "
                 << *owner_id;
}

void CoreWorker::RegisterOwnershipInfoAndResolveFuture(
    const ObjectID &object_id, const ObjectID &outer_object_id, const TaskID &owner_id,
    const rpc::Address &owner_address) {
  // Add the object's owner to the local metadata in case it gets serialized
  // again.
  reference_counter_->AddBorrowedObject(object_id, outer_object_id, owner_id,
                                        owner_address);

  RAY_CHECK(!owner_id.IsNil() || options_.is_local_mode);
  // We will ask the owner about the object until the object is
  // created or we can no longer reach the owner.
  future_resolver_->ResolveFutureAsync(object_id, owner_id, owner_address);
}

Status CoreWorker::SetClientOptions(std::string name, int64_t limit_bytes) {
  // Currently only the Plasma store supports client options.
  return plasma_store_provider_->SetClientOptions(name, limit_bytes);
}

Status CoreWorker::Put(const RayObject &object,
                       const std::vector<ObjectID> &contained_object_ids,
                       ObjectID *object_id) {
  *object_id = ObjectID::ForPut(worker_context_.GetCurrentTaskID(),
                                worker_context_.GetNextPutIndex(),
                                static_cast<uint8_t>(TaskTransportType::DIRECT));
  reference_counter_->AddOwnedObject(*object_id, contained_object_ids, GetCallerId(),
                                     rpc_address_, CurrentCallSite(), object.GetSize());
  return Put(object, contained_object_ids, *object_id, /*pin_object=*/true);
}

Status CoreWorker::Put(const RayObject &object,
                       const std::vector<ObjectID> &contained_object_ids,
                       const ObjectID &object_id, bool pin_object) {
  bool object_exists;
  if (options_.is_local_mode) {
    RAY_CHECK(memory_store_->Put(object, object_id));
    return Status::OK();
  }
  RAY_RETURN_NOT_OK(plasma_store_provider_->Put(object, object_id, &object_exists));
  if (!object_exists) {
    if (pin_object) {
      // Tell the raylet to pin the object **after** it is created.
      RAY_LOG(DEBUG) << "Pinning put object " << object_id;
      RAY_CHECK_OK(local_raylet_client_->PinObjectIDs(
          rpc_address_, {object_id},
          [this, object_id](const Status &status, const rpc::PinObjectIDsReply &reply) {
            // Only release the object once the raylet has responded to avoid the race
            // condition that the object could be evicted before the raylet pins it.
            if (!plasma_store_provider_->Release(object_id).ok()) {
              RAY_LOG(ERROR) << "Failed to release ObjectID (" << object_id
                             << "), might cause a leak in plasma.";
            }
          }));
    } else {
      RAY_RETURN_NOT_OK(plasma_store_provider_->Release(object_id));
    }
  }
  RAY_CHECK(memory_store_->Put(RayObject(rpc::ErrorType::OBJECT_IN_PLASMA), object_id));
  return Status::OK();
}

Status CoreWorker::Create(const std::shared_ptr<Buffer> &metadata, const size_t data_size,
                          const std::vector<ObjectID> &contained_object_ids,
                          ObjectID *object_id, std::shared_ptr<Buffer> *data) {
  *object_id = ObjectID::ForPut(worker_context_.GetCurrentTaskID(),
                                worker_context_.GetNextPutIndex(),
                                static_cast<uint8_t>(TaskTransportType::DIRECT));

  if (options_.is_local_mode) {
    *data = std::make_shared<LocalMemoryBuffer>(data_size);
  } else {
    RAY_RETURN_NOT_OK(
        plasma_store_provider_->Create(metadata, data_size, *object_id, data));
  }

  // Only add the object to the reference counter if it didn't already exist.
  if (data) {
    reference_counter_->AddOwnedObject(*object_id, contained_object_ids, GetCallerId(),
                                       rpc_address_, CurrentCallSite(),
                                       data_size + metadata->Size());
  }
  return Status::OK();
}

Status CoreWorker::Create(const std::shared_ptr<Buffer> &metadata, const size_t data_size,
                          const ObjectID &object_id, std::shared_ptr<Buffer> *data) {
  if (options_.is_local_mode) {
    return Status::NotImplemented(
        "Creating an object with a pre-existing ObjectID is not supported in local mode");
  } else {
    return plasma_store_provider_->Create(metadata, data_size, object_id, data);
  }
}

Status CoreWorker::Seal(const ObjectID &object_id, bool pin_object,
                        const absl::optional<rpc::Address> &owner_address) {
  RAY_RETURN_NOT_OK(plasma_store_provider_->Seal(object_id));
  if (pin_object) {
    // Tell the raylet to pin the object **after** it is created.
    RAY_LOG(DEBUG) << "Pinning sealed object " << object_id;
    RAY_CHECK_OK(local_raylet_client_->PinObjectIDs(
        owner_address.has_value() ? *owner_address : rpc_address_, {object_id},
        [this, object_id](const Status &status, const rpc::PinObjectIDsReply &reply) {
          // Only release the object once the raylet has responded to avoid the race
          // condition that the object could be evicted before the raylet pins it.
          if (!plasma_store_provider_->Release(object_id).ok()) {
            RAY_LOG(ERROR) << "Failed to release ObjectID (" << object_id
                           << "), might cause a leak in plasma.";
          }
        }));
  } else {
    RAY_RETURN_NOT_OK(plasma_store_provider_->Release(object_id));
  }
  RAY_CHECK(memory_store_->Put(RayObject(rpc::ErrorType::OBJECT_IN_PLASMA), object_id));
  return Status::OK();
}

Status CoreWorker::Get(const std::vector<ObjectID> &ids, const int64_t timeout_ms,
                       std::vector<std::shared_ptr<RayObject>> *results) {
  results->resize(ids.size(), nullptr);

  absl::flat_hash_set<ObjectID> plasma_object_ids;
  absl::flat_hash_set<ObjectID> memory_object_ids;
  GroupObjectIdsByStoreProvider(ids, &plasma_object_ids, &memory_object_ids);

  bool got_exception = false;
  absl::flat_hash_map<ObjectID, std::shared_ptr<RayObject>> result_map;
  auto start_time = current_time_ms();

  if (!memory_object_ids.empty()) {
    RAY_RETURN_NOT_OK(memory_store_->Get(memory_object_ids, timeout_ms, worker_context_,
                                         &result_map, &got_exception));
  }

  // Erase any objects that were promoted to plasma from the results. These get
  // requests will be retried at the plasma store.
  for (auto it = result_map.begin(); it != result_map.end();) {
    auto current = it++;
    if (current->second->IsInPlasmaError()) {
      RAY_LOG(DEBUG) << current->first << " in plasma, doing fetch-and-get";
      plasma_object_ids.insert(current->first);
      result_map.erase(current);
    }
  }

  if (!got_exception) {
    // If any of the objects have been promoted to plasma, then we retry their
    // gets at the provider plasma. Once we get the objects from plasma, we flip
    // the transport type again and return them for the original direct call ids.
    int64_t local_timeout_ms = timeout_ms;
    if (timeout_ms >= 0) {
      local_timeout_ms = std::max(static_cast<int64_t>(0),
                                  timeout_ms - (current_time_ms() - start_time));
    }
    RAY_LOG(DEBUG) << "Plasma GET timeout " << local_timeout_ms;
    RAY_RETURN_NOT_OK(plasma_store_provider_->Get(plasma_object_ids, local_timeout_ms,
                                                  worker_context_, &result_map,
                                                  &got_exception));
  }

  // Loop through `ids` and fill each entry for the `results` vector,
  // this ensures that entries `results` have exactly the same order as
  // they are in `ids`. When there are duplicate object ids, all the entries
  // for the same id are filled in.
  bool missing_result = false;
  bool will_throw_exception = false;
  for (size_t i = 0; i < ids.size(); i++) {
    auto pair = result_map.find(ids[i]);
    if (pair != result_map.end()) {
      (*results)[i] = pair->second;
      RAY_CHECK(!pair->second->IsInPlasmaError());
      if (pair->second->IsException()) {
        // The language bindings should throw an exception if they see this
        // object.
        will_throw_exception = true;
      }
    } else {
      missing_result = true;
    }
  }
  // If no timeout was set and none of the results will throw an exception,
  // then check that we fetched all results before returning.
  if (timeout_ms < 0 && !will_throw_exception) {
    RAY_CHECK(!missing_result);
  }

  return Status::OK();
}

Status CoreWorker::Contains(const ObjectID &object_id, bool *has_object) {
  bool found = false;
  bool in_plasma = false;
  found = memory_store_->Contains(object_id, &in_plasma);
  if (in_plasma) {
    RAY_RETURN_NOT_OK(plasma_store_provider_->Contains(object_id, &found));
  }
  *has_object = found;
  return Status::OK();
}

// For any objects that are ErrorType::OBJECT_IN_PLASMA, we need to move them from
// the ready set into the plasma_object_ids set to wait on them there.
void RetryObjectInPlasmaErrors(std::shared_ptr<CoreWorkerMemoryStore> &memory_store,
                               WorkerContext &worker_context,
                               absl::flat_hash_set<ObjectID> &memory_object_ids,
                               absl::flat_hash_set<ObjectID> &plasma_object_ids,
                               absl::flat_hash_set<ObjectID> &ready) {
  for (auto iter = memory_object_ids.begin(); iter != memory_object_ids.end();) {
    auto current = iter++;
    const auto &mem_id = *current;
    auto ready_iter = ready.find(mem_id);
    if (ready_iter != ready.end()) {
      std::vector<std::shared_ptr<RayObject>> found;
      RAY_CHECK_OK(memory_store->Get({mem_id}, /*num_objects=*/1, /*timeout=*/0,
                                     worker_context,
                                     /*remote_after_get=*/false, &found));
      if (found.size() == 1 && found[0]->IsInPlasmaError()) {
        plasma_object_ids.insert(mem_id);
        ready.erase(ready_iter);
        memory_object_ids.erase(current);
      }
    }
  }
}

Status CoreWorker::Wait(const std::vector<ObjectID> &ids, int num_objects,
                        int64_t timeout_ms, std::vector<bool> *results) {
  results->resize(ids.size(), false);

  if (num_objects <= 0 || num_objects > static_cast<int>(ids.size())) {
    return Status::Invalid(
        "Number of objects to wait for must be between 1 and the number of ids.");
  }

  absl::flat_hash_set<ObjectID> plasma_object_ids;
  absl::flat_hash_set<ObjectID> memory_object_ids;
  GroupObjectIdsByStoreProvider(ids, &plasma_object_ids, &memory_object_ids);

  if (plasma_object_ids.size() + memory_object_ids.size() != ids.size()) {
    return Status::Invalid("Duplicate object IDs not supported in wait.");
  }

  // TODO(edoakes): this logic is not ideal, and will have to be addressed
  // before we enable direct actor calls in the Python code. If we are waiting
  // on a list of objects mixed between multiple store providers, we could
  // easily end up in the situation where we're blocked waiting on one store
  // provider while another actually has enough objects ready to fulfill
  // 'num_objects'. This is partially addressed by trying them all once with
  // a timeout of 0, but that does not address the situation where objects
  // become available on the second store provider while waiting on the first.

  absl::flat_hash_set<ObjectID> ready;
  // Wait from both store providers with timeout set to 0. This is to avoid the case
  // where we might use up the entire timeout on trying to get objects from one store
  // provider before even trying another (which might have all of the objects available).
  if (memory_object_ids.size() > 0) {
    RAY_RETURN_NOT_OK(memory_store_->Wait(
        memory_object_ids,
        std::min(static_cast<int>(memory_object_ids.size()), num_objects),
        /*timeout_ms=*/0, worker_context_, &ready));
    RetryObjectInPlasmaErrors(memory_store_, worker_context_, memory_object_ids,
                              plasma_object_ids, ready);
  }
  RAY_CHECK(static_cast<int>(ready.size()) <= num_objects);
  if (static_cast<int>(ready.size()) < num_objects && plasma_object_ids.size() > 0) {
    RAY_RETURN_NOT_OK(plasma_store_provider_->Wait(
        plasma_object_ids,
        std::min(static_cast<int>(plasma_object_ids.size()),
                 num_objects - static_cast<int>(ready.size())),
        /*timeout_ms=*/0, worker_context_, &ready));
  }
  RAY_CHECK(static_cast<int>(ready.size()) <= num_objects);

  if (timeout_ms != 0 && static_cast<int>(ready.size()) < num_objects) {
    // Clear the ready set and retry. We clear it so that we can compute the number of
    // objects to fetch from the memory store easily below.
    ready.clear();

    int64_t start_time = current_time_ms();
    if (memory_object_ids.size() > 0) {
      RAY_RETURN_NOT_OK(memory_store_->Wait(
          memory_object_ids,
          std::min(static_cast<int>(memory_object_ids.size()), num_objects), timeout_ms,
          worker_context_, &ready));
      RetryObjectInPlasmaErrors(memory_store_, worker_context_, memory_object_ids,
                                plasma_object_ids, ready);
    }
    RAY_CHECK(static_cast<int>(ready.size()) <= num_objects);
    if (timeout_ms > 0) {
      timeout_ms =
          std::max(0, static_cast<int>(timeout_ms - (current_time_ms() - start_time)));
    }
    if (static_cast<int>(ready.size()) < num_objects && plasma_object_ids.size() > 0) {
      RAY_RETURN_NOT_OK(plasma_store_provider_->Wait(
          plasma_object_ids,
          std::min(static_cast<int>(plasma_object_ids.size()),
                   num_objects - static_cast<int>(ready.size())),
          timeout_ms, worker_context_, &ready));
    }
    RAY_CHECK(static_cast<int>(ready.size()) <= num_objects);
  }

  for (size_t i = 0; i < ids.size(); i++) {
    if (ready.find(ids[i]) != ready.end()) {
      results->at(i) = true;
    }
  }

  return Status::OK();
}

Status CoreWorker::Delete(const std::vector<ObjectID> &object_ids, bool local_only,
                          bool delete_creating_tasks) {
  // TODO(edoakes): what are the desired semantics for deleting from a non-owner?
  // Should we just delete locally or ping the owner and delete globally?
  reference_counter_->DeleteReferences(object_ids);

  // We only delete from plasma, which avoids hangs (issue #7105). In-memory
  // objects are always handled by ref counting only.
  absl::flat_hash_set<ObjectID> plasma_object_ids(object_ids.begin(), object_ids.end());
  return plasma_store_provider_->Delete(plasma_object_ids, local_only,
                                        delete_creating_tasks);
}

void CoreWorker::TriggerGlobalGC() {
  auto status = local_raylet_client_->GlobalGC(
      [](const Status &status, const rpc::GlobalGCReply &reply) {
        if (!status.ok()) {
          RAY_LOG(ERROR) << "Failed to send global GC request: " << status.ToString();
        }
      });
  if (!status.ok()) {
    RAY_LOG(ERROR) << "Failed to send global GC request: " << status.ToString();
  }
}

std::string CoreWorker::MemoryUsageString() {
  // Currently only the Plasma store returns a debug string.
  return plasma_store_provider_->MemoryUsageString();
}

TaskID CoreWorker::GetCallerId() const {
  TaskID caller_id;
  ActorID actor_id = GetActorId();
  if (!actor_id.IsNil()) {
    caller_id = TaskID::ForActorCreationTask(actor_id);
  } else {
    caller_id = main_thread_task_id_;
  }
  return caller_id;
}

Status CoreWorker::PushError(const JobID &job_id, const std::string &type,
                             const std::string &error_message, double timestamp) {
  if (options_.is_local_mode) {
    RAY_LOG(ERROR) << "Pushed Error with JobID: " << job_id << " of type: " << type
                   << " with message: " << error_message << " at time: " << timestamp;
    return Status::OK();
  }
  return local_raylet_client_->PushError(job_id, type, error_message, timestamp);
}

Status CoreWorker::PrepareActorCheckpoint(const ActorID &actor_id,
                                          ActorCheckpointID *checkpoint_id) {
  return local_raylet_client_->PrepareActorCheckpoint(actor_id, checkpoint_id);
}

Status CoreWorker::NotifyActorResumedFromCheckpoint(
    const ActorID &actor_id, const ActorCheckpointID &checkpoint_id) {
  return local_raylet_client_->NotifyActorResumedFromCheckpoint(actor_id, checkpoint_id);
}

Status CoreWorker::SetResource(const std::string &resource_name, const double capacity,
                               const ClientID &client_id) {
  return local_raylet_client_->SetResource(resource_name, capacity, client_id);
}

Status CoreWorker::SubmitTask(const RayFunction &function,
                              const std::vector<TaskArg> &args,
                              const TaskOptions &task_options,
                              std::vector<ObjectID> *return_ids, int max_retries) {
  TaskSpecBuilder builder;
  const int next_task_index = worker_context_.GetNextTaskIndex();
  const auto task_id =
      TaskID::ForNormalTask(worker_context_.GetCurrentJobID(),
                            worker_context_.GetCurrentTaskID(), next_task_index);

  const std::unordered_map<std::string, double> required_resources;
  // TODO(ekl) offload task building onto a thread pool for performance
  BuildCommonTaskSpec(builder, worker_context_.GetCurrentJobID(), task_id,
                      worker_context_.GetCurrentTaskID(), next_task_index, GetCallerId(),
                      rpc_address_, function, args, task_options.num_returns,
                      task_options.resources, required_resources, return_ids);
  TaskSpecification task_spec = builder.Build();
  if (options_.is_local_mode) {
    return ExecuteTaskLocalMode(task_spec);
  } else {
    task_manager_->AddPendingTask(GetCallerId(), rpc_address_, task_spec,
                                  CurrentCallSite(), max_retries);
    return direct_task_submitter_->SubmitTask(task_spec);
  }
}

Status CoreWorker::CreateActor(const RayFunction &function,
                               const std::vector<TaskArg> &args,
                               const ActorCreationOptions &actor_creation_options,
                               const std::string &extension_data,
                               ActorID *return_actor_id) {
  const int next_task_index = worker_context_.GetNextTaskIndex();
  const ActorID actor_id =
      ActorID::Of(worker_context_.GetCurrentJobID(), worker_context_.GetCurrentTaskID(),
                  next_task_index);
  const TaskID actor_creation_task_id = TaskID::ForActorCreationTask(actor_id);
  const JobID job_id = worker_context_.GetCurrentJobID();
  std::vector<ObjectID> return_ids;
  TaskSpecBuilder builder;
  BuildCommonTaskSpec(builder, job_id, actor_creation_task_id,
                      worker_context_.GetCurrentTaskID(), next_task_index, GetCallerId(),
                      rpc_address_, function, args, 1, actor_creation_options.resources,
                      actor_creation_options.placement_resources, &return_ids);
  builder.SetActorCreationTaskSpec(actor_id, actor_creation_options.max_reconstructions,
                                   actor_creation_options.dynamic_worker_options,
                                   actor_creation_options.max_concurrency,
                                   actor_creation_options.is_detached,
                                   actor_creation_options.is_asyncio);

  *return_actor_id = actor_id;
  TaskSpecification task_spec = builder.Build();
  Status status;
  if (options_.is_local_mode) {
    status = ExecuteTaskLocalMode(task_spec);
  } else {
    task_manager_->AddPendingTask(
        GetCallerId(), rpc_address_, task_spec, CurrentCallSite(),
        std::max(RayConfig::instance().actor_creation_min_retries(),
                 actor_creation_options.max_reconstructions));
    status = direct_task_submitter_->SubmitTask(task_spec);
  }
  std::unique_ptr<ActorHandle> actor_handle(new ActorHandle(
      actor_id, GetCallerId(), rpc_address_, job_id, /*actor_cursor=*/return_ids[0],
      function.GetLanguage(), function.GetFunctionDescriptor(), extension_data));
  RAY_CHECK(AddActorHandle(std::move(actor_handle),
                           /*is_owner_handle=*/!actor_creation_options.is_detached))
      << "Actor " << actor_id << " already exists";
  return status;
}

Status CoreWorker::SubmitActorTask(const ActorID &actor_id, const RayFunction &function,
                                   const std::vector<TaskArg> &args,
                                   const TaskOptions &task_options,
                                   std::vector<ObjectID> *return_ids) {
  ActorHandle *actor_handle = nullptr;
  RAY_RETURN_NOT_OK(GetActorHandle(actor_id, &actor_handle));

  // Add one for actor cursor object id for tasks.
  const int num_returns = task_options.num_returns + 1;

  // Build common task spec.
  TaskSpecBuilder builder;
  const int next_task_index = worker_context_.GetNextTaskIndex();
  const TaskID actor_task_id = TaskID::ForActorTask(
      worker_context_.GetCurrentJobID(), worker_context_.GetCurrentTaskID(),
      next_task_index, actor_handle->GetActorID());
  const std::unordered_map<std::string, double> required_resources;
  BuildCommonTaskSpec(builder, actor_handle->CreationJobID(), actor_task_id,
                      worker_context_.GetCurrentTaskID(), next_task_index, GetCallerId(),
                      rpc_address_, function, args, num_returns, task_options.resources,
                      required_resources, return_ids);

  const ObjectID new_cursor = return_ids->back();
  actor_handle->SetActorTaskSpec(builder, new_cursor);
  // Remove cursor from return ids.
  return_ids->pop_back();

  // Submit task.
  Status status;
  TaskSpecification task_spec = builder.Build();
  if (options_.is_local_mode) {
    return ExecuteTaskLocalMode(task_spec, actor_id);
  }
  task_manager_->AddPendingTask(GetCallerId(), rpc_address_, task_spec,
                                CurrentCallSite());
  if (actor_handle->IsDead()) {
    auto status = Status::IOError("sent task to dead actor");
    task_manager_->PendingTaskFailed(task_spec.TaskId(), rpc::ErrorType::ACTOR_DIED,
                                     &status);
  } else {
    status = direct_actor_submitter_->SubmitTask(task_spec);
  }
  return status;
}

Status CoreWorker::KillActor(const ActorID &actor_id, bool force_kill,
                             bool no_reconstruction) {
  ActorHandle *actor_handle = nullptr;
  RAY_RETURN_NOT_OK(GetActorHandle(actor_id, &actor_handle));
  direct_actor_submitter_->KillActor(actor_id, force_kill, no_reconstruction);
  return Status::OK();
}

void CoreWorker::RemoveActorHandleReference(const ActorID &actor_id) {
  ObjectID actor_handle_id = ObjectID::ForActorHandle(actor_id);
  reference_counter_->RemoveLocalReference(actor_handle_id, nullptr);
}

ActorID CoreWorker::DeserializeAndRegisterActorHandle(const std::string &serialized,
                                                      const ObjectID &outer_object_id) {
  std::unique_ptr<ActorHandle> actor_handle(new ActorHandle(serialized));
  const auto actor_id = actor_handle->GetActorID();
  const auto owner_id = actor_handle->GetOwnerId();
  const auto owner_address = actor_handle->GetOwnerAddress();

  RAY_UNUSED(AddActorHandle(std::move(actor_handle), /*is_owner_handle=*/false));

  ObjectID actor_handle_id = ObjectID::ForActorHandle(actor_id);
  reference_counter_->AddBorrowedObject(actor_handle_id, outer_object_id, owner_id,
                                        owner_address);

  return actor_id;
}

Status CoreWorker::SerializeActorHandle(const ActorID &actor_id, std::string *output,
                                        ObjectID *actor_handle_id) const {
  ActorHandle *actor_handle = nullptr;
  auto status = GetActorHandle(actor_id, &actor_handle);
  if (status.ok()) {
    actor_handle->Serialize(output);
    *actor_handle_id = ObjectID::ForActorHandle(actor_id);
  }
  return status;
}

bool CoreWorker::AddActorHandle(std::unique_ptr<ActorHandle> actor_handle,
                                bool is_owner_handle) {
  const auto &actor_id = actor_handle->GetActorID();
  const auto actor_creation_return_id = ObjectID::ForActorHandle(actor_id);
  reference_counter_->AddLocalReference(actor_creation_return_id, CurrentCallSite());

  bool inserted;
  {
    absl::MutexLock lock(&actor_handles_mutex_);
    inserted = actor_handles_.emplace(actor_id, std::move(actor_handle)).second;
  }

  if (inserted) {
    // Register a callback to handle actor notifications.
    auto actor_notification_callback = [this](const ActorID &actor_id,
                                              const gcs::ActorTableData &actor_data) {
      if (actor_data.state() == gcs::ActorTableData::RECONSTRUCTING) {
        absl::MutexLock lock(&actor_handles_mutex_);
        auto it = actor_handles_.find(actor_id);
        RAY_CHECK(it != actor_handles_.end());
        // We have to reset the actor handle since the next instance of the
        // actor will not have the last sequence number that we sent.
        it->second->Reset();
        direct_actor_submitter_->DisconnectActor(actor_id, false);
      } else if (actor_data.state() == gcs::ActorTableData::DEAD) {
        direct_actor_submitter_->DisconnectActor(actor_id, true);

        ActorHandle *actor_handle = nullptr;
        RAY_CHECK_OK(GetActorHandle(actor_id, &actor_handle));
        actor_handle->MarkDead();
        // We cannot erase the actor handle here because clients can still
        // submit tasks to dead actors. This also means we defer unsubscription,
        // otherwise we crash when bulk unsubscribing all actor handles.
      } else {
        direct_actor_submitter_->ConnectActor(actor_id, actor_data.address());
      }

      RAY_LOG(INFO) << "received notification on actor, state="
                    << static_cast<int>(actor_data.state()) << ", actor_id: " << actor_id
                    << ", ip address: " << actor_data.address().ip_address()
                    << ", port: " << actor_data.address().port() << ", worker_id: "
                    << WorkerID::FromBinary(actor_data.address().worker_id())
                    << ", raylet_id: "
                    << ClientID::FromBinary(actor_data.address().raylet_id());
    };

    RAY_CHECK_OK(gcs_client_->Actors().AsyncSubscribe(
        actor_id, actor_notification_callback, nullptr));

    RAY_CHECK(reference_counter_->SetDeleteCallback(
        actor_creation_return_id,
        [this, actor_id, is_owner_handle](const ObjectID &object_id) {
          // TODO(swang): Unsubscribe from the actor table.
          // TODO(swang): Remove the actor handle entry.
          // If we own the actor and the actor handle is no longer in scope,
          // terminate the actor.
          if (is_owner_handle) {
            RAY_LOG(INFO) << "Owner's handle and creation ID " << object_id
                          << " has gone out of scope, sending message to actor "
                          << actor_id << " to do a clean exit.";
            RAY_CHECK_OK(
                KillActor(actor_id, /*force_kill=*/false, /*no_reconstruction=*/false));
          }
        }));
  }

  return inserted;
}

Status CoreWorker::GetActorHandle(const ActorID &actor_id,
                                  ActorHandle **actor_handle) const {
  absl::MutexLock lock(&actor_handles_mutex_);
  auto it = actor_handles_.find(actor_id);
  if (it == actor_handles_.end()) {
    return Status::Invalid("Handle for actor does not exist");
  }
  *actor_handle = it->second.get();
  return Status::OK();
}

std::unique_ptr<worker::ProfileEvent> CoreWorker::CreateProfileEvent(
    const std::string &event_type) {
  return std::unique_ptr<worker::ProfileEvent>(
      new worker::ProfileEvent(profiler_, event_type));
}

void CoreWorker::RunTaskExecutionLoop() { task_execution_service_.run(); }

Status CoreWorker::AllocateReturnObjects(
    const std::vector<ObjectID> &object_ids, const std::vector<size_t> &data_sizes,
    const std::vector<std::shared_ptr<Buffer>> &metadatas,
    const std::vector<std::vector<ObjectID>> &contained_object_ids,
    std::vector<std::shared_ptr<RayObject>> *return_objects) {
  RAY_CHECK(object_ids.size() == metadatas.size());
  RAY_CHECK(object_ids.size() == data_sizes.size());
  return_objects->resize(object_ids.size(), nullptr);

  rpc::Address owner_address(options_.is_local_mode
                                 ? rpc::Address()
                                 : worker_context_.GetCurrentTask()->CallerAddress());

  for (size_t i = 0; i < object_ids.size(); i++) {
    bool object_already_exists = false;
    std::shared_ptr<Buffer> data_buffer;
    if (data_sizes[i] > 0) {
      RAY_LOG(DEBUG) << "Creating return object " << object_ids[i];
      // Mark this object as containing other object IDs. The ref counter will
      // keep the inner IDs in scope until the outer one is out of scope.
      if (!contained_object_ids[i].empty()) {
        reference_counter_->AddNestedObjectIds(object_ids[i], contained_object_ids[i],
                                               owner_address);
      }

      // Allocate a buffer for the return object.
      if (options_.is_local_mode ||
          static_cast<int64_t>(data_sizes[i]) <
              RayConfig::instance().max_direct_call_object_size()) {
        data_buffer = std::make_shared<LocalMemoryBuffer>(data_sizes[i]);
      } else {
        RAY_RETURN_NOT_OK(
            Create(metadatas[i], data_sizes[i], object_ids[i], &data_buffer));
        object_already_exists = !data_buffer;
      }
    }
    // Leave the return object as a nullptr if the object already exists.
    if (!object_already_exists) {
      return_objects->at(i) =
          std::make_shared<RayObject>(data_buffer, metadatas[i], contained_object_ids[i]);
    }
  }

  return Status::OK();
}

Status CoreWorker::ExecuteTask(const TaskSpecification &task_spec,
                               const std::shared_ptr<ResourceMappingType> &resource_ids,
                               std::vector<std::shared_ptr<RayObject>> *return_objects,
                               ReferenceCounter::ReferenceTableProto *borrowed_refs) {
  task_queue_length_ -= 1;
  num_executed_tasks_ += 1;

  if (resource_ids != nullptr) {
    resource_ids_ = resource_ids;
  }

  if (!options_.is_local_mode) {
    worker_context_.SetCurrentTask(task_spec);
    SetCurrentTaskId(task_spec.TaskId());
  }
  {
    absl::MutexLock lock(&mutex_);
    current_task_ = task_spec;
  }

  RayFunction func{task_spec.GetLanguage(), task_spec.FunctionDescriptor()};

  std::vector<std::shared_ptr<RayObject>> args;
  std::vector<ObjectID> arg_reference_ids;
  // This includes all IDs that were passed by reference and any IDs that were
  // inlined in the task spec. These references will be pinned during the task
  // execution and unpinned once the task completes. We will notify the caller
  // about any IDs that we are still borrowing by the time the task completes.
  std::vector<ObjectID> borrowed_ids;
  RAY_CHECK_OK(BuildArgsForExecutor(task_spec, &args, &arg_reference_ids, &borrowed_ids));
  // Pin the borrowed IDs for the duration of the task.
  for (const auto &borrowed_id : borrowed_ids) {
    RAY_LOG(DEBUG) << "Incrementing ref for borrowed ID " << borrowed_id;
    reference_counter_->AddLocalReference(borrowed_id, task_spec.CallSiteString());
  }

  std::vector<ObjectID> return_ids;
  for (size_t i = 0; i < task_spec.NumReturns(); i++) {
    return_ids.push_back(task_spec.ReturnId(i, TaskTransportType::DIRECT));
  }

  Status status;
  TaskType task_type = TaskType::NORMAL_TASK;
  if (task_spec.IsActorCreationTask()) {
    RAY_CHECK(return_ids.size() > 0);
    return_ids.pop_back();
    task_type = TaskType::ACTOR_CREATION_TASK;
    SetActorId(task_spec.ActorCreationId());
    // For an actor, set the timestamp as the time its creation task starts execution.
    SetCallerCreationTimestamp();
    RAY_LOG(INFO) << "Creating actor: " << task_spec.ActorCreationId();
  } else if (task_spec.IsActorTask()) {
    RAY_CHECK(return_ids.size() > 0);
    return_ids.pop_back();
    task_type = TaskType::ACTOR_TASK;
  } else {
    // For a non-actor task, set the timestamp as the time it starts execution.
    SetCallerCreationTimestamp();
  }

  // Because we support concurrent actor calls, we need to update the
  // worker ID for the current thread.
  CoreWorkerProcess::SetCurrentThreadWorkerId(GetWorkerID());

  status = options_.task_execution_callback(
      task_type, func, task_spec.GetRequiredResources().GetResourceMap(), args,
      arg_reference_ids, return_ids, return_objects);

  absl::optional<rpc::Address> caller_address(
      options_.is_local_mode ? absl::optional<rpc::Address>()
                             : worker_context_.GetCurrentTask()->CallerAddress());
  for (size_t i = 0; i < return_objects->size(); i++) {
    // The object is nullptr if it already existed in the object store.
    if (!return_objects->at(i)) {
      continue;
    }
    if (return_objects->at(i)->GetData() != nullptr &&
        return_objects->at(i)->GetData()->IsPlasmaBuffer()) {
      if (!Seal(return_ids[i], /*pin_object=*/true, caller_address).ok()) {
        RAY_LOG(FATAL) << "Task " << task_spec.TaskId() << " failed to seal object "
                       << return_ids[i] << " in store: " << status.message();
      }
    }
  }

  // Get the reference counts for any IDs that we borrowed during this task and
  // return them to the caller. This will notify the caller of any IDs that we
  // (or a nested task) are still borrowing. It will also any new IDs that were
  // contained in a borrowed ID that we (or a nested task) are now borrowing.
  if (!borrowed_ids.empty()) {
    reference_counter_->GetAndClearLocalBorrowers(borrowed_ids, borrowed_refs);
  }
  // Unpin the borrowed IDs.
  std::vector<ObjectID> deleted;
  for (const auto &borrowed_id : borrowed_ids) {
    RAY_LOG(DEBUG) << "Decrementing ref for borrowed ID " << borrowed_id;
    reference_counter_->RemoveLocalReference(borrowed_id, &deleted);
  }
  if (options_.ref_counting_enabled) {
    memory_store_->Delete(deleted);
  }

  if (task_spec.IsNormalTask() && reference_counter_->NumObjectIDsInScope() != 0) {
    RAY_LOG(DEBUG)
        << "There were " << reference_counter_->NumObjectIDsInScope()
        << " ObjectIDs left in scope after executing task " << task_spec.TaskId()
        << ". This is either caused by keeping references to ObjectIDs in Python "
           "between "
           "tasks (e.g., in global variables) or indicates a problem with Ray's "
           "reference counting, and may cause problems in the object store.";
  }

  if (!options_.is_local_mode) {
    SetCurrentTaskId(TaskID::Nil());
    worker_context_.ResetCurrentTask(task_spec);
  }
  {
    absl::MutexLock lock(&mutex_);
    current_task_ = TaskSpecification();
  }
  RAY_LOG(DEBUG) << "Finished executing task " << task_spec.TaskId();

  if (status.IsSystemExit()) {
    Exit(status.IsIntentionalSystemExit());
  }

  return status;
}

Status CoreWorker::ExecuteTaskLocalMode(const TaskSpecification &task_spec,
                                        const ActorID &actor_id) {
  auto resource_ids = std::make_shared<ResourceMappingType>();
  auto return_objects = std::vector<std::shared_ptr<RayObject>>();
  auto borrowed_refs = ReferenceCounter::ReferenceTableProto();
  for (size_t i = 0; i < task_spec.NumReturns(); i++) {
    reference_counter_->AddOwnedObject(task_spec.ReturnId(i, TaskTransportType::DIRECT),
                                       /*inner_ids=*/{}, GetCallerId(), rpc_address_,
                                       CurrentCallSite(), -1);
  }
  auto old_id = GetActorId();
  SetActorId(actor_id);
  auto status = ExecuteTask(task_spec, resource_ids, &return_objects, &borrowed_refs);
  SetActorId(old_id);
  // TODO(ilr): Maybe not necessary
  return status;
}

Status CoreWorker::BuildArgsForExecutor(const TaskSpecification &task,
                                        std::vector<std::shared_ptr<RayObject>> *args,
                                        std::vector<ObjectID> *arg_reference_ids,
                                        std::vector<ObjectID> *borrowed_ids) {
  auto num_args = task.NumArgs();
  args->resize(num_args);
  arg_reference_ids->resize(num_args);

  absl::flat_hash_set<ObjectID> by_ref_ids;
  absl::flat_hash_map<ObjectID, std::vector<size_t>> by_ref_indices;

  for (size_t i = 0; i < task.NumArgs(); ++i) {
    if (task.ArgByRef(i)) {
      // pass by reference.
      RAY_CHECK(task.ArgIdCount(i) == 1);
      // Direct call type objects that weren't inlined have been promoted to plasma.
      // We need to put an OBJECT_IN_PLASMA error here so the subsequent call to Get()
      // properly redirects to the plasma store.
      if (task.ArgId(i, 0).IsDirectCallType() && !options_.is_local_mode) {
        RAY_UNUSED(memory_store_->Put(RayObject(rpc::ErrorType::OBJECT_IN_PLASMA),
                                      task.ArgId(i, 0)));
      }
      const auto &arg_id = task.ArgId(i, 0);
      by_ref_ids.insert(arg_id);
      auto it = by_ref_indices.find(arg_id);
      if (it == by_ref_indices.end()) {
        by_ref_indices.emplace(arg_id, std::vector<size_t>({i}));
      } else {
        it->second.push_back(i);
      }
      arg_reference_ids->at(i) = arg_id;
      // The task borrows all args passed by reference. Because the task does
      // not have a reference to the argument ID in the frontend, it is not
      // possible for the task to still be borrowing the argument by the time
      // it finishes.
      borrowed_ids->push_back(arg_id);
    } else {
      // pass by value.
      std::shared_ptr<LocalMemoryBuffer> data = nullptr;
      if (task.ArgDataSize(i)) {
        data = std::make_shared<LocalMemoryBuffer>(const_cast<uint8_t *>(task.ArgData(i)),
                                                   task.ArgDataSize(i));
      }
      std::shared_ptr<LocalMemoryBuffer> metadata = nullptr;
      if (task.ArgMetadataSize(i)) {
        metadata = std::make_shared<LocalMemoryBuffer>(
            const_cast<uint8_t *>(task.ArgMetadata(i)), task.ArgMetadataSize(i));
      }
      args->at(i) = std::make_shared<RayObject>(data, metadata, task.ArgInlinedIds(i),
                                                /*copy_data*/ true);
      arg_reference_ids->at(i) = ObjectID::Nil();
      // The task borrows all ObjectIDs that were serialized in the inlined
      // arguments. The task will receive references to these IDs, so it is
      // possible for the task to continue borrowing these arguments by the
      // time it finishes.
      for (const auto &inlined_id : task.ArgInlinedIds(i)) {
        borrowed_ids->push_back(inlined_id);
      }
    }
  }

  // Fetch by-reference arguments directly from the plasma store.
  bool got_exception = false;
  absl::flat_hash_map<ObjectID, std::shared_ptr<RayObject>> result_map;
  if (options_.is_local_mode) {
    RAY_RETURN_NOT_OK(
        memory_store_->Get(by_ref_ids, -1, worker_context_, &result_map, &got_exception));
  } else {
    RAY_RETURN_NOT_OK(plasma_store_provider_->Get(by_ref_ids, -1, worker_context_,
                                                  &result_map, &got_exception));
  }
  for (const auto &it : result_map) {
    for (size_t idx : by_ref_indices[it.first]) {
      args->at(idx) = it.second;
    }
  }

  return Status::OK();
}

void CoreWorker::HandleAssignTask(const rpc::AssignTaskRequest &request,
                                  rpc::AssignTaskReply *reply,
                                  rpc::SendReplyCallback send_reply_callback) {
  if (HandleWrongRecipient(WorkerID::FromBinary(request.intended_worker_id()),
                           send_reply_callback)) {
    return;
  }

  task_queue_length_ += 1;
  task_execution_service_.post([=] {
    raylet_task_receiver_->HandleAssignTask(request, reply, send_reply_callback);
  });
}

void CoreWorker::HandlePushTask(const rpc::PushTaskRequest &request,
                                rpc::PushTaskReply *reply,
                                rpc::SendReplyCallback send_reply_callback) {
  if (HandleWrongRecipient(WorkerID::FromBinary(request.intended_worker_id()),
                           send_reply_callback)) {
    return;
  }

  task_queue_length_ += 1;
  task_execution_service_.post([=] {
    // We have posted an exit task onto the main event loop,
    // so shouldn't bother executing any further work.
    if (exiting_) return;
    direct_task_receiver_->HandlePushTask(request, reply, send_reply_callback);
  });
}

void CoreWorker::HandleDirectActorCallArgWaitComplete(
    const rpc::DirectActorCallArgWaitCompleteRequest &request,
    rpc::DirectActorCallArgWaitCompleteReply *reply,
    rpc::SendReplyCallback send_reply_callback) {
  if (HandleWrongRecipient(WorkerID::FromBinary(request.intended_worker_id()),
                           send_reply_callback)) {
    return;
  }

  task_execution_service_.post([=] {
    direct_task_receiver_->HandleDirectActorCallArgWaitComplete(request, reply,
                                                                send_reply_callback);
  });
}

void CoreWorker::HandleGetObjectStatus(const rpc::GetObjectStatusRequest &request,
                                       rpc::GetObjectStatusReply *reply,
                                       rpc::SendReplyCallback send_reply_callback) {
  ObjectID object_id = ObjectID::FromBinary(request.object_id());
  RAY_LOG(DEBUG) << "Received GetObjectStatus " << object_id;
  TaskID owner_id = TaskID::FromBinary(request.owner_id());
  if (owner_id != GetCallerId()) {
    RAY_LOG(INFO) << "Handling GetObjectStatus for object produced by previous task "
                  << owner_id.Hex();
  }
  // We own the task. Reply back to the borrower once the object has been
  // created.
  // TODO(swang): We could probably just send the object value if it is small
  // enough and we have it local.
  reply->set_status(rpc::GetObjectStatusReply::CREATED);
  if (task_manager_->IsTaskPending(object_id.TaskId())) {
    // Acquire a reference and retry. This prevents the object from being
    // evicted out from under us before we can start the get.
    AddLocalReference(object_id, "<temporary (get object status)>");
    if (task_manager_->IsTaskPending(object_id.TaskId())) {
      // The task is pending. Send the reply once the task finishes.
      memory_store_->GetAsync(object_id,
                              [send_reply_callback](std::shared_ptr<RayObject> obj) {
                                send_reply_callback(Status::OK(), nullptr, nullptr);
                              });
      RemoveLocalReference(object_id);
    } else {
      // We lost the race, the task is done.
      RemoveLocalReference(object_id);
      send_reply_callback(Status::OK(), nullptr, nullptr);
    }
  } else {
    // The task is done. Send the reply immediately.
    send_reply_callback(Status::OK(), nullptr, nullptr);
  }
}

void CoreWorker::HandleWaitForObjectEviction(
    const rpc::WaitForObjectEvictionRequest &request,
    rpc::WaitForObjectEvictionReply *reply, rpc::SendReplyCallback send_reply_callback) {
  // TODO(swang): Drop requests from raylets that executed an older version of
  // the task.
  if (HandleWrongRecipient(WorkerID::FromBinary(request.intended_worker_id()),
                           send_reply_callback)) {
    return;
  }

  // Send a response to trigger unpinning the object when it is no longer in scope.
  auto respond = [send_reply_callback](const ObjectID &object_id) {
    RAY_LOG(DEBUG) << "Replying to HandleWaitForObjectEviction for " << object_id;
    send_reply_callback(Status::OK(), nullptr, nullptr);
  };

  ObjectID object_id = ObjectID::FromBinary(request.object_id());
  // Returns true if the object was present and the callback was added. It might have
  // already been evicted by the time we get this request, in which case we should
  // respond immediately so the raylet unpins the object.
  if (!reference_counter_->SetDeleteCallback(object_id, respond)) {
    RAY_LOG(DEBUG) << "ObjectID reference already gone for " << object_id;
    respond(object_id);
  }
}

void CoreWorker::HandleWaitForRefRemoved(const rpc::WaitForRefRemovedRequest &request,
                                         rpc::WaitForRefRemovedReply *reply,
                                         rpc::SendReplyCallback send_reply_callback) {
  if (HandleWrongRecipient(WorkerID::FromBinary(request.intended_worker_id()),
                           send_reply_callback)) {
    return;
  }
  const ObjectID &object_id = ObjectID::FromBinary(request.reference().object_id());
  ObjectID contained_in_id = ObjectID::FromBinary(request.contained_in_id());
  const auto owner_id = TaskID::FromBinary(request.reference().owner_id());
  const auto owner_address = request.reference().owner_address();
  auto ref_removed_callback =
      boost::bind(&ReferenceCounter::HandleRefRemoved, reference_counter_, object_id,
                  reply, send_reply_callback);
  // Set a callback to send the reply when the requested object ID's ref count
  // goes to 0.
  reference_counter_->SetRefRemovedCallback(object_id, contained_in_id, owner_id,
                                            owner_address, ref_removed_callback);
}

void CoreWorker::HandleKillActor(const rpc::KillActorRequest &request,
                                 rpc::KillActorReply *reply,
                                 rpc::SendReplyCallback send_reply_callback) {
  ActorID intended_actor_id = ActorID::FromBinary(request.intended_actor_id());
  if (intended_actor_id != worker_context_.GetCurrentActorID()) {
    std::ostringstream stream;
    stream << "Mismatched ActorID: ignoring KillActor for previous actor "
           << intended_actor_id
           << ", current actor ID: " << worker_context_.GetCurrentActorID();
    auto msg = stream.str();
    RAY_LOG(ERROR) << msg;
    send_reply_callback(Status::Invalid(msg), nullptr, nullptr);
    return;
  }

  if (request.force_kill()) {
    RAY_LOG(INFO) << "Got KillActor, exiting immediately...";
    if (request.no_reconstruction()) {
      RAY_IGNORE_EXPR(local_raylet_client_->Disconnect());
    }
    if (options_.num_workers > 1) {
      // TODO (kfstorm): Should we add some kind of check before sending the killing
      // request?
      RAY_LOG(ERROR)
          << "Killing an actor which is running in a worker process with multiple "
             "workers will also kill other actors in this process. To avoid this, "
             "please create the Java actor with some dynamic options to make it being "
             "hosted in a dedicated worker process.";
    }
    if (options_.log_dir != "") {
      RayLog::ShutDownRayLog();
    }
    exit(1);
  } else {
    Exit(/*intentional=*/true);
  }
}

void CoreWorker::HandleGetCoreWorkerStats(const rpc::GetCoreWorkerStatsRequest &request,
                                          rpc::GetCoreWorkerStatsReply *reply,
                                          rpc::SendReplyCallback send_reply_callback) {
  absl::MutexLock lock(&mutex_);
  auto stats = reply->mutable_core_worker_stats();
  // TODO(swang): Differentiate between tasks that are currently pending
  // execution and tasks that have finished but may be retried.
  stats->set_num_pending_tasks(task_manager_->NumSubmissibleTasks());
  stats->set_task_queue_length(task_queue_length_);
  stats->set_num_executed_tasks(num_executed_tasks_);
  stats->set_num_object_ids_in_scope(reference_counter_->NumObjectIDsInScope());
  stats->set_current_task_func_desc(current_task_.FunctionDescriptor()->ToString());
  stats->set_ip_address(rpc_address_.ip_address());
  stats->set_port(rpc_address_.port());
  stats->set_actor_id(actor_id_.Binary());
  auto used_resources_map = stats->mutable_used_resources();
  for (auto const &it : *resource_ids_) {
    double quantity = 0;
    for (auto const &pair : it.second) {
      quantity += pair.second;
    }
    (*used_resources_map)[it.first] = quantity;
  }
  stats->set_actor_title(actor_title_);
  google::protobuf::Map<std::string, std::string> webui_map(webui_display_.begin(),
                                                            webui_display_.end());
  (*stats->mutable_webui_display()) = webui_map;

  MemoryStoreStats memory_store_stats = memory_store_->GetMemoryStoreStatisticalData();
  stats->set_num_local_objects(memory_store_stats.num_local_objects);
  stats->set_used_object_store_memory(memory_store_stats.used_object_store_memory);

  if (request.include_memory_info()) {
    reference_counter_->AddObjectRefStats(plasma_store_provider_->UsedObjectsList(),
                                          stats);
  }

  send_reply_callback(Status::OK(), nullptr, nullptr);
}

void CoreWorker::HandleLocalGC(const rpc::LocalGCRequest &request,
                               rpc::LocalGCReply *reply,
                               rpc::SendReplyCallback send_reply_callback) {
  if (options_.gc_collect != nullptr) {
    options_.gc_collect();
    send_reply_callback(Status::OK(), nullptr, nullptr);
  } else {
    send_reply_callback(Status::NotImplemented("GC callback not defined"), nullptr,
                        nullptr);
  }
}

void CoreWorker::YieldCurrentFiber(FiberEvent &event) {
  RAY_CHECK(worker_context_.CurrentActorIsAsync());
  boost::this_fiber::yield();
  event.Wait();
}

void CoreWorker::GetAsync(const ObjectID &object_id, SetResultCallback success_callback,
                          SetResultCallback fallback_callback, void *python_future) {
  RAY_CHECK(object_id.IsDirectCallType());
  memory_store_->GetAsync(object_id, [python_future, success_callback, fallback_callback,
                                      object_id](std::shared_ptr<RayObject> ray_object) {
    if (ray_object->IsInPlasmaError()) {
      fallback_callback(ray_object, object_id, python_future);
    } else {
      success_callback(ray_object, object_id, python_future);
    }
  });
}

void CoreWorker::SetPlasmaAddedCallback(PlasmaSubscriptionCallback subscribe_callback) {
  plasma_done_callback_ = subscribe_callback;
}

void CoreWorker::SubscribeToPlasmaAdd(const ObjectID &object_id) {
  RAY_CHECK_OK(local_raylet_client_->SubscribeToPlasma(object_id));
}

void CoreWorker::HandlePlasmaObjectReady(const rpc::PlasmaObjectReadyRequest &request,
                                         rpc::PlasmaObjectReadyReply *reply,
                                         rpc::SendReplyCallback send_reply_callback) {
  RAY_CHECK(plasma_done_callback_ != nullptr) << "Plasma done callback not defined.";
  // This callback needs to be asynchronous because it runs on the io_service_, so no
  // RPCs can be processed while it's running. This can easily lead to deadlock (for
  // example if the callback calls ray.get() on an object that is dependent on an RPC
  // to be ready).
  plasma_done_callback_(ObjectID::FromBinary(request.object_id()), request.data_size(),
                        request.metadata_size());
  send_reply_callback(Status::OK(), nullptr, nullptr);
}

void CoreWorker::SetActorId(const ActorID &actor_id) {
  absl::MutexLock lock(&mutex_);
  if (!options_.is_local_mode) {
    RAY_CHECK(actor_id_.IsNil());
  }
  actor_id_ = actor_id;
}

void CoreWorker::SetWebuiDisplay(const std::string &key, const std::string &message) {
  absl::MutexLock lock(&mutex_);
  webui_display_[key] = message;
}

void CoreWorker::SetActorTitle(const std::string &title) {
  absl::MutexLock lock(&mutex_);
  actor_title_ = title;
}

void CoreWorker::SetCallerCreationTimestamp() {
  absl::MutexLock lock(&mutex_);
  direct_actor_submitter_->SetCallerCreationTimestamp(current_sys_time_ms());
}

}  // namespace ray<|MERGE_RESOLUTION|>--- conflicted
+++ resolved
@@ -75,27 +75,6 @@
 
 namespace ray {
 
-<<<<<<< HEAD
-CoreWorker::CoreWorker(const WorkerType worker_type, const Language language,
-                       const std::string &store_socket, const std::string &raylet_socket,
-                       const JobID &job_id, const gcs::GcsClientOptions &gcs_options,
-                       const std::string &log_dir, const std::string &node_ip_address,
-                       int node_manager_port, int worker_port,
-                       const TaskExecutionCallback &task_execution_callback,
-                       std::function<Status()> check_signals,
-                       std::function<void()> gc_collect,
-                       std::function<void(std::string *)> get_lang_stack,
-                       bool ref_counting_enabled)
-    : worker_type_(worker_type),
-      language_(language),
-      log_dir_(log_dir),
-      ref_counting_enabled_(ref_counting_enabled),
-      check_signals_(check_signals),
-      gc_collect_(gc_collect),
-      get_call_site_(RayConfig::instance().record_ref_creation_sites() ? get_lang_stack
-                                                                       : nullptr),
-      worker_context_(worker_type, job_id),
-=======
 std::unique_ptr<CoreWorkerProcess> CoreWorkerProcess::instance_;
 
 thread_local std::weak_ptr<CoreWorker> CoreWorkerProcess::current_core_worker_;
@@ -275,35 +254,17 @@
                          ? options_.get_lang_stack
                          : nullptr),
       worker_context_(options_.worker_type, worker_id, options_.job_id),
->>>>>>> c222d64c
       io_work_(io_service_),
       client_call_manager_(new rpc::ClientCallManager(io_service_)),
       death_check_timer_(io_service_),
       internal_timer_(io_service_),
-<<<<<<< HEAD
-      core_worker_server_(WorkerTypeString(worker_type), worker_port),
-=======
-      core_worker_server_(WorkerTypeString(options_.worker_type),
-                          0 /* let grpc choose a port */),
->>>>>>> c222d64c
+      core_worker_server_(WorkerTypeString(options_.worker_type), options_.worker_port),
       task_queue_length_(0),
       num_executed_tasks_(0),
       task_execution_service_work_(task_execution_service_),
       resource_ids_(new ResourceMappingType()),
       grpc_service_(io_service_, *this) {
-<<<<<<< HEAD
-  RAY_LOG(ERROR) << "Starting worker on port: " << worker_port;
-  // Initialize logging if log_dir is passed. Otherwise, it must be initialized
-  // and cleaned up by the caller.
-  if (log_dir_ != "") {
-    std::stringstream app_name;
-    app_name << LanguageString(language_) << "-" << WorkerTypeString(worker_type_) << "-"
-             << worker_context_.GetWorkerID();
-    RayLog::StartRayLog(app_name.str(), RayLogLevel::INFO, log_dir_);
-    RayLog::InstallFailureSignalHandler();
-  }
-=======
->>>>>>> c222d64c
+
   // Initialize gcs client.
   if (RayConfig::instance().gcs_service_enabled()) {
     gcs_client_ = std::make_shared<ray::gcs::ServiceBasedGcsClient>(options_.gcs_options);
@@ -635,9 +596,6 @@
   }
 }
 
-<<<<<<< HEAD
-void CoreWorker::CheckForRayletFailure() {
-=======
 void CoreWorker::RegisterToGcs() {
   std::unordered_map<std::string, std::string> worker_info;
   const auto &worker_id = GetWorkerID();
@@ -672,7 +630,6 @@
     return;
   }
 
->>>>>>> c222d64c
   // If the raylet fails, we will be reassigned to init (PID=1).
   if (getppid() == 1) {
     RAY_LOG(ERROR) << "Raylet failed. Shutting down.";
