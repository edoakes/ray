#ifndef RAY_CORE_WORKER_TASK_MANAGER_H
#define RAY_CORE_WORKER_TASK_MANAGER_H

#include "absl/base/thread_annotations.h"
#include "absl/container/flat_hash_map.h"
#include "absl/synchronization/mutex.h"
#include "ray/common/id.h"
#include "ray/common/task/task.h"
#include "ray/core_worker/actor_manager.h"
#include "ray/core_worker/store_provider/memory_store/memory_store.h"
#include "ray/protobuf/core_worker.pb.h"
#include "ray/protobuf/gcs.pb.h"

namespace ray {

class TaskFinisherInterface {
 public:
  virtual void CompletePendingTask(const TaskID &task_id, const rpc::PushTaskReply &reply,
                                   const rpc::Address *actor_addr) = 0;

  virtual void PendingTaskFailed(const TaskID &task_id, rpc::ErrorType error_type,
                                 Status *status = nullptr) = 0;

  virtual void OnTaskDependenciesInlined(const std::vector<ObjectID> &object_ids) = 0;

  virtual ~TaskFinisherInterface() {}
};

using RetryTaskCallback = std::function<void(const TaskSpecification &spec)>;

class TaskManager : public TaskFinisherInterface {
 public:
  TaskManager(std::shared_ptr<CoreWorkerMemoryStore> in_memory_store,
              std::shared_ptr<ReferenceCounter> reference_counter,
              std::shared_ptr<ActorManagerInterface> actor_manager,
              RetryTaskCallback retry_task_callback)
      : in_memory_store_(in_memory_store),
        reference_counter_(reference_counter),
        actor_manager_(actor_manager),
        retry_task_callback_(retry_task_callback) {}

  /// Add a task that is pending execution.
  ///
  /// \param[in] caller_id The TaskID of the calling task.
  /// \param[in] caller_address The rpc address of the calling task.
  /// \param[in] spec The spec of the pending task.
  /// \param[in] max_retries Number of times this task may be retried
  /// on failure.
  /// \return Void.
  void AddPendingTask(const TaskID &caller_id, const rpc::Address &caller_address,
                      const TaskSpecification &spec, int max_retries = 0);

  /// Wait for all pending tasks to finish, and then shutdown.
  ///
  /// \param shutdown The shutdown callback to call.
  void DrainAndShutdown(std::function<void()> shutdown);

  /// Return whether the task is pending.
  ///
  /// \param[in] task_id ID of the task to query.
  /// \return Whether the task is pending.
  bool IsTaskPending(const TaskID &task_id) const;

  /// Write return objects for a pending task to the memory store.
  ///
  /// \param[in] task_id ID of the pending task.
  /// \param[in] reply Proto response to a direct actor or task call.
  /// \param[in] actor_addr Address of the created actor, or nullptr.
  /// \return Void.
  void CompletePendingTask(const TaskID &task_id, const rpc::PushTaskReply &reply,
                           const rpc::Address *actor_addr) override;

  /// A pending task failed. This will either retry the task or mark the task
  /// as failed if there are no retries left.
  ///
  /// \param[in] task_id ID of the pending task.
  /// \param[in] error_type The type of the specific error.
  /// \param[in] status Optional status message.
  void PendingTaskFailed(const TaskID &task_id, rpc::ErrorType error_type,
                         Status *status = nullptr) override;

  void OnTaskDependenciesInlined(const std::vector<ObjectID> &object_id) override;

  /// Return the spec for a pending task.
  TaskSpecification GetTaskSpec(const TaskID &task_id) const;

 private:
  /// Treat a pending task as failed. The lock should not be held when calling
  /// this method because it may trigger callbacks in this or other classes.
  void MarkPendingTaskFailed(const TaskID &task_id, const TaskSpecification &spec,
                             rpc::ErrorType error_type) LOCKS_EXCLUDED(mu_);

<<<<<<< HEAD
  /// Remove submittted task references in the reference counter for the object IDs.
  /// If their reference counts reach zero, they are deleted from the in-memory store.
  void RemoveSubmittedTaskReferences(const std::vector<ObjectID> &object_ids);

  /// Helper function to call RemoveSubmittedTaskReferences on the plasma dependencies
  /// of the given task spec.
  void RemovePlasmaSubmittedTaskReferences(TaskSpecification &spec);
=======
  /// Shutdown if all tasks are finished and shutdown is scheduled.
  void ShutdownIfNeeded() LOCKS_EXCLUDED(mu_);
>>>>>>> e556b729

  /// Used to store task results.
  std::shared_ptr<CoreWorkerMemoryStore> in_memory_store_;

  /// Used for reference counting objects.
  /// The task manager is responsible for managing all references related to
  /// submitted tasks (dependencies and return objects).
  std::shared_ptr<ReferenceCounter> reference_counter_;

  // Interface for publishing actor creation.
  std::shared_ptr<ActorManagerInterface> actor_manager_;

  /// Called when a task should be retried.
  const RetryTaskCallback retry_task_callback_;

  // The number of task failures we have logged total.
  int64_t num_failure_logs_ GUARDED_BY(mu_) = 0;

  // The last time we logged a task failure.
  int64_t last_log_time_ms_ GUARDED_BY(mu_) = 0;

  /// Protects below fields.
  mutable absl::Mutex mu_;

  /// Map from task ID to a pair of:
  ///   {task spec, number of allowed retries left}
  /// This map contains one entry per pending task that we submitted.
  /// TODO(swang): The TaskSpec protobuf must be copied into the
  /// PushTaskRequest protobuf when sent to a worker so that we can retry it if
  /// the worker fails. We could avoid this by either not caching the full
  /// TaskSpec for tasks that cannot be retried (e.g., actor tasks), or by
  /// storing a shared_ptr to a PushTaskRequest protobuf for all tasks.
  absl::flat_hash_map<TaskID, std::pair<TaskSpecification, int>> pending_tasks_
      GUARDED_BY(mu_);

  /// Optional shutdown hook to call when pending tasks all finish.
  std::function<void()> shutdown_hook_ GUARDED_BY(mu_) = nullptr;
};

}  // namespace ray

#endif  // RAY_CORE_WORKER_TASK_MANAGER_H<|MERGE_RESOLUTION|>--- conflicted
+++ resolved
@@ -90,7 +90,6 @@
   void MarkPendingTaskFailed(const TaskID &task_id, const TaskSpecification &spec,
                              rpc::ErrorType error_type) LOCKS_EXCLUDED(mu_);
 
-<<<<<<< HEAD
   /// Remove submittted task references in the reference counter for the object IDs.
   /// If their reference counts reach zero, they are deleted from the in-memory store.
   void RemoveSubmittedTaskReferences(const std::vector<ObjectID> &object_ids);
@@ -98,10 +97,9 @@
   /// Helper function to call RemoveSubmittedTaskReferences on the plasma dependencies
   /// of the given task spec.
   void RemovePlasmaSubmittedTaskReferences(TaskSpecification &spec);
-=======
+
   /// Shutdown if all tasks are finished and shutdown is scheduled.
   void ShutdownIfNeeded() LOCKS_EXCLUDED(mu_);
->>>>>>> e556b729
 
   /// Used to store task results.
   std::shared_ptr<CoreWorkerMemoryStore> in_memory_store_;
