// Copyright 2017 The Ray Authors.
//
// Licensed under the Apache License, Version 2.0 (the "License");
// you may not use this file except in compliance with the License.
// You may obtain a copy of the License at
//
//  http://www.apache.org/licenses/LICENSE-2.0
//
// Unless required by applicable law or agreed to in writing, software
// distributed under the License is distributed on an "AS IS" BASIS,
// WITHOUT WARRANTIES OR CONDITIONS OF ANY KIND, either express or implied.
// See the License for the specific language governing permissions and
// limitations under the License.

#pragma once

#include <boost/thread.hpp>

#include "ray/common/task/task_spec.h"
#include "ray/core_worker/common.h"

namespace ray {
namespace core {

struct WorkerThreadContext;

class WorkerContext {
 public:
  WorkerContext(WorkerType worker_type, const WorkerID &worker_id, const JobID &job_id);

  const WorkerType GetWorkerType() const;

  const WorkerID &GetWorkerID() const;

  const JobID &GetCurrentJobID() const;

  const TaskID &GetCurrentTaskID() const;

  const PlacementGroupID &GetCurrentPlacementGroupId() const;

  bool ShouldCaptureChildTasksInPlacementGroup() const;

  const std::string &GetCurrentSerializedRuntimeEnv() const;

  // TODO(edoakes): remove this once Python core worker uses the task interfaces.
  void SetCurrentTaskId(const TaskID &task_id);

  void SetCurrentTask(const TaskSpecification &task_spec);

  void ResetCurrentTask();

  std::shared_ptr<const TaskSpecification> GetCurrentTask() const;

  const ActorID &GetCurrentActorID() const;

  /// Returns whether the current thread is the main worker thread.
  bool CurrentThreadIsMain() const;

  /// Returns whether we should Block/Unblock through the raylet on Get/Wait.
  /// This only applies to direct task calls.
  bool ShouldReleaseResourcesOnBlockingCalls() const;

  /// Returns whether we are in a direct call actor.
  bool CurrentActorIsDirectCall() const;

  /// Returns whether we are in a direct call task. This encompasses both direct
  /// actor and normal tasks.
  bool CurrentTaskIsDirectCall() const;

  int CurrentActorMaxConcurrency() const;

  bool CurrentActorIsAsync() const;

  bool CurrentActorDetached() const;

  uint64_t GetNextTaskIndex();

  // Returns the next put object index; used to calculate ObjectIDs for puts.
  ObjectIDIndexType GetNextPutIndex();

 protected:
  // allow unit test to set.
  bool current_actor_is_direct_call_ = false;
  bool current_task_is_direct_call_ = false;

 private:
  const WorkerType worker_type_;
  const WorkerID worker_id_;
  JobID current_job_id_;
  ActorID current_actor_id_;
  int current_actor_max_concurrency_ = 1;
  bool current_actor_is_asyncio_ = false;
  bool is_detached_actor_ = false;
  // The placement group id that the current actor belongs to.
  PlacementGroupID current_actor_placement_group_id_;
  // Whether or not we should implicitly capture parent's placement group.
  bool placement_group_capture_child_tasks_;
<<<<<<< HEAD
  // The JSON-serialized runtime env for the current actor or task.
  std::string serialized_runtime_env_ = "{}";
=======
  // The runtime env for the current actor or task.
  rpc::RuntimeEnv runtime_env_;
  // The environment variable overrides for the current actor or task.
  std::unordered_map<std::string, std::string> override_environment_variables_;
>>>>>>> 73b8936a
  /// The id of the (main) thread that constructed this worker context.
  boost::thread::id main_thread_id_;

 private:
  static WorkerThreadContext &GetThreadContext();

  /// Per-thread worker context.
  static thread_local std::unique_ptr<WorkerThreadContext> thread_context_;
};

}  // namespace core
}  // namespace ray<|MERGE_RESOLUTION|>--- conflicted
+++ resolved
@@ -95,15 +95,8 @@
   PlacementGroupID current_actor_placement_group_id_;
   // Whether or not we should implicitly capture parent's placement group.
   bool placement_group_capture_child_tasks_;
-<<<<<<< HEAD
-  // The JSON-serialized runtime env for the current actor or task.
-  std::string serialized_runtime_env_ = "{}";
-=======
   // The runtime env for the current actor or task.
   rpc::RuntimeEnv runtime_env_;
-  // The environment variable overrides for the current actor or task.
-  std::unordered_map<std::string, std::string> override_environment_variables_;
->>>>>>> 73b8936a
   /// The id of the (main) thread that constructed this worker context.
   boost::thread::id main_thread_id_;
 
