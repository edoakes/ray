load("//bazel:ray.bzl", "ray_cc_library")

ray_cc_library(
    name = "core_worker_lib",
    srcs = [
        "core_worker.cc",
        "core_worker_process.cc",
    ],
    hdrs = [
        "core_worker.h",
        "core_worker_process.h",
        "core_worker_rpc_proxy.h",
    ],
    deps = [
        ":actor_handle",
        ":actor_manager",
        ":common",
        ":core_worker_context",
        ":core_worker_options",
        ":experimental_mutable_object_manager",
        ":experimental_mutable_object_provider",
        ":future_resolver",
        ":generator_waiter",
        ":memory_store",
        ":normal_task_submitter",
        ":object_recovery_manager",
        ":plasma_store_provider",
        ":profile_event",
        ":reference_count",
        ":task_event_buffer",
        "//src/ray/common/cgroup:cgroup_context",
        "//src/ray/common/cgroup:cgroup_manager",
        "//src/ray/common/cgroup:constants",
        "//src/ray/core_worker/task_execution:task_receiver",
        "//src/ray/gcs:gcs_pb_util",
        "//src/ray/gcs/gcs_client:gcs_client_lib",
        "//src/ray/ipc:raylet_ipc_client",
        "//src/ray/protobuf:pubsub_cc_proto",
        "//src/ray/pubsub:publisher",
        "//src/ray/pubsub:subscriber",
        "//src/ray/raylet_client:raylet_client_lib",
        "//src/ray/rpc:core_worker_client",
        "//src/ray/rpc:core_worker_server",
        "//src/ray/stats:stats_lib",
        "//src/ray/util",
        "//src/ray/util:container_util",
        "//src/ray/util:env",
        "//src/ray/util:event",
        "//src/ray/util:mutex_protected",
        "//src/ray/util:network_util",
        "//src/ray/util:path_utils",
        "//src/ray/util:process",
        "//src/ray/util:shared_lru",
        "//src/ray/util:stream_redirection",
        "//src/ray/util:stream_redirection_options",
        "@com_google_absl//absl/cleanup",
        "@com_google_absl//absl/strings",
        "@com_google_googletest//:gtest_prod",
    ],
)

ray_cc_library(
    name = "core_worker_options",
    hdrs = ["core_worker_options.h"],
    deps = [
        ":common",
        "//src/ray/common:id",
        "//src/ray/common:ray_object",
        "//src/ray/common:status",
        "//src/ray/common:task_common",
        "//src/ray/gcs/gcs_client:gcs_client_lib",
        "//src/ray/util:process",
    ],
)

ray_cc_library(
    name = "core_worker_fiber",
    hdrs = ["fiber.h"],
    deps = [
        "//src/ray/util:logging",
        "@boost//:fiber",
    ],
)

ray_cc_library(
    name = "actor_submit_queue",
    hdrs = ["transport/actor_submit_queue.h"],
    deps = [
        "//src/ray/common:id",
        "//src/ray/common:task_common",
        "@com_google_absl//absl/types:optional",
    ],
)

ray_cc_library(
    name = "common",
    srcs = ["common.cc"],
    hdrs = ["common.h"],
    visibility = [":__subpackages__"],
    deps = [
        "//src/ray/common:id",
        "//src/ray/common:ray_object",
        "//src/ray/common:task_common",
    ],
)

ray_cc_library(
    name = "core_worker_context",
    srcs = ["context.cc"],
    hdrs = ["context.h"],
    deps = [
        ":common",
        "//src/ray/common:runtime_env",
        "//src/ray/common:task_common",
        "@boost//:thread",
        "@com_google_absl//absl/base:core_headers",
        "@com_google_absl//absl/synchronization",
        "@nlohmann_json",
    ],
)

ray_cc_library(
    name = "actor_handle",
    srcs = ["actor_handle.cc"],
    hdrs = ["actor_handle.h"],
    deps = [
        ":core_worker_context",
        "//src/ray/common:id",
        "//src/ray/common:task_common",
        "//src/ray/protobuf:core_worker_cc_proto",
        "//src/ray/protobuf:gcs_cc_proto",
        "@com_google_absl//absl/types:optional",
        "@com_google_googletest//:gtest_prod",
    ],
)

ray_cc_library(
    name = "actor_creator",
    hdrs = ["actor_creator.h"],
    deps = [
        "//src/ray/common:ray_config",
        "//src/ray/gcs/gcs_client:gcs_client_lib",
    ],
)

ray_cc_library(
    name = "actor_manager",
    srcs = ["actor_manager.cc"],
    hdrs = ["actor_manager.h"],
    deps = [
        ":actor_creator",
        ":actor_handle",
        ":actor_task_submitter",
        ":common",
        ":core_worker_context",
        ":reference_count",
        "//src/ray/common:id",
        "//src/ray/common:task_common",
        "//src/ray/gcs:gcs_pb_util",
        "//src/ray/gcs/gcs_client:gcs_client_lib",
        "//src/ray/protobuf:core_worker_cc_proto",
        "@com_google_absl//absl/container:flat_hash_map",
        "@com_google_googletest//:gtest_prod",
    ],
)

ray_cc_library(
    name = "reference_count",
    srcs = ["reference_count.cc"],
    hdrs = ["reference_count.h"],
    deps = [
        ":lease_policy",
        "//src/ray/common:id",
        "//src/ray/protobuf:common_cc_proto",
        "//src/ray/pubsub:publisher",
        "//src/ray/pubsub:subscriber",
        "//src/ray/rpc:core_worker_client",
        "//src/ray/rpc:grpc_server",
        "//src/ray/util:logging",
        "//src/ray/util:network_util",
        "@com_google_absl//absl/base:core_headers",
        "@com_google_absl//absl/synchronization",
    ],
)

ray_cc_library(
    name = "lease_policy",
    srcs = ["lease_policy.cc"],
    hdrs = ["lease_policy.h"],
    deps = [
        "//src/ray/common:id",
        "//src/ray/common:task_common",
        "@com_google_absl//absl/base:core_headers",
        "@com_google_absl//absl/container:flat_hash_map",
        "@com_google_absl//absl/container:flat_hash_set",
    ],
)

ray_cc_library(
    name = "task_event_buffer",
    srcs = ["task_event_buffer.cc"],
    hdrs = ["task_event_buffer.h"],
    visibility = [":__subpackages__"],
    deps = [
        "//src/ray/common:asio",
        "//src/ray/common:id",
        "//src/ray/common:task_common",
        "//src/ray/gcs:gcs_pb_util",
        "//src/ray/gcs/gcs_client:gcs_client_lib",
        "//src/ray/protobuf:export_task_event_cc_proto",
        "//src/ray/protobuf:gcs_cc_proto",
        "//src/ray/rpc:event_aggregator_client",
        "//src/ray/util:counter_map",
        "//src/ray/util:event",
        "@boost//:circular_buffer",
        "@com_google_absl//absl/base:core_headers",
        "@com_google_absl//absl/synchronization",
        "@com_google_absl//absl/types:optional",
    ],
)

ray_cc_library(
    name = "out_of_order_actor_submit_queue",
    srcs = ["transport/out_of_order_actor_submit_queue.cc"],
    hdrs = ["transport/out_of_order_actor_submit_queue.h"],
    deps = [
        ":actor_submit_queue",
        "//src/ray/common:id",
        "@com_google_absl//absl/container:btree",
        "@com_google_absl//absl/types:optional",
    ],
)

ray_cc_library(
    name = "sequential_actor_submit_queue",
    srcs = ["transport/sequential_actor_submit_queue.cc"],
    hdrs = ["transport/sequential_actor_submit_queue.h"],
    deps = [
        "actor_submit_queue",
        "//src/ray/common:id",
        "@com_google_absl//absl/types:optional",
    ],
)

ray_cc_library(
    name = "memory_store",
    srcs = ["store_provider/memory_store/memory_store.cc"],
    hdrs = ["store_provider/memory_store/memory_store.h"],
    deps = [
        ":core_worker_context",
        ":reference_count",
        "//src/ray/common:asio",
        "//src/ray/common:id",
        "//src/ray/common:ray_config",
        "//src/ray/common:status",
        "//src/ray/ipc:raylet_ipc_client",
        "@com_google_absl//absl/container:flat_hash_map",
        "@com_google_absl//absl/container:flat_hash_set",
        "@com_google_absl//absl/synchronization",
    ],
)

ray_cc_library(
    name = "task_manager_interface",
    hdrs = ["task_manager_interface.h"],
    deps = [
        "//src/ray/common:id",
        "//src/ray/common:status",
        "//src/ray/common:task_common",
        "//src/ray/protobuf:common_cc_proto",
        "//src/ray/protobuf:core_worker_cc_proto",
        "@com_google_absl//absl/types:optional",
    ],
)

ray_cc_library(
    name = "task_manager",
    srcs = ["task_manager.cc"],
    hdrs = ["task_manager.h"],
    deps = [
        ":actor_manager",
        ":memory_store",
        ":task_event_buffer",
        ":task_manager_interface",
        "//src/ray/common:buffer",
        "//src/ray/common:id",
        "//src/ray/gcs:gcs_pb_util",
        "//src/ray/protobuf:common_cc_proto",
        "//src/ray/protobuf:core_worker_cc_proto",
        "//src/ray/stats:stats_metric",
        "//src/ray/util",
        "//src/ray/util:counter_map",
        "//src/ray/util:exponential_backoff",
        "@com_google_absl//absl/base:core_headers",
        "@com_google_absl//absl/container:flat_hash_map",
        "@com_google_absl//absl/strings",
        "@com_google_absl//absl/synchronization",
    ],
)

ray_cc_library(
    name = "dependency_resolver",
    srcs = ["transport/dependency_resolver.cc"],
    hdrs = ["transport/dependency_resolver.h"],
    deps = [
        ":actor_creator",
        ":memory_store",
        ":task_manager_interface",
        "//src/ray/common:id",
        "//src/ray/common:task_common",
        "@com_google_absl//absl/container:flat_hash_map",
        "@com_google_absl//absl/container:flat_hash_set",
    ],
)

ray_cc_library(
    name = "actor_task_submitter",
    srcs = ["transport/actor_task_submitter.cc"],
    hdrs = ["transport/actor_task_submitter.h"],
    deps = [
        ":actor_creator",
        ":actor_submit_queue",
        ":core_worker_context",
        ":dependency_resolver",
        ":out_of_order_actor_submit_queue",
        ":sequential_actor_submit_queue",
        "//src/ray/common:asio",
        "//src/ray/common:id",
        "//src/ray/common:ray_object",
        "//src/ray/gcs:gcs_pb_util",
        "//src/ray/gcs/gcs_client:gcs_client_lib",
        "//src/ray/rpc:core_worker_client",
        "@com_google_absl//absl/base:core_headers",
        "@com_google_absl//absl/container:flat_hash_map",
        "@com_google_absl//absl/container:flat_hash_set",
    ],
)

ray_cc_library(
<<<<<<< HEAD
=======
    name = "scheduling_util",
    srcs = ["transport/scheduling_util.cc"],
    hdrs = ["transport/scheduling_util.h"],
    deps = [
        "//src/ray/common:id",
        "//src/ray/common:task_common",
        "//src/ray/protobuf:core_worker_cc_proto",
        "//src/ray/rpc:server_call",
    ],
)

ray_cc_library(
    name = "normal_scheduling_queue",
    srcs = ["transport/normal_scheduling_queue.cc"],
    hdrs = ["transport/normal_scheduling_queue.h"],
    deps = [
        "scheduling_queue",
        ":scheduling_util",
        "//src/ray/common:id",
        "//src/ray/common:task_common",
        "//src/ray/rpc:server_call",
        "@com_google_absl//absl/base:core_headers",
        "@com_google_absl//absl/synchronization",
    ],
)

ray_cc_library(
    name = "actor_scheduling_queue",
    srcs = ["transport/actor_scheduling_queue.cc"],
    hdrs = ["transport/actor_scheduling_queue.h"],
    deps = [
        ":concurrency_group_manager",
        ":core_worker_fiber",
        ":scheduling_queue",
        ":scheduling_util",
        ":task_event_buffer",
        ":thread_pool",
        "//src/ray/common:id",
        "//src/ray/common:task_common",
        "//src/ray/protobuf:core_worker_cc_proto",
        "//src/ray/raylet_client:raylet_client_lib",
        "//src/ray/rpc:server_call",
        "@com_google_absl//absl/base:core_headers",
        "@com_google_absl//absl/container:flat_hash_map",
        "@com_google_absl//absl/container:flat_hash_set",
        "@com_google_absl//absl/synchronization",
    ],
)

ray_cc_library(
    name = "concurrency_group_manager",
    srcs = ["transport/concurrency_group_manager.cc"],
    hdrs = ["transport/concurrency_group_manager.h"],
    deps = [
        ":core_worker_fiber",
        ":thread_pool",
        "//src/ray/common:task_common",
    ],
)

ray_cc_library(
    name = "out_of_order_actor_scheduling_queue",
    srcs = ["transport/out_of_order_actor_scheduling_queue.cc"],
    hdrs = ["transport/out_of_order_actor_scheduling_queue.h"],
    deps = [
        ":concurrency_group_manager",
        ":core_worker_fiber",
        ":scheduling_queue",
        ":scheduling_util",
        ":task_event_buffer",
        ":thread_pool",
        "//src/ray/common:id",
        "//src/ray/common:task_common",
        "//src/ray/protobuf:core_worker_cc_proto",
        "//src/ray/raylet_client:raylet_client_lib",
        "//src/ray/rpc:server_call",
        "@com_google_absl//absl/base:core_headers",
        "@com_google_absl//absl/container:flat_hash_map",
        "@com_google_absl//absl/container:flat_hash_set",
        "@com_google_absl//absl/synchronization",
    ],
)

ray_cc_library(
    name = "task_receiver",
    srcs = ["transport/task_receiver.cc"],
    hdrs = ["transport/task_receiver.h"],
    deps = [
        ":actor_creator",
        ":actor_handle",
        ":actor_scheduling_queue",
        ":actor_task_submitter",
        ":concurrency_group_manager",
        ":core_worker_common",
        ":core_worker_context",
        ":core_worker_fiber",
        ":dependency_resolver",
        ":memory_store",
        ":normal_scheduling_queue",
        ":out_of_order_actor_scheduling_queue",
        ":thread_pool",
        "//src/ray/common:asio",
        "//src/ray/common:id",
        "//src/ray/common:ray_object",
        "//src/ray/common:task_common",
        "//src/ray/rpc:server_call",
        "@com_google_absl//absl/base:core_headers",
        "@com_google_absl//absl/container:flat_hash_map",
        "@com_google_absl//absl/container:flat_hash_set",
        "@com_google_absl//absl/synchronization",
    ],
)

ray_cc_library(
>>>>>>> c2f5c8e6
    name = "experimental_mutable_object_manager",
    srcs = ["experimental_mutable_object_manager.cc"],
    hdrs = ["experimental_mutable_object_manager.h"],
    deps = [
        "//src/ray/common:ray_config",
        "//src/ray/common:ray_object",
        "//src/ray/common:status",
        "//src/ray/common:task_common",
        "//src/ray/object_manager:object_manager_common",
        "//src/ray/object_manager/plasma:plasma_client",
        "@com_google_absl//absl/container:node_hash_map",
        "@com_google_absl//absl/strings",
        "@com_google_googletest//:gtest_prod",
    ],
)

ray_cc_library(
    name = "future_resolver",
    srcs = ["future_resolver.cc"],
    hdrs = ["future_resolver.h"],
    deps = [
        ":memory_store",
        "//src/ray/common:grpc_util",
        "//src/ray/common:id",
        "//src/ray/rpc:core_worker_client",
    ],
)

ray_cc_library(
    name = "experimental_mutable_object_provider",
    srcs = ["experimental_mutable_object_provider.cc"],
    hdrs = ["experimental_mutable_object_provider.h"],
    deps = [
        ":experimental_mutable_object_manager",
        "//src/ray/raylet_client:raylet_client_lib",
        "//src/ray/rpc:client_call",
    ],
)

ray_cc_library(
    name = "generator_waiter",
    srcs = ["generator_waiter.cc"],
    hdrs = ["generator_waiter.h"],
    deps = [
        ":common",
        "@com_google_absl//absl/synchronization",
    ],
)

ray_cc_library(
    name = "object_recovery_manager",
    srcs = ["object_recovery_manager.cc"],
    hdrs = ["object_recovery_manager.h"],
    deps = [
        ":memory_store",
        ":reference_count",
        ":task_manager",
        "//src/ray/common:id",
        "//src/ray/raylet_client:raylet_client_lib",
        "@com_google_absl//absl/base:core_headers",
        "@com_google_absl//absl/synchronization",
    ],
)

ray_cc_library(
    name = "profile_event",
    srcs = ["profile_event.cc"],
    hdrs = ["profile_event.h"],
    deps = [
        ":core_worker_context",
        ":task_event_buffer",
        "@com_google_absl//absl/time",
    ],
)

ray_cc_library(
    name = "plasma_store_provider",
    srcs = ["store_provider/plasma_store_provider.cc"],
    hdrs = ["store_provider/plasma_store_provider.h"],
    deps = [
        ":common",
        ":core_worker_context",
        ":reference_count",
        "//src/ray/common:buffer",
        "//src/ray/common:id",
        "//src/ray/common:ray_config",
        "//src/ray/common:status",
        "//src/ray/common:task_common",
        "//src/ray/ipc:raylet_ipc_client",
        "//src/ray/object_manager/plasma:plasma_client",
        "//src/ray/protobuf:common_cc_proto",
        "@com_google_absl//absl/container:flat_hash_map",
        "@com_google_absl//absl/container:flat_hash_set",
    ],
)

ray_cc_library(
    name = "normal_task_submitter",
    srcs = ["transport/normal_task_submitter.cc"],
    hdrs = ["transport/normal_task_submitter.h"],
    deps = [
        ":actor_manager",
        ":core_worker_context",
        ":dependency_resolver",
        ":lease_policy",
        ":memory_store",
        ":task_manager",
        "//src/ray/common:id",
        "//src/ray/gcs:gcs_pb_util",
        "//src/ray/raylet_client:raylet_client_lib",
        "//src/ray/rpc:core_worker_client",
        "@com_google_absl//absl/base:core_headers",
    ],
)<|MERGE_RESOLUTION|>--- conflicted
+++ resolved
@@ -337,123 +337,6 @@
 )
 
 ray_cc_library(
-<<<<<<< HEAD
-=======
-    name = "scheduling_util",
-    srcs = ["transport/scheduling_util.cc"],
-    hdrs = ["transport/scheduling_util.h"],
-    deps = [
-        "//src/ray/common:id",
-        "//src/ray/common:task_common",
-        "//src/ray/protobuf:core_worker_cc_proto",
-        "//src/ray/rpc:server_call",
-    ],
-)
-
-ray_cc_library(
-    name = "normal_scheduling_queue",
-    srcs = ["transport/normal_scheduling_queue.cc"],
-    hdrs = ["transport/normal_scheduling_queue.h"],
-    deps = [
-        "scheduling_queue",
-        ":scheduling_util",
-        "//src/ray/common:id",
-        "//src/ray/common:task_common",
-        "//src/ray/rpc:server_call",
-        "@com_google_absl//absl/base:core_headers",
-        "@com_google_absl//absl/synchronization",
-    ],
-)
-
-ray_cc_library(
-    name = "actor_scheduling_queue",
-    srcs = ["transport/actor_scheduling_queue.cc"],
-    hdrs = ["transport/actor_scheduling_queue.h"],
-    deps = [
-        ":concurrency_group_manager",
-        ":core_worker_fiber",
-        ":scheduling_queue",
-        ":scheduling_util",
-        ":task_event_buffer",
-        ":thread_pool",
-        "//src/ray/common:id",
-        "//src/ray/common:task_common",
-        "//src/ray/protobuf:core_worker_cc_proto",
-        "//src/ray/raylet_client:raylet_client_lib",
-        "//src/ray/rpc:server_call",
-        "@com_google_absl//absl/base:core_headers",
-        "@com_google_absl//absl/container:flat_hash_map",
-        "@com_google_absl//absl/container:flat_hash_set",
-        "@com_google_absl//absl/synchronization",
-    ],
-)
-
-ray_cc_library(
-    name = "concurrency_group_manager",
-    srcs = ["transport/concurrency_group_manager.cc"],
-    hdrs = ["transport/concurrency_group_manager.h"],
-    deps = [
-        ":core_worker_fiber",
-        ":thread_pool",
-        "//src/ray/common:task_common",
-    ],
-)
-
-ray_cc_library(
-    name = "out_of_order_actor_scheduling_queue",
-    srcs = ["transport/out_of_order_actor_scheduling_queue.cc"],
-    hdrs = ["transport/out_of_order_actor_scheduling_queue.h"],
-    deps = [
-        ":concurrency_group_manager",
-        ":core_worker_fiber",
-        ":scheduling_queue",
-        ":scheduling_util",
-        ":task_event_buffer",
-        ":thread_pool",
-        "//src/ray/common:id",
-        "//src/ray/common:task_common",
-        "//src/ray/protobuf:core_worker_cc_proto",
-        "//src/ray/raylet_client:raylet_client_lib",
-        "//src/ray/rpc:server_call",
-        "@com_google_absl//absl/base:core_headers",
-        "@com_google_absl//absl/container:flat_hash_map",
-        "@com_google_absl//absl/container:flat_hash_set",
-        "@com_google_absl//absl/synchronization",
-    ],
-)
-
-ray_cc_library(
-    name = "task_receiver",
-    srcs = ["transport/task_receiver.cc"],
-    hdrs = ["transport/task_receiver.h"],
-    deps = [
-        ":actor_creator",
-        ":actor_handle",
-        ":actor_scheduling_queue",
-        ":actor_task_submitter",
-        ":concurrency_group_manager",
-        ":core_worker_common",
-        ":core_worker_context",
-        ":core_worker_fiber",
-        ":dependency_resolver",
-        ":memory_store",
-        ":normal_scheduling_queue",
-        ":out_of_order_actor_scheduling_queue",
-        ":thread_pool",
-        "//src/ray/common:asio",
-        "//src/ray/common:id",
-        "//src/ray/common:ray_object",
-        "//src/ray/common:task_common",
-        "//src/ray/rpc:server_call",
-        "@com_google_absl//absl/base:core_headers",
-        "@com_google_absl//absl/container:flat_hash_map",
-        "@com_google_absl//absl/container:flat_hash_set",
-        "@com_google_absl//absl/synchronization",
-    ],
-)
-
-ray_cc_library(
->>>>>>> c2f5c8e6
     name = "experimental_mutable_object_manager",
     srcs = ["experimental_mutable_object_manager.cc"],
     hdrs = ["experimental_mutable_object_manager.h"],
