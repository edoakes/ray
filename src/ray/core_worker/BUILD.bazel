--- conflicted
+++ resolved
@@ -105,11 +105,7 @@
         "//src/ray/common:id",
         "//src/ray/common:ray_object",
         "//src/ray/common:status",
-<<<<<<< HEAD
-        "//src/ray/common:task_common",
-=======
         "//src/ray/gcs/gcs_client:gcs_client_lib",
->>>>>>> c4c774e5
         "//src/ray/util:process",
     ],
 )
@@ -161,16 +157,10 @@
     name = "actor_creator",
     srcs = ["actor_creator.cc"],
     hdrs = ["actor_creator.h"],
-<<<<<<< HEAD
     srcs = ["actor_creator.cc"],
     visibility = [":__subpackages__"],
     deps = [
         "//src/ray/gcs_client:gcs_client",
-=======
-    visibility = [":__subpackages__"],
-    deps = [
-        "//src/ray/gcs/gcs_client:gcs_client_lib",
->>>>>>> c4c774e5
     ],
 )
 
