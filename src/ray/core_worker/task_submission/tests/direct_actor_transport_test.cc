--- conflicted
+++ resolved
@@ -33,11 +33,7 @@
 
   void SetUp() override {
     gcs_client = std::make_shared<ray::gcs::MockGcsClient>();
-<<<<<<< HEAD
-    actor_creator = std::make_unique<ActorCreator>(gcs_client);
-=======
     actor_creator = std::make_unique<ActorCreator>(gcs_client->Actors());
->>>>>>> c4c774e5
 
     task_manager = std::make_shared<MockTaskManagerInterface>();
     client_pool = std::make_shared<rpc::CoreWorkerClientPool>(
