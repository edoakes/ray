--- conflicted
+++ resolved
@@ -99,11 +99,7 @@
         "//src/ray/core_worker:lease_policy",
         "//src/ray/core_worker:memory_store",
         "//src/ray/core_worker:task_manager_interface",
-<<<<<<< HEAD
-        "//src/ray/raylet_client:raylet_client_lib",
-=======
         "//src/ray/raylet_client:raylet_client_interface",
->>>>>>> c6dc6320
         "//src/ray/rpc:core_worker_client",
         "@com_google_absl//absl/base:core_headers",
     ],
