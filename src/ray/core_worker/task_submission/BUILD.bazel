load("//bazel:ray.bzl", "ray_cc_library")

ray_cc_library(
    name = "dependency_resolver",
    srcs = ["dependency_resolver.cc"],
    hdrs = ["dependency_resolver.h"],
    visibility = [":__subpackages__"],
    deps = [
        "//src/ray/common:id",
        "//src/ray/common:task_common",
        "//src/ray/core_worker:actor_creator",
        "//src/ray/core_worker:lease_policy",
        "//src/ray/core_worker:memory_store",
        "//src/ray/core_worker:task_manager_interface",
        "@com_google_absl//absl/container:flat_hash_map",
        "@com_google_absl//absl/container:flat_hash_set",
    ],
)

ray_cc_library(
    name = "actor_submit_queue",
    hdrs = ["actor_submit_queue.h"],
    visibility = ["//visibility:private"],
    deps = [
        "//src/ray/common:id",
        "//src/ray/common:task_common",
        "@com_google_absl//absl/types:optional",
    ],
)

ray_cc_library(
    name = "out_of_order_actor_submit_queue",
    srcs = ["out_of_order_actor_submit_queue.cc"],
    hdrs = ["out_of_order_actor_submit_queue.h"],
    visibility = [":__subpackages__"],
    deps = [
        ":actor_submit_queue",
        "//src/ray/common:id",
        "@com_google_absl//absl/container:btree",
        "@com_google_absl//absl/types:optional",
    ],
)

ray_cc_library(
    name = "sequential_actor_submit_queue",
    srcs = ["sequential_actor_submit_queue.cc"],
    hdrs = ["sequential_actor_submit_queue.h"],
    visibility = [":__subpackages__"],
    deps = [
        ":actor_submit_queue",
        "//src/ray/common:id",
        "@com_google_absl//absl/types:optional",
    ],
)

ray_cc_library(
    name = "actor_task_submitter",
    srcs = ["actor_task_submitter.cc"],
    hdrs = ["actor_task_submitter.h"],
    implementation_deps = [
        "//src/ray/util:time",
    ],
    visibility = [
        ":__subpackages__",
        "//src/ray/core_worker:__pkg__",
    ],
    deps = [
        ":actor_submit_queue",
        ":dependency_resolver",
        ":out_of_order_actor_submit_queue",
        ":sequential_actor_submit_queue",
        "//src/ray/common:asio",
        "//src/ray/common:id",
        "//src/ray/common:protobuf_utils",
        "//src/ray/core_worker:actor_creator",
        "//src/ray/rpc:core_worker_client",
        "@com_google_absl//absl/base:core_headers",
        "@com_google_absl//absl/container:flat_hash_map",
        "@com_google_absl//absl/container:flat_hash_set",
    ],
)

ray_cc_library(
    name = "normal_task_submitter",
    srcs = ["normal_task_submitter.cc"],
    hdrs = ["normal_task_submitter.h"],
    implementation_deps = [
        "//src/ray/util:time",
    ],
    visibility = [
        ":__subpackages__",
        "//src/ray/core_worker:__pkg__",
    ],
    deps = [
        ":dependency_resolver",
        "//src/ray/common:id",
        "//src/ray/common:lease",
        "//src/ray/common:protobuf_utils",
        "//src/ray/core_worker:lease_policy",
        "//src/ray/core_worker:memory_store",
        "//src/ray/core_worker:task_manager_interface",
<<<<<<< HEAD
        "//src/ray/raylet_client:raylet_client_lib",
=======
        "//src/ray/gcs:gcs_pb_util",
        "//src/ray/raylet_client:raylet_client_interface",
>>>>>>> 1d2c95f8
        "//src/ray/rpc:core_worker_client",
        "@com_google_absl//absl/base:core_headers",
    ],
)<|MERGE_RESOLUTION|>--- conflicted
+++ resolved
@@ -99,12 +99,7 @@
         "//src/ray/core_worker:lease_policy",
         "//src/ray/core_worker:memory_store",
         "//src/ray/core_worker:task_manager_interface",
-<<<<<<< HEAD
-        "//src/ray/raylet_client:raylet_client_lib",
-=======
-        "//src/ray/gcs:gcs_pb_util",
         "//src/ray/raylet_client:raylet_client_interface",
->>>>>>> 1d2c95f8
         "//src/ray/rpc:core_worker_client",
         "@com_google_absl//absl/base:core_headers",
     ],
