--- conflicted
+++ resolved
@@ -216,27 +216,9 @@
   return raylet_client_->FreeObjects(object_ids, local_only, delete_creating_tasks);
 }
 
-<<<<<<< HEAD
 std::string CoreWorkerPlasmaStoreProvider::MemoryUsageString() {
   std::lock_guard<std::mutex> guard(store_client_mutex_);
   return store_client_.DebugString();
-=======
-bool CoreWorkerPlasmaStoreProvider::IsException(const RayObject &object) {
-  // TODO (kfstorm): metadata should be structured.
-  if (!object.HasMetadata()) {
-    return false;
-  }
-  const std::string metadata(reinterpret_cast<const char *>(object.GetMetadata()->Data()),
-                             object.GetMetadata()->Size());
-  const auto error_type_descriptor = ray::rpc::ErrorType_descriptor();
-  for (int i = 0; i < error_type_descriptor->value_count(); i++) {
-    const auto error_type_number = error_type_descriptor->value(i)->number();
-    if (metadata == std::to_string(error_type_number)) {
-      return true;
-    }
-  }
-  return false;
->>>>>>> 0010f543
 }
 
 void CoreWorkerPlasmaStoreProvider::WarnIfAttemptedTooManyTimes(
