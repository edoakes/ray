#include "ray/core_worker/store_provider/plasma_store_provider.h"
#include "ray/common/ray_config.h"
#include "ray/core_worker/context.h"
#include "ray/core_worker/core_worker.h"
#include "ray/core_worker/object_interface.h"
#include "ray/protobuf/gcs.pb.h"

namespace ray {

CoreWorkerPlasmaStoreProvider::CoreWorkerPlasmaStoreProvider(
    const std::string &store_socket, std::unique_ptr<RayletClient> &raylet_client)
    : local_store_provider_(store_socket), raylet_client_(raylet_client) {}

Status CoreWorkerPlasmaStoreProvider::Put(const RayObject &object,
                                          const ObjectID &object_id) {
  return local_store_provider_.Put(object, object_id);
}

Status CoreWorkerPlasmaStoreProvider::Create(const std::shared_ptr<Buffer> &metadata,
                                             const size_t data_size,
                                             const ObjectID &object_id,
                                             std::shared_ptr<Buffer> *data) {
  return local_store_provider_.Create(metadata, data_size, object_id, data);
}

Status CoreWorkerPlasmaStoreProvider::Seal(const ObjectID &object_id) {
  return local_store_provider_.Seal(object_id);
}

Status CoreWorkerPlasmaStoreProvider::Get(
    const std::vector<ObjectID> &ids, int64_t timeout_ms, const TaskID &task_id,
    std::vector<std::shared_ptr<RayObject>> *results) {
  int64_t batch_size = RayConfig::instance().worker_fetch_request_size();
  (*results).resize(ids.size(), nullptr);
<<<<<<< HEAD
  std::unordered_map<ObjectID, std::vector<int>> remaining;
=======
  std::unordered_map<ObjectID, int> remaining;
>>>>>>> f3593339

  // First, attempt to fetch all of the required objects without reconstructing.
  for (int64_t start = 0; start < int64_t(ids.size()); start += batch_size) {
    int64_t end = std::min(start + batch_size, int64_t(ids.size()));
    const std::vector<ObjectID> ids_slice(ids.cbegin() + start, ids.cbegin() + end);
    RAY_CHECK_OK(
        raylet_client_->FetchOrReconstruct(ids_slice, /*fetch_only=*/true, task_id));
    std::vector<std::shared_ptr<RayObject>> results_slice;
    RAY_RETURN_NOT_OK(local_store_provider_.Get(ids_slice, 0, task_id, &results_slice));

    // Iterate through the results from the local store, adding them to the remaining
    // map if they weren't successfully fetched from the local store (are nullptr).
<<<<<<< HEAD
    // Keeps track of the locations of the remaining object IDs in the original list
    // (accounting for duplicates).
=======
    // Keeps track of the locations of the remaining object IDs in the original list.
>>>>>>> f3593339
    for (size_t i = 0; i < ids_slice.size(); i++) {
      if (results_slice[i] != nullptr) {
        (*results)[start + i] = results_slice[i];
        // Terminate early on exception because it'll be raised by the worker anyways.
        if (IsException(*results_slice[i])) {
          return Status::OK();
        }
      } else {
<<<<<<< HEAD
        auto it = remaining.find(ids_slice[i]);
        if (it == remaining.end()) {
          std::vector<int> v;
          v.push_back(start + i);
          remaining.insert({ids[i], v});
        } else {
          it->second.push_back(start + i);
        }
=======
        remaining.insert({ids_slice[i], start + i});
>>>>>>> f3593339
      }
    }
  }

  // If all objects were fetched already, return.
  if (remaining.empty()) {
    return Status::OK();
  }

  // If not all objects were successfully fetched, repeatedly call FetchOrReconstruct and
  // Get from the local object store in batches. This loop will run indefinitely until the
  // objects are all fetched if timeout is -1.
  int unsuccessful_attempts = 0;
  bool should_break = false;
  int64_t remaining_timeout = timeout_ms;
  while (!remaining.empty() && !should_break) {
    std::vector<ObjectID> batch_ids;
    for (const auto &entry : remaining) {
      if (int64_t(batch_ids.size()) == batch_size) {
        break;
      }
      batch_ids.push_back(entry.first);
    }

    RAY_CHECK_OK(
        raylet_client_->FetchOrReconstruct(batch_ids, /*fetch_only=*/false, task_id));

    int64_t batch_timeout = std::max(RayConfig::instance().get_timeout_milliseconds(),
                                     int64_t(10 * batch_ids.size()));
    if (remaining_timeout >= 0) {
      batch_timeout = std::min(remaining_timeout, batch_timeout);
      remaining_timeout -= batch_timeout;
      should_break = remaining_timeout <= 0;
    }

    std::vector<std::shared_ptr<RayObject>> batch_results;
    RAY_RETURN_NOT_OK(
        local_store_provider_.Get(batch_ids, batch_timeout, task_id, &batch_results));

    // Add successfully retrieved objects to the result list and remove them from
    // remaining.
    uint64_t successes = 0;
    for (size_t i = 0; i < batch_results.size(); i++) {
      if (batch_results[i] != nullptr) {
        successes++;
        const auto &object_id = batch_ids[i];
<<<<<<< HEAD
        for (int idx : remaining[object_id]) {
          (*results)[idx] = batch_results[i];
        }
=======
        (*results)[remaining[object_id]] = batch_results[i];
>>>>>>> f3593339
        remaining.erase(object_id);
        if (IsException(*batch_results[i])) {
          should_break = true;
        }
      }
    }

    if (successes < batch_ids.size()) {
      unsuccessful_attempts++;
      WarnIfAttemptedTooManyTimes(unsuccessful_attempts, remaining);
    }
  }

  // Notify unblocked because we blocked when calling FetchOrReconstruct with
  // fetch_only=false.
  return raylet_client_->NotifyUnblocked(task_id);
}

Status CoreWorkerPlasmaStoreProvider::Wait(const std::vector<ObjectID> &object_ids,
                                           int num_objects, int64_t timeout_ms,
                                           const TaskID &task_id,
                                           std::vector<bool> *results) {
  WaitResultPair result_pair;
  auto status = raylet_client_->Wait(object_ids, num_objects, timeout_ms,
                                     /*wait_local=*/false, task_id, &result_pair);
  std::unordered_set<ObjectID> ready_ids;
  for (const auto &entry : result_pair.first) {
    ready_ids.insert(entry);
  }

  // TODO(zhijunfu): change RayletClient::Wait() to return a bit set, so that we don't
  // need
  // to do this translation.
  (*results).resize(object_ids.size());
  for (size_t i = 0; i < object_ids.size(); i++) {
    (*results)[i] = ready_ids.count(object_ids[i]) > 0;
  }

  return status;
}

Status CoreWorkerPlasmaStoreProvider::Delete(const std::vector<ObjectID> &object_ids,
                                             bool local_only,
                                             bool delete_creating_tasks) {
  return raylet_client_->FreeObjects(object_ids, local_only, delete_creating_tasks);
}

bool CoreWorkerPlasmaStoreProvider::IsException(const RayObject &object) {
  // TODO (kfstorm): metadata should be structured.
  const std::string metadata(reinterpret_cast<const char *>(object.GetMetadata()->Data()),
                             object.GetMetadata()->Size());
  const auto error_type_descriptor = ray::rpc::ErrorType_descriptor();
  for (int i = 0; i < error_type_descriptor->value_count(); i++) {
    const auto error_type_number = error_type_descriptor->value(i)->number();
    if (metadata == std::to_string(error_type_number)) {
      return true;
    }
  }
  return false;
}

void CoreWorkerPlasmaStoreProvider::WarnIfAttemptedTooManyTimes(
<<<<<<< HEAD
    int num_attempts, const std::unordered_map<ObjectID, std::vector<int>> &remaining) {
=======
    int num_attempts, const std::unordered_map<ObjectID, int> &remaining) {
>>>>>>> f3593339
  if (num_attempts % RayConfig::instance().object_store_get_warn_per_num_attempts() ==
      0) {
    std::ostringstream oss;
    size_t printed = 0;
    for (auto &entry : remaining) {
      if (printed >=
          RayConfig::instance().object_store_get_max_ids_to_print_in_warning()) {
        break;
      }
      if (printed > 0) {
        oss << ", ";
      }
      oss << entry.first.Hex();
    }
    if (printed < remaining.size()) {
      oss << ", etc";
    }
    RAY_LOG(WARNING)
        << "Attempted " << num_attempts << " times to reconstruct objects, but "
        << "some objects are still unavailable. If this message continues to print,"
        << " it may indicate that object's creating task is hanging, or something wrong"
        << " happened in raylet backend. " << remaining.size()
        << " object(s) pending: " << oss.str() << ".";
  }
}

}  // namespace ray<|MERGE_RESOLUTION|>--- conflicted
+++ resolved
@@ -32,11 +32,7 @@
     std::vector<std::shared_ptr<RayObject>> *results) {
   int64_t batch_size = RayConfig::instance().worker_fetch_request_size();
   (*results).resize(ids.size(), nullptr);
-<<<<<<< HEAD
-  std::unordered_map<ObjectID, std::vector<int>> remaining;
-=======
   std::unordered_map<ObjectID, int> remaining;
->>>>>>> f3593339
 
   // First, attempt to fetch all of the required objects without reconstructing.
   for (int64_t start = 0; start < int64_t(ids.size()); start += batch_size) {
@@ -49,12 +45,7 @@
 
     // Iterate through the results from the local store, adding them to the remaining
     // map if they weren't successfully fetched from the local store (are nullptr).
-<<<<<<< HEAD
-    // Keeps track of the locations of the remaining object IDs in the original list
-    // (accounting for duplicates).
-=======
     // Keeps track of the locations of the remaining object IDs in the original list.
->>>>>>> f3593339
     for (size_t i = 0; i < ids_slice.size(); i++) {
       if (results_slice[i] != nullptr) {
         (*results)[start + i] = results_slice[i];
@@ -63,18 +54,7 @@
           return Status::OK();
         }
       } else {
-<<<<<<< HEAD
-        auto it = remaining.find(ids_slice[i]);
-        if (it == remaining.end()) {
-          std::vector<int> v;
-          v.push_back(start + i);
-          remaining.insert({ids[i], v});
-        } else {
-          it->second.push_back(start + i);
-        }
-=======
         remaining.insert({ids_slice[i], start + i});
->>>>>>> f3593339
       }
     }
   }
@@ -121,13 +101,7 @@
       if (batch_results[i] != nullptr) {
         successes++;
         const auto &object_id = batch_ids[i];
-<<<<<<< HEAD
-        for (int idx : remaining[object_id]) {
-          (*results)[idx] = batch_results[i];
-        }
-=======
         (*results)[remaining[object_id]] = batch_results[i];
->>>>>>> f3593339
         remaining.erase(object_id);
         if (IsException(*batch_results[i])) {
           should_break = true;
@@ -190,11 +164,7 @@
 }
 
 void CoreWorkerPlasmaStoreProvider::WarnIfAttemptedTooManyTimes(
-<<<<<<< HEAD
-    int num_attempts, const std::unordered_map<ObjectID, std::vector<int>> &remaining) {
-=======
     int num_attempts, const std::unordered_map<ObjectID, int> &remaining) {
->>>>>>> f3593339
   if (num_attempts % RayConfig::instance().object_store_get_warn_per_num_attempts() ==
       0) {
     std::ostringstream oss;
