#ifndef RAY_CORE_WORKER_PLASMA_STORE_PROVIDER_H
#define RAY_CORE_WORKER_PLASMA_STORE_PROVIDER_H

#include "plasma/client.h"
#include "ray/common/buffer.h"
#include "ray/common/id.h"
#include "ray/common/status.h"
#include "ray/core_worker/common.h"
#include "ray/core_worker/store_provider/store_provider.h"
#include "ray/raylet/raylet_client.h"

namespace ray {

class CoreWorker;

/// The class provides implementations for accessing plasma store, which includes both
/// local and remote stores. Local access goes is done via a
/// CoreWorkerLocalPlasmaStoreProvider and remote access goes through the raylet.
/// See `CoreWorkerStoreProvider` for the semantics of each method.
class CoreWorkerPlasmaStoreProvider : public CoreWorkerStoreProvider {
 public:
  CoreWorkerPlasmaStoreProvider(const std::string &store_socket,
                                std::unique_ptr<RayletClient> &raylet_client);

<<<<<<< HEAD
  Status Put(const RayObject &object, const ObjectID &object_id) override;

  Status Create(const std::shared_ptr<Buffer> &metadata, const size_t data_size,
                const ObjectID &object_id, std::shared_ptr<Buffer> *data) override;

  Status Seal(const ObjectID &object_id) override;

  Status Get(const std::vector<ObjectID> &ids, int64_t timeout_ms, const TaskID &task_id,
             std::vector<std::shared_ptr<RayObject>> *results) override;

=======
  /// See `CoreWorkerStoreProvider::Put` for semantics.
  Status Put(const RayObject &object, const ObjectID &object_id) override;

  /// See `CoreWorkerStoreProvider::Get` for semantics.
  Status Get(std::unordered_set<ObjectID> &ids, int64_t timeout_ms, const TaskID &task_id,
             std::unordered_map<ObjectID, std::shared_ptr<RayObject>> *results) override;

  /// See `CoreWorkerStoreProvider::Wait` for semantics.
>>>>>>> 26bc01f2
  Status Wait(const std::vector<ObjectID> &object_ids, int num_objects,
              int64_t timeout_ms, const TaskID &task_id,
              std::vector<bool> *results) override;

<<<<<<< HEAD
=======
  /// See `CoreWorkerStoreProvider::Delete` for semantics.
>>>>>>> 26bc01f2
  Status Delete(const std::vector<ObjectID> &object_ids, bool local_only = true,
                bool delete_creating_tasks = false) override;

 private:
  /// Ask the raylet to fetch a set of objects and then attempt to get them
  /// from the local plasma store. Successfully fetched objects will be removed
  /// from the input set of IDs and added to the results map.
  ///
  /// \param[in/out] ids IDs of the objects to get.
  /// \param[in] batch_ids IDs of the objects to get.
  /// \param[in] plasma_batch_ids IDs of the objects to get (used for plasma call).
  /// \param[in] timeout_ms Timeout in milliseconds.
  /// \param[in] fetch_only Whether the raylet should only fetch or also attempt to
  /// reconstruct objects.
  /// \param[in] task_id The current TaskID.
  /// \param[out] results Map of objects to write results into. This method will only
  /// add to this map, not clear or remove from it, so the caller can pass in a non-empty
  /// map.
  /// \param[out] got_exception Whether any of the fetched objects contained an
  /// exception.
  /// \return Status.
  Status FetchAndGetFromPlasmaStore(
      std::unordered_set<ObjectID> &ids, const std::vector<ObjectID> &batch_ids,
      const std::vector<plasma::ObjectID> &plasma_batch_ids, int64_t timeout_ms,
      bool fetch_only, const TaskID &task_id,
      std::unordered_map<ObjectID, std::shared_ptr<RayObject>> *results,
      bool *got_exception);

  /// Whether the buffer represents an exception object.
  ///
  /// \param[in] object Object data.
  /// \return Whether it represents an exception object.
  static bool IsException(const RayObject &object);

  /// Print a warning if we've attempted too many times, but some objects are still
  /// unavailable. Only the keys in the 'remaining' map are used.
  ///
  /// \param[in] num_attemps The number of attempted times.
  /// \param[in] remaining The remaining objects.
<<<<<<< HEAD
  static void WarnIfAttemptedTooManyTimes(
      int num_attempts, const std::unordered_map<ObjectID, int> &remaining);

  CoreWorkerLocalPlasmaStoreProvider local_store_provider_;
=======
  static void WarnIfAttemptedTooManyTimes(int num_attempts,
                                          const std::unordered_set<ObjectID> &remaining);

>>>>>>> 26bc01f2
  std::unique_ptr<RayletClient> &raylet_client_;
  plasma::PlasmaClient store_client_;
  std::mutex store_client_mutex_;
};

}  // namespace ray

#endif  // RAY_CORE_WORKER_PLASMA_STORE_PROVIDER_H<|MERGE_RESOLUTION|>--- conflicted
+++ resolved
@@ -22,35 +22,26 @@
   CoreWorkerPlasmaStoreProvider(const std::string &store_socket,
                                 std::unique_ptr<RayletClient> &raylet_client);
 
-<<<<<<< HEAD
+  /// See `CoreWorkerStoreProvider::Put` for semantics.
   Status Put(const RayObject &object, const ObjectID &object_id) override;
 
+  /// See `CoreWorkerStoreProvider::Create` for semantics.
   Status Create(const std::shared_ptr<Buffer> &metadata, const size_t data_size,
                 const ObjectID &object_id, std::shared_ptr<Buffer> *data) override;
 
+  /// See `CoreWorkerStoreProvider::Seal` for semantics.
   Status Seal(const ObjectID &object_id) override;
-
-  Status Get(const std::vector<ObjectID> &ids, int64_t timeout_ms, const TaskID &task_id,
-             std::vector<std::shared_ptr<RayObject>> *results) override;
-
-=======
-  /// See `CoreWorkerStoreProvider::Put` for semantics.
-  Status Put(const RayObject &object, const ObjectID &object_id) override;
 
   /// See `CoreWorkerStoreProvider::Get` for semantics.
   Status Get(std::unordered_set<ObjectID> &ids, int64_t timeout_ms, const TaskID &task_id,
              std::unordered_map<ObjectID, std::shared_ptr<RayObject>> *results) override;
 
   /// See `CoreWorkerStoreProvider::Wait` for semantics.
->>>>>>> 26bc01f2
   Status Wait(const std::vector<ObjectID> &object_ids, int num_objects,
               int64_t timeout_ms, const TaskID &task_id,
               std::vector<bool> *results) override;
 
-<<<<<<< HEAD
-=======
   /// See `CoreWorkerStoreProvider::Delete` for semantics.
->>>>>>> 26bc01f2
   Status Delete(const std::vector<ObjectID> &object_ids, bool local_only = true,
                 bool delete_creating_tasks = false) override;
 
@@ -90,16 +81,9 @@
   ///
   /// \param[in] num_attemps The number of attempted times.
   /// \param[in] remaining The remaining objects.
-<<<<<<< HEAD
-  static void WarnIfAttemptedTooManyTimes(
-      int num_attempts, const std::unordered_map<ObjectID, int> &remaining);
-
-  CoreWorkerLocalPlasmaStoreProvider local_store_provider_;
-=======
   static void WarnIfAttemptedTooManyTimes(int num_attempts,
                                           const std::unordered_set<ObjectID> &remaining);
 
->>>>>>> 26bc01f2
   std::unique_ptr<RayletClient> &raylet_client_;
   plasma::PlasmaClient store_client_;
   std::mutex store_client_mutex_;
