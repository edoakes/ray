#ifndef RAY_CORE_WORKER_STORE_PROVIDER_H
#define RAY_CORE_WORKER_STORE_PROVIDER_H

#include "ray/common/buffer.h"
#include "ray/common/id.h"
#include "ray/common/status.h"
#include "ray/core_worker/common.h"

namespace ray {

/// Binary representation of a ray object.
class RayObject {
 public:
  /// Create a ray object instance.
  ///
  /// \param[in] data Data of the ray object.
  /// \param[in] metadata Metadata of the ray object.
  /// \param[in] copy_data Whether this class should hold a copy of data.
  RayObject(const std::shared_ptr<Buffer> &data, const std::shared_ptr<Buffer> &metadata,
            bool copy_data = false)
      : data_(data), metadata_(metadata), has_data_copy_(copy_data) {
    if (has_data_copy_) {
      // If this object is required to hold a copy of the data,
      // make a copy if the passed in buffers don't already have a copy.
      if (data_ && !data_->OwnsData()) {
        data_ = std::make_shared<LocalMemoryBuffer>(data_->Data(), data_->Size(), true);
      }

      if (metadata_ && !metadata_->OwnsData()) {
        metadata_ = std::make_shared<LocalMemoryBuffer>(metadata_->Data(),
                                                        metadata_->Size(), true);
      }
    }
  }

  /// Return the data of the ray object.
  const std::shared_ptr<Buffer> &GetData() const { return data_; };

  /// Return the metadata of the ray object.
  const std::shared_ptr<Buffer> &GetMetadata() const { return metadata_; };

  uint64_t GetSize() const {
    uint64_t size = 0;
    size += (data_ != nullptr) ? data_->Size() : 0;
    size += (metadata_ != nullptr) ? metadata_->Size() : 0;
    return size;
  }

  /// Whether this object has metadata.
  bool HasMetadata() const { return metadata_ != nullptr && metadata_->Size() > 0; }

 private:
  /// Data of the ray object.
  std::shared_ptr<Buffer> data_;
  /// Metadata of the ray object.
  std::shared_ptr<Buffer> metadata_;
  /// Whether this class holds a data copy.
  bool has_data_copy_;
};

/// Provider interface for store access. Store provider should inherit from this class and
/// provide implementions for the methods. The actual store provider may use a plasma
/// store or local memory store in worker process, or possibly other types of storage.

class CoreWorkerStoreProvider {
 public:
  CoreWorkerStoreProvider() {}

  virtual ~CoreWorkerStoreProvider() {}

  /// Put an object with specified ID into object store.
  ///
  /// \param[in] object The ray object.
  /// \param[in] object_id Object ID specified by user.
  /// \return Status.
  virtual Status Put(const RayObject &object, const ObjectID &object_id) = 0;

<<<<<<< HEAD
  /// Create and return a buffer in the object store that can be directly written
  /// into. After writing to the buffer, the caller must call `Seal()` to finalize
  /// the object. The `Create()` and `Seal()` combination is an alternative interface
  /// to `Put()` that allows frontends to avoid an extra copy when possible.
  ///
  /// \param[in] metadata Metadata of the object to be written.
  /// \param[in] data_size Size of the object to be written.
  /// \param[in] object_id Object ID specified by the user.
  /// \param[out] data Buffer for the user to write the object into.
  /// \return Status.
  virtual Status Create(const std::shared_ptr<Buffer> &metadata, const size_t data_size,
                        const ObjectID &object_id, std::shared_ptr<Buffer> *data) = 0;

  /// Finalize placing an object into the object store. This should be called after
  /// a corresponding `Create()` call and then writing into the returned buffer.
  ///
  /// \param[in] object_id Object ID corresponding to the object.
  /// \return Status.
  virtual Status Seal(const ObjectID &object_id) = 0;

  /// Get a list of objects from the object store. Objects that failed to be retrieved
  /// will be returned as nullptrs.
=======
  /// Get a set of objects from the object store. Successfully retrieved objects will be
  /// removed from the input set of IDs and added to the results map.
>>>>>>> 26bc01f2
  ///
  /// \param[in/out] ids IDs of the objects to get.
  /// \param[in] timeout_ms Timeout in milliseconds, wait infinitely if it's negative.
  /// \param[in] task_id ID for the current task.
  /// \param[out] results Map of objects to write results into. Get will only add to this
  /// map, not clear or remove from it, so the caller can pass in a non-empty map.
  /// \return Status.
  virtual Status Get(
      std::unordered_set<ObjectID> &ids, int64_t timeout_ms, const TaskID &task_id,
      std::unordered_map<ObjectID, std::shared_ptr<RayObject>> *results) = 0;

  /// Wait for a list of objects to appear in the object store.
  ///
  /// \param[in] IDs of the objects to wait for.
  /// \param[in] num_objects Number of objects that should appear before returning.
  /// \param[in] timeout_ms Timeout in milliseconds, wait infinitely if it's negative.
  /// \param[in] task_id ID for the current task.
  /// \param[out] results A bitset that indicates each object has appeared or not.
  /// \return Status.
  virtual Status Wait(const std::vector<ObjectID> &object_ids, int num_objects,
                      int64_t timeout_ms, const TaskID &task_id,
                      std::vector<bool> *results) = 0;

  /// Delete a list of objects from the object store.
  ///
  /// \param[in] object_ids IDs of the objects to delete.
  /// \param[in] local_only Whether only delete the objects in local node, or all nodes in
  /// the cluster.
  /// \param[in] delete_creating_tasks Whether also delete the tasks that
  /// created these objects.
  /// \return Status.
  virtual Status Delete(const std::vector<ObjectID> &object_ids, bool local_only = true,
                        bool delete_creating_tasks = false) = 0;
};

}  // namespace ray

#endif  // RAY_CORE_WORKER_STORE_PROVIDER_H<|MERGE_RESOLUTION|>--- conflicted
+++ resolved
@@ -75,7 +75,6 @@
   /// \return Status.
   virtual Status Put(const RayObject &object, const ObjectID &object_id) = 0;
 
-<<<<<<< HEAD
   /// Create and return a buffer in the object store that can be directly written
   /// into. After writing to the buffer, the caller must call `Seal()` to finalize
   /// the object. The `Create()` and `Seal()` combination is an alternative interface
@@ -96,12 +95,8 @@
   /// \return Status.
   virtual Status Seal(const ObjectID &object_id) = 0;
 
-  /// Get a list of objects from the object store. Objects that failed to be retrieved
-  /// will be returned as nullptrs.
-=======
   /// Get a set of objects from the object store. Successfully retrieved objects will be
   /// removed from the input set of IDs and added to the results map.
->>>>>>> 26bc01f2
   ///
   /// \param[in/out] ids IDs of the objects to get.
   /// \param[in] timeout_ms Timeout in milliseconds, wait infinitely if it's negative.
