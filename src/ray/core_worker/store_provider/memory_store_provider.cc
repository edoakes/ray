--- conflicted
+++ resolved
@@ -63,14 +63,11 @@
   return Status::OK();
 }
 
-<<<<<<< HEAD
 Status CoreWorkerMemoryStoreProvider::Contains(const ObjectID &object_id,
                                                bool *has_object) {
   return Status::NotImplemented("Contains() not implemented for in-memory store.");
 }
 
-=======
->>>>>>> 19bbf1eb
 Status CoreWorkerMemoryStoreProvider::Wait(const std::unordered_set<ObjectID> &object_ids,
                                            int num_objects, int64_t timeout_ms,
                                            const TaskID &task_id,
