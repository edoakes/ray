#include "ray/core_worker/store_provider/memory_store_provider.h"
#include <condition_variable>
#include "ray/common/ray_config.h"
#include "ray/core_worker/context.h"
#include "ray/core_worker/core_worker.h"
#include "ray/core_worker/object_interface.h"

namespace ray {

//
// CoreWorkerMemoryStoreProvider functions
//
CoreWorkerMemoryStoreProvider::CoreWorkerMemoryStoreProvider(
    std::shared_ptr<CoreWorkerMemoryStore> store)
    : store_(store) {
  RAY_CHECK(store != nullptr);
}

Status CoreWorkerMemoryStoreProvider::Put(const RayObject &object,
                                          const ObjectID &object_id) {
  return store_->Put(object_id, object);
}

Status CoreWorkerMemoryStoreProvider::Get(
    const std::unordered_set<ObjectID> &object_ids, int64_t timeout_ms,
    const TaskID &task_id,
    std::unordered_map<ObjectID, std::shared_ptr<RayObject>> *results) {
<<<<<<< HEAD
  std::vector<ObjectID> id_vector(object_ids.begin(), object_ids.end());
=======
  const std::vector<ObjectID> id_vector(object_ids.begin(), object_ids.end());
>>>>>>> 130b8f21
  std::vector<std::shared_ptr<RayObject>> result_objects;
  RAY_RETURN_NOT_OK(
      store_->Get(id_vector, id_vector.size(), timeout_ms, true, &result_objects));

  for (size_t i = 0; i < id_vector.size(); i++) {
    if (result_objects[i] != nullptr) {
      (*results)[id_vector[i]] = result_objects[i];
    }
  }
  return Status::OK();
}

Status CoreWorkerMemoryStoreProvider::Wait(const std::unordered_set<ObjectID> &object_ids,
                                           int num_objects, int64_t timeout_ms,
                                           const TaskID &task_id,
                                           std::unordered_set<ObjectID> *ready) {
  std::vector<ObjectID> id_vector(object_ids.begin(), object_ids.end());
  std::vector<std::shared_ptr<RayObject>> result_objects;
<<<<<<< HEAD
  RAY_CHECK(object_ids.size() == id_vector.size());
  RAY_RETURN_NOT_OK(
      store_->Get(id_vector, num_objects, timeout_ms, false, &result_objects));

  for (size_t i = 0; i < id_vector.size(); i++) {
    if (result_objects[i]) {
      ready->insert(id_vector[i]);
    }
=======
  RAY_RETURN_NOT_OK(
      store_->Get(object_ids, num_objects, timeout_ms, false, &result_objects));
  RAY_CHECK(result_objects.size() == object_ids.size());
  for (size_t i = 0; i < object_ids.size(); i++) {
    (*results)[i] = (result_objects[i] != nullptr);
>>>>>>> 130b8f21
  }

  return Status::OK();
}

Status CoreWorkerMemoryStoreProvider::Delete(const std::vector<ObjectID> &object_ids,
                                             bool local_only,
                                             bool delete_creating_tasks) {
  store_->Delete(object_ids);
  return Status::OK();
}

}  // namespace ray<|MERGE_RESOLUTION|>--- conflicted
+++ resolved
@@ -25,11 +25,7 @@
     const std::unordered_set<ObjectID> &object_ids, int64_t timeout_ms,
     const TaskID &task_id,
     std::unordered_map<ObjectID, std::shared_ptr<RayObject>> *results) {
-<<<<<<< HEAD
-  std::vector<ObjectID> id_vector(object_ids.begin(), object_ids.end());
-=======
   const std::vector<ObjectID> id_vector(object_ids.begin(), object_ids.end());
->>>>>>> 130b8f21
   std::vector<std::shared_ptr<RayObject>> result_objects;
   RAY_RETURN_NOT_OK(
       store_->Get(id_vector, id_vector.size(), timeout_ms, true, &result_objects));
@@ -48,22 +44,14 @@
                                            std::unordered_set<ObjectID> *ready) {
   std::vector<ObjectID> id_vector(object_ids.begin(), object_ids.end());
   std::vector<std::shared_ptr<RayObject>> result_objects;
-<<<<<<< HEAD
   RAY_CHECK(object_ids.size() == id_vector.size());
   RAY_RETURN_NOT_OK(
       store_->Get(id_vector, num_objects, timeout_ms, false, &result_objects));
 
   for (size_t i = 0; i < id_vector.size(); i++) {
-    if (result_objects[i]) {
+    if (result_objects[i] != nullptr) {
       ready->insert(id_vector[i]);
     }
-=======
-  RAY_RETURN_NOT_OK(
-      store_->Get(object_ids, num_objects, timeout_ms, false, &result_objects));
-  RAY_CHECK(result_objects.size() == object_ids.size());
-  for (size_t i = 0; i < object_ids.size(); i++) {
-    (*results)[i] = (result_objects[i] != nullptr);
->>>>>>> 130b8f21
   }
 
   return Status::OK();
