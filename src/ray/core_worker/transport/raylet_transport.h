#ifndef RAY_CORE_WORKER_RAYLET_TRANSPORT_H
#define RAY_CORE_WORKER_RAYLET_TRANSPORT_H

#include <list>

#include "ray/common/ray_object.h"
#include "ray/raylet/raylet_client.h"
#include "ray/rpc/worker/worker_server.h"

namespace ray {

class CoreWorkerRayletTaskReceiver {
 public:
  using TaskHandler = std::function<Status(
      const TaskSpecification &task_spec, const ResourceMappingType &resource_ids,
      std::vector<std::shared_ptr<RayObject>> *return_by_value)>;

<<<<<<< HEAD
  CoreWorkerRayletTaskReceiver(std::unique_ptr<RayletClient> &raylet_client,
                               const TaskHandler &task_handler);
=======
  CoreWorkerRayletTaskReceiver(WorkerContext &worker_context,
                               std::unique_ptr<RayletClient> &raylet_client,
                               boost::asio::io_service &io_service,
                               rpc::GrpcServer &server, const TaskHandler &task_handler,
                               const std::function<void()> &exit_handler);
>>>>>>> 2a0225dd

  /// Handle a `AssignTask` request.
  /// The implementation can handle this request asynchronously. When handling is done,
  /// the `send_reply_callback` should be called.
  ///
  /// \param[in] request The request message.
  /// \param[out] reply The reply message.
  /// \param[in] send_reply_callback The callback to be called when the request is done.
  void HandleAssignTask(const rpc::AssignTaskRequest &request,
                        rpc::AssignTaskReply *reply,
                        rpc::SendReplyCallback send_reply_callback);

 private:
  /// Raylet client.
  std::unique_ptr<RayletClient> &raylet_client_;
  /// The callback function to process a task.
  TaskHandler task_handler_;
  /// The callback function to exit the worker.
  std::function<void()> exit_handler_;
  /// The callback to process arg wait complete.
  std::function<void(int64_t)> on_wait_complete_;
};

}  // namespace ray

#endif  // RAY_CORE_WORKER_RAYLET_TRANSPORT_H<|MERGE_RESOLUTION|>--- conflicted
+++ resolved
@@ -15,16 +15,9 @@
       const TaskSpecification &task_spec, const ResourceMappingType &resource_ids,
       std::vector<std::shared_ptr<RayObject>> *return_by_value)>;
 
-<<<<<<< HEAD
   CoreWorkerRayletTaskReceiver(std::unique_ptr<RayletClient> &raylet_client,
-                               const TaskHandler &task_handler);
-=======
-  CoreWorkerRayletTaskReceiver(WorkerContext &worker_context,
-                               std::unique_ptr<RayletClient> &raylet_client,
-                               boost::asio::io_service &io_service,
-                               rpc::GrpcServer &server, const TaskHandler &task_handler,
+                               const TaskHandler &task_handler,
                                const std::function<void()> &exit_handler);
->>>>>>> 2a0225dd
 
   /// Handle a `AssignTask` request.
   /// The implementation can handle this request asynchronously. When handling is done,
