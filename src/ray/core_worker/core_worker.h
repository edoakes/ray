#ifndef RAY_CORE_WORKER_CORE_WORKER_H
#define RAY_CORE_WORKER_CORE_WORKER_H

#include "ray/common/buffer.h"
#include "ray/core_worker/actor_handle.h"
#include "ray/core_worker/common.h"
#include "ray/core_worker/context.h"
#include "ray/core_worker/object_interface.h"
#include "ray/core_worker/profiling.h"
#include "ray/core_worker/transport/direct_actor_transport.h"
<<<<<<< HEAD
#include "ray/core_worker/transport/transport.h"
=======
#include "ray/core_worker/transport/raylet_transport.h"
>>>>>>> d4055d70
#include "ray/gcs/redis_gcs_client.h"
#include "ray/raylet/raylet_client.h"
#include "ray/rpc/worker/worker_client.h"
#include "ray/rpc/worker/worker_server.h"

namespace ray {

/// The root class that contains all the core and language-independent functionalities
/// of the worker. This class is supposed to be used to implement app-language (Java,
/// Python, etc) workers.
class CoreWorker {
  // Callback that must be implemented and provided by the language-specific worker
  // frontend to execute tasks and return their results.
  using TaskExecutionCallback = std::function<Status(
      TaskType task_type, const RayFunction &ray_function,
      const std::unordered_map<std::string, double> &required_resources,
      const std::vector<std::shared_ptr<RayObject>> &args,
      const std::vector<ObjectID> &arg_reference_ids,
      const std::vector<ObjectID> &return_ids,
      std::vector<std::shared_ptr<RayObject>> *results)>;

 public:
  /// Construct a CoreWorker instance.
  ///
  /// \param[in] worker_type Type of this worker.
  /// \param[in] language Language of this worker.
  /// \param[in] store_socket Object store socket to connect to.
  /// \param[in] raylet_socket Raylet socket to connect to.
  /// \param[in] job_id Job ID of this worker.
  /// \param[in] gcs_options Options for the GCS client.
  /// \param[in] log_dir Directory to write logs to. If this is empty, logs
  ///            won't be written to a file.
  /// \param[in] node_ip_address IP address of the node.
  /// \param[in] task_execution_callback Language worker callback to execute tasks.
  /// \parma[in] check_signals Language worker function to check for signals and handle
  ///            them. If the function returns anything but StatusOK, any long-running
  ///            operations in the core worker will short circuit and return that status.
  /// \param[in] use_memory_store Whether or not to use the in-memory object store
  ///            in addition to the plasma store.
  ///
  /// NOTE(zhijunfu): the constructor would throw if a failure happens.
  /// NOTE(edoakes): the use_memory_store flag is a stop-gap solution to the issue
  ///                that randomly generated ObjectIDs may use the memory store
  ///                instead of the plasma store.
  CoreWorker(const WorkerType worker_type, const Language language,
             const std::string &store_socket, const std::string &raylet_socket,
             const JobID &job_id, const gcs::GcsClientOptions &gcs_options,
             const std::string &log_dir, const std::string &node_ip_address,
             const TaskExecutionCallback &task_execution_callback,
             std::function<Status()> check_signals = nullptr,
             bool use_memory_store = true);

  ~CoreWorker();

  void Disconnect();

  WorkerType GetWorkerType() const { return worker_type_; }

  Language GetLanguage() const { return language_; }

  WorkerContext &GetWorkerContext() { return worker_context_; }

  RayletClient &GetRayletClient() { return *raylet_client_; }

<<<<<<< HEAD
  /// Return the `CoreWorkerObjectInterface` that contains methods related to object
  /// store.
  CoreWorkerObjectInterface &Objects() { return object_interface_; }

  /// Create a profile event with a reference to the core worker's profiler.
  std::unique_ptr<worker::ProfileEvent> CreateProfileEvent(const std::string &event_type);

  // Get the resource IDs available to this worker (as assigned by the raylet).
  const ResourceMappingType GetResourceIDs() const;
=======
  CoreWorkerObjectInterface &Objects() { return object_interface_; }
>>>>>>> d4055d70

  const TaskID &GetCurrentTaskId() const { return worker_context_.GetCurrentTaskID(); }

  void SetCurrentTaskId(const TaskID &task_id);

  const JobID &GetCurrentJobId() const { return worker_context_.GetCurrentJobID(); }

  void SetActorId(const ActorID &actor_id) {
    RAY_CHECK(actor_id_.IsNil());
    actor_id_ = actor_id;
  }

  // Add this object ID to the set of active object IDs that is sent to the raylet
  // in the heartbeat messsage.
  void AddActiveObjectID(const ObjectID &object_id);

  // Remove this object ID from the set of active object IDs that is sent to the raylet
  // in the heartbeat messsage.
  void RemoveActiveObjectID(const ObjectID &object_id);

  /* Public methods related to task submission. */

  /// Get the caller ID used to submit tasks from this worker to an actor.
  ///
  /// \return The caller ID. For non-actor tasks, this is the current task ID.
  /// For actors, this is the current actor ID. To make sure that all caller
  /// IDs have the same type, we embed the actor ID in a TaskID with the rest
  /// of the bytes zeroed out.
  TaskID GetCallerId() const;

  /// Submit a normal task.
  ///
  /// \param[in] function The remote function to execute.
  /// \param[in] args Arguments of this task.
  /// \param[in] task_options Options for this task.
  /// \param[out] return_ids Ids of the return objects.
  /// \return Status error if task submission fails, likely due to raylet failure.
  Status SubmitTask(const RayFunction &function, const std::vector<TaskArg> &args,
                    const TaskOptions &task_options, std::vector<ObjectID> *return_ids);

  /// Create an actor.
  ///
  /// \param[in] caller_id ID of the task submitter.
  /// \param[in] function The remote function that generates the actor object.
  /// \param[in] args Arguments of this task.
  /// \param[in] actor_creation_options Options for this actor creation task.
  /// \param[out] actor_handle Handle to the actor.
  /// \param[out] actor_id ID of the created actor. This can be used to submit
  /// tasks on the actor.
  /// \return Status error if actor creation fails, likely due to raylet failure.
  Status CreateActor(const RayFunction &function, const std::vector<TaskArg> &args,
                     const ActorCreationOptions &actor_creation_options,
                     ActorID *actor_id);

  /// Submit an actor task.
  ///
  /// \param[in] caller_id ID of the task submitter.
  /// \param[in] actor_handle Handle to the actor.
  /// \param[in] function The remote function to execute.
  /// \param[in] args Arguments of this task.
  /// \param[in] task_options Options for this task.
  /// \param[out] return_ids Ids of the return objects.
  /// \return Status error if the task is invalid or if the task submission
  /// failed. Tasks can be invalid for direct actor calls because not all tasks
  /// are currently supported.
  Status SubmitActorTask(const ActorID &actor_id, const RayFunction &function,
                         const std::vector<TaskArg> &args,
                         const TaskOptions &task_options,
                         std::vector<ObjectID> *return_ids);

  /// Add an actor handle from a serialized string.
  ///
  /// This should be called when an actor handle is given to us by another task
  /// or actor. This may be called even if we already have a handle to the same
  /// actor.
  ///
  /// \param[in] serialized The serialized actor handle.
  /// \return The ActorID of the deserialized handle.
  ActorID DeserializeAndRegisterActorHandle(const std::string &serialized);

  /// Serialize an actor handle.
  ///
  /// This should be called when passing an actor handle to another task or
  /// actor.
  ///
  /// \param[in] actor_id The ID of the actor handle to serialize.
  /// \param[out] The serialized handle.
  /// \return Status::Invalid if we don't have the specified handle.
  Status SerializeActorHandle(const ActorID &actor_id, std::string *output) const;

  /* Public methods related to task execution. Should not be used by driver processes. */

  const ActorID &GetActorId() const { return actor_id_; }

  // Get the resource IDs available to this worker (as assigned by the raylet).
  const ResourceMappingType GetResourceIDs() const { return resource_ids_; }

  /// Create a profile event with a reference to the core worker's profiler.
  std::unique_ptr<worker::ProfileEvent> CreateProfileEvent(const std::string &event_type);

  /// Start receiving and executing tasks.
  /// \return void.
  void StartExecutingTasks();

  /// Start receiving and executing tasks.
  /// \return void.
  void StartExecutingTasks();

  /// Stop receiving and executing tasks.
  /// \return void.
  void StopExecutingTasks();

  /// Shut down the worker completely.
  /// \return void.
  void Shutdown();

 private:
  /// Run the io_service_ event loop. This should be called in a background thread.
  void RunIOService();

  /// Send the list of active object IDs to the raylet.
  void ReportActiveObjectIDs();

  /* Private methods related to task submission. */

  /// Give this worker a handle to an actor.
  ///
  /// This handle will remain as long as the current actor or task is
  /// executing, even if the Python handle goes out of scope. Tasks submitted
  /// through this handle are guaranteed to execute in the same order in which
  /// they are submitted.
  ///
  /// \param actor_handle The handle to the actor.
  /// \return True if the handle was added and False if we already had a handle
  /// to the same actor.
  bool AddActorHandle(std::unique_ptr<ActorHandle> actor_handle);

  /// Get a handle to an actor. This asserts that the worker actually has this
  /// handle.
  ///
  /// \param[in] actor_id The actor handle to get.
  /// \param[out] actor_handle A handle to the requested actor.
  /// \return Status::Invalid if we don't have this actor handle.
  Status GetActorHandle(const ActorID &actor_id, ActorHandle **actor_handle) const;

<<<<<<< HEAD
  /// Execute a task.
  ///
  /// \param spec[in] Task specification.
  /// \param spec[in] Resource IDs of resources assigned to this worker.
  /// \param results[out] Results for task execution.
  /// \return Status.
  Status ExecuteTask(const TaskSpecification &task_spec,
                     const ResourceMappingType &resource_ids,
                     std::vector<std::shared_ptr<RayObject>> *results);

  /// Build arguments for task executor. This would loop through all the arguments
  /// in task spec, and for each of them that's passed by reference (ObjectID),
  /// fetch its content from store and; for arguments that are passed by value,
  /// just copy their content.
  ///
  /// \param spec[in] Task specification.
  /// \param args[out] Argument data as RayObjects.
  /// \param args[out] ObjectIDs corresponding to each by reference argument. The length
  ///                  of this vector will be the same as args, and by value arguments
  ///                  will have ObjectID::Nil().
  ///                  // TODO(edoakes): this is a bit of a hack that's necessary because
  ///                  we have separate serialization paths for by-value and by-reference
  ///                  arguments in Python. This should ideally be handled better there.
  /// \return The arguments for passing to task executor.
  Status BuildArgsForExecutor(const TaskSpecification &task,
                              std::vector<std::shared_ptr<RayObject>> *args,
                              std::vector<ObjectID> *arg_reference_ids);

  void StartIOService();

  void ReportActiveObjectIDs();
=======
  /* Private methods related to task execution. Should not be used by driver processes. */
>>>>>>> d4055d70

  /// Execute a task.
  ///
  /// \param spec[in] Task specification.
  /// \param spec[in] Resource IDs of resources assigned to this worker.
  /// \param results[out] Results for task execution.
  /// \return Status.
  Status ExecuteTask(const TaskSpecification &task_spec,
                     const ResourceMappingType &resource_ids,
                     std::vector<std::shared_ptr<RayObject>> *results);

  /// Build arguments for task executor. This would loop through all the arguments
  /// in task spec, and for each of them that's passed by reference (ObjectID),
  /// fetch its content from store and; for arguments that are passed by value,
  /// just copy their content.
  ///
  /// \param spec[in] Task specification.
  /// \param args[out] Argument data as RayObjects.
  /// \param args[out] ObjectIDs corresponding to each by reference argument. The length
  ///                  of this vector will be the same as args, and by value arguments
  ///                  will have ObjectID::Nil().
  ///                  // TODO(edoakes): this is a bit of a hack that's necessary because
  ///                  we have separate serialization paths for by-value and by-reference
  ///                  arguments in Python. This should ideally be handled better there.
  /// \return The arguments for passing to task executor.
  Status BuildArgsForExecutor(const TaskSpecification &task,
                              std::vector<std::shared_ptr<RayObject>> *args,
                              std::vector<ObjectID> *arg_reference_ids);

  /// Type of this worker (i.e., DRIVER or WORKER).
  const WorkerType worker_type_;

  /// Application language of this worker (i.e., PYTHON or JAVA).
  const Language language_;

  /// Directory where log files are written.
  const std::string log_dir_;

  /// Shared state of the worker. Includes process-level and thread-level state.
  /// TODO(edoakes): we should move process-level state into this class and make
  /// this a ThreadContext.
  WorkerContext worker_context_;

  /// The ID of the current task being executed by the main thread. If there
  /// are multiple threads, they will have a thread-local task ID stored in the
  /// worker context.
  TaskID main_thread_task_id_;

  // Flag indicating whether this worker has been shut down.
  bool shutdown_ = false;

  /// Event loop where the IO events are handled. e.g. async GCS operations.
  boost::asio::io_service io_service_;

  /// Keeps the io_service_ alive.
  boost::asio::io_service::work io_work_;

  /// Timer used to periodically send heartbeat containing active object IDs to the
  /// raylet.
  boost::asio::steady_timer heartbeat_timer_;

  /// RPC server used to receive tasks to execute.
  rpc::GrpcServer worker_server_;

  // Task execution callback.
  TaskExecutionCallback task_execution_callback_;

  /// RPC server used to receive tasks to execute.
  rpc::GrpcServer worker_server_;

  // Client to the GCS shared by core worker interfaces.
  gcs::RedisGcsClient gcs_client_;

  // Client to the raylet shared by core worker interfaces.
  std::unique_ptr<RayletClient> raylet_client_;

  // Thread that runs a boost::asio service to process IO events.
  std::thread io_thread_;

  /// Set of object IDs that are in scope in the language worker.
  std::unordered_set<ObjectID> active_object_ids_;

  /// Indicates whether or not the active_object_ids map has changed since the
  /// last time it was sent to the raylet.
  bool active_object_ids_updated_ = false;

  // Interface for storing and retrieving shared objects.
  CoreWorkerObjectInterface object_interface_;

  /* Fields related to task submission. */

  // Interface to submit tasks directly to other actors.
  std::unique_ptr<CoreWorkerDirectActorTaskSubmitter> direct_actor_submitter_;

<<<<<<< HEAD
  // Interface for storing and retrieving shared objects.
  CoreWorkerObjectInterface object_interface_;
=======
  /// Map from actor ID to a handle to that actor.
  std::unordered_map<ActorID, std::unique_ptr<ActorHandle>> actor_handles_;

  /* Fields related to task execution. */

  /// Our actor ID. If this is nil, then we execute only stateless tasks.
  ActorID actor_id_;

  /// Event loop where tasks are processed.
  boost::asio::io_service task_execution_service_;

  /// The asio work to keep task_execution_service_ alive.
  boost::asio::io_service::work task_execution_service_work_;
>>>>>>> d4055d70

  // Profiler including a background thread that pushes profiling events to the GCS.
  std::shared_ptr<worker::Profiler> profiler_;

  // Profile event for when the worker is idle. Should be reset when the worker
  // enters and exits an idle period.
  std::unique_ptr<worker::ProfileEvent> idle_profile_event_;
<<<<<<< HEAD

  /// Map from actor ID to a handle to that actor.
  std::unordered_map<ActorID, std::unique_ptr<ActorHandle>> actor_handles_;
=======
>>>>>>> d4055d70

  // Task execution callback.
  TaskExecutionCallback task_execution_callback_;

  /// A map from resource name to the resource IDs that are currently reserved
  /// for this worker. Each pair consists of the resource ID and the fraction
  /// of that resource allocated for this worker.
  ResourceMappingType resource_ids_;

  // Interface that receives tasks from the raylet.
  std::unique_ptr<CoreWorkerRayletTaskReceiver> raylet_task_receiver_;

<<<<<<< HEAD
  /// A map from resource name to the resource IDs that are currently reserved
  /// for this worker. Each pair consists of the resource ID and the fraction
  /// of that resource allocated for this worker.
  ResourceMappingType resource_ids_;

  /// Event loop where tasks are processed.
  std::shared_ptr<boost::asio::io_service> task_execution_service_;

  /// The asio work to keep task_execution_service_ alive.
  boost::asio::io_service::work main_work_;

  /// All the task receivers supported.
  EnumUnorderedMap<TaskTransportType, std::unique_ptr<CoreWorkerTaskReceiver>>
      task_receivers_;
=======
  // Interface that receives tasks from direct actor calls.
  std::unique_ptr<CoreWorkerDirectActorTaskReceiver> direct_actor_task_receiver_;
>>>>>>> d4055d70

  friend class CoreWorkerTest;
};

}  // namespace ray

#endif  // RAY_CORE_WORKER_CORE_WORKER_H<|MERGE_RESOLUTION|>--- conflicted
+++ resolved
@@ -8,11 +8,7 @@
 #include "ray/core_worker/object_interface.h"
 #include "ray/core_worker/profiling.h"
 #include "ray/core_worker/transport/direct_actor_transport.h"
-<<<<<<< HEAD
-#include "ray/core_worker/transport/transport.h"
-=======
 #include "ray/core_worker/transport/raylet_transport.h"
->>>>>>> d4055d70
 #include "ray/gcs/redis_gcs_client.h"
 #include "ray/raylet/raylet_client.h"
 #include "ray/rpc/worker/worker_client.h"
@@ -77,19 +73,7 @@
 
   RayletClient &GetRayletClient() { return *raylet_client_; }
 
-<<<<<<< HEAD
-  /// Return the `CoreWorkerObjectInterface` that contains methods related to object
-  /// store.
   CoreWorkerObjectInterface &Objects() { return object_interface_; }
-
-  /// Create a profile event with a reference to the core worker's profiler.
-  std::unique_ptr<worker::ProfileEvent> CreateProfileEvent(const std::string &event_type);
-
-  // Get the resource IDs available to this worker (as assigned by the raylet).
-  const ResourceMappingType GetResourceIDs() const;
-=======
-  CoreWorkerObjectInterface &Objects() { return object_interface_; }
->>>>>>> d4055d70
 
   const TaskID &GetCurrentTaskId() const { return worker_context_.GetCurrentTaskID(); }
 
@@ -194,21 +178,13 @@
   /// \return void.
   void StartExecutingTasks();
 
-  /// Start receiving and executing tasks.
-  /// \return void.
-  void StartExecutingTasks();
-
-  /// Stop receiving and executing tasks.
-  /// \return void.
-  void StopExecutingTasks();
+ private:
+  /// Run the io_service_ event loop. This should be called in a background thread.
+  void RunIOService();
 
   /// Shut down the worker completely.
   /// \return void.
   void Shutdown();
-
- private:
-  /// Run the io_service_ event loop. This should be called in a background thread.
-  void RunIOService();
 
   /// Send the list of active object IDs to the raylet.
   void ReportActiveObjectIDs();
@@ -235,7 +211,8 @@
   /// \return Status::Invalid if we don't have this actor handle.
   Status GetActorHandle(const ActorID &actor_id, ActorHandle **actor_handle) const;
 
-<<<<<<< HEAD
+  /* Private methods related to task execution. Should not be used by driver processes. */
+
   /// Execute a task.
   ///
   /// \param spec[in] Task specification.
@@ -264,41 +241,6 @@
                               std::vector<std::shared_ptr<RayObject>> *args,
                               std::vector<ObjectID> *arg_reference_ids);
 
-  void StartIOService();
-
-  void ReportActiveObjectIDs();
-=======
-  /* Private methods related to task execution. Should not be used by driver processes. */
->>>>>>> d4055d70
-
-  /// Execute a task.
-  ///
-  /// \param spec[in] Task specification.
-  /// \param spec[in] Resource IDs of resources assigned to this worker.
-  /// \param results[out] Results for task execution.
-  /// \return Status.
-  Status ExecuteTask(const TaskSpecification &task_spec,
-                     const ResourceMappingType &resource_ids,
-                     std::vector<std::shared_ptr<RayObject>> *results);
-
-  /// Build arguments for task executor. This would loop through all the arguments
-  /// in task spec, and for each of them that's passed by reference (ObjectID),
-  /// fetch its content from store and; for arguments that are passed by value,
-  /// just copy their content.
-  ///
-  /// \param spec[in] Task specification.
-  /// \param args[out] Argument data as RayObjects.
-  /// \param args[out] ObjectIDs corresponding to each by reference argument. The length
-  ///                  of this vector will be the same as args, and by value arguments
-  ///                  will have ObjectID::Nil().
-  ///                  // TODO(edoakes): this is a bit of a hack that's necessary because
-  ///                  we have separate serialization paths for by-value and by-reference
-  ///                  arguments in Python. This should ideally be handled better there.
-  /// \return The arguments for passing to task executor.
-  Status BuildArgsForExecutor(const TaskSpecification &task,
-                              std::vector<std::shared_ptr<RayObject>> *args,
-                              std::vector<ObjectID> *arg_reference_ids);
-
   /// Type of this worker (i.e., DRIVER or WORKER).
   const WorkerType worker_type_;
 
@@ -334,12 +276,6 @@
   /// RPC server used to receive tasks to execute.
   rpc::GrpcServer worker_server_;
 
-  // Task execution callback.
-  TaskExecutionCallback task_execution_callback_;
-
-  /// RPC server used to receive tasks to execute.
-  rpc::GrpcServer worker_server_;
-
   // Client to the GCS shared by core worker interfaces.
   gcs::RedisGcsClient gcs_client_;
 
@@ -364,10 +300,6 @@
   // Interface to submit tasks directly to other actors.
   std::unique_ptr<CoreWorkerDirectActorTaskSubmitter> direct_actor_submitter_;
 
-<<<<<<< HEAD
-  // Interface for storing and retrieving shared objects.
-  CoreWorkerObjectInterface object_interface_;
-=======
   /// Map from actor ID to a handle to that actor.
   std::unordered_map<ActorID, std::unique_ptr<ActorHandle>> actor_handles_;
 
@@ -381,7 +313,6 @@
 
   /// The asio work to keep task_execution_service_ alive.
   boost::asio::io_service::work task_execution_service_work_;
->>>>>>> d4055d70
 
   // Profiler including a background thread that pushes profiling events to the GCS.
   std::shared_ptr<worker::Profiler> profiler_;
@@ -389,12 +320,6 @@
   // Profile event for when the worker is idle. Should be reset when the worker
   // enters and exits an idle period.
   std::unique_ptr<worker::ProfileEvent> idle_profile_event_;
-<<<<<<< HEAD
-
-  /// Map from actor ID to a handle to that actor.
-  std::unordered_map<ActorID, std::unique_ptr<ActorHandle>> actor_handles_;
-=======
->>>>>>> d4055d70
 
   // Task execution callback.
   TaskExecutionCallback task_execution_callback_;
@@ -407,25 +332,8 @@
   // Interface that receives tasks from the raylet.
   std::unique_ptr<CoreWorkerRayletTaskReceiver> raylet_task_receiver_;
 
-<<<<<<< HEAD
-  /// A map from resource name to the resource IDs that are currently reserved
-  /// for this worker. Each pair consists of the resource ID and the fraction
-  /// of that resource allocated for this worker.
-  ResourceMappingType resource_ids_;
-
-  /// Event loop where tasks are processed.
-  std::shared_ptr<boost::asio::io_service> task_execution_service_;
-
-  /// The asio work to keep task_execution_service_ alive.
-  boost::asio::io_service::work main_work_;
-
-  /// All the task receivers supported.
-  EnumUnorderedMap<TaskTransportType, std::unique_ptr<CoreWorkerTaskReceiver>>
-      task_receivers_;
-=======
   // Interface that receives tasks from direct actor calls.
   std::unique_ptr<CoreWorkerDirectActorTaskReceiver> direct_actor_task_receiver_;
->>>>>>> d4055d70
 
   friend class CoreWorkerTest;
 };
