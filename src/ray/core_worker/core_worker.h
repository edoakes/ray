--- conflicted
+++ resolved
@@ -77,23 +77,17 @@
     return *task_execution_interface_;
   }
 
+  // TODO(edoakes): remove this once Python core worker uses the task interfaces.
   const TaskID &GetCurrentTaskId() const { return worker_context_.GetCurrentTaskID(); }
 
   // TODO(edoakes): remove this once Python core worker uses the task interfaces.
-<<<<<<< HEAD
-  void SetCurrentTaskId(const TaskID &task_id) {
-    worker_context_.SetCurrentTaskId(task_id);
-  }
+  void SetCurrentTaskId(const TaskID &task_id);
 
+  // TODO(edoakes): remove this once Python core worker uses the task interfaces.
   const JobID &GetCurrentJobId() const { return worker_context_.GetCurrentJobID(); }
 
   // TODO(edoakes): remove this once Python core worker uses the task interfaces.
   void SetCurrentJobId(const JobID &job_id) { worker_context_.SetCurrentJobId(job_id); }
-=======
-  void SetCurrentJobId(const JobID &job_id) { worker_context_.SetCurrentJobId(job_id); }
-
-  // TODO(edoakes): remove this once Python core worker uses the task interfaces.
-  void SetCurrentTaskId(const TaskID &task_id);
 
   void SetActorId(const ActorID &actor_id) {
     RAY_CHECK(actor_id_.IsNil());
@@ -128,7 +122,6 @@
   /// \param actor_id The actor handle to get.
   /// \return A handle to the requested actor.
   ActorHandle &GetActorHandle(const ActorID &actor_id);
->>>>>>> 3ac8592d
 
  private:
   void StartIOService();
