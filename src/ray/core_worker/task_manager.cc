// Copyright 2017 The Ray Authors.
//
// Licensed under the Apache License, Version 2.0 (the "License");
// you may not use this file except in compliance with the License.
// You may obtain a copy of the License at
//
//  http://www.apache.org/licenses/LICENSE-2.0
//
// Unless required by applicable law or agreed to in writing, software
// distributed under the License is distributed on an "AS IS" BASIS,
// WITHOUT WARRANTIES OR CONDITIONS OF ANY KIND, either express or implied.
// See the License for the specific language governing permissions and
// limitations under the License.

#include "ray/core_worker/task_manager.h"

#include "ray/util/util.h"

namespace ray {

// Start throttling task failure logs once we hit this threshold.
const int64_t kTaskFailureThrottlingThreshold = 50;

// Throttle task failure logs to once this interval.
const int64_t kTaskFailureLoggingFrequencyMillis = 5000;

void TaskManager::MaybeWriteTaskSpecToGcs(const TaskSpecification &spec) {
  // Use gcs_client_ as feature flag.
  if (gcs_client_) {
    std::shared_ptr<gcs::TaskTableData> data = std::make_shared<gcs::TaskTableData>();
    data->mutable_task()->mutable_task_spec()->CopyFrom(spec.GetMessage());
    RAY_CHECK_OK(gcs_client_->Tasks().SyncAdd(data));
  }
}

void TaskManager::MaybeIncrementGcsRefcounts(const std::vector<ObjectID> &object_ids) {
  // Use gcs_client_ as feature flag.
  if (gcs_client_) {
    std::vector<int64_t> new_vals =
        gcs_client_->primary_context()->IncrPipelineSync(object_ids);
  }
}

void TaskManager::MaybeDecrementGcsRefcounts(const std::vector<ObjectID> &object_ids) {
  {
    absl::MutexLock lock(&mu_);
    // Use gcs_client_ as feature flag.
    if (gcs_client_) {
      std::vector<int64_t> new_vals =
          gcs_client_->primary_context()->DecrPipelineSync(object_ids);
    }
  }
}

void TaskManager::AddPendingTask(const TaskID &caller_id,
                                 const rpc::Address &caller_address,
                                 const TaskSpecification &spec,
                                 const std::string &call_site, int max_retries) {
  RAY_LOG(DEBUG) << "Adding pending task " << spec.TaskId();

  // Add references for the dependencies to the task.
  std::vector<ObjectID> task_deps;
  for (size_t i = 0; i < spec.NumArgs(); i++) {
    if (spec.ArgByRef(i)) {
      for (size_t j = 0; j < spec.ArgIdCount(i); j++) {
        task_deps.push_back(spec.ArgId(i, j));
        RAY_LOG(DEBUG) << "Adding arg ID " << spec.ArgId(i, j);
      }
    } else {
      const auto &inlined_ids = spec.ArgInlinedIds(i);
      for (const auto &inlined_id : inlined_ids) {
        task_deps.push_back(inlined_id);
        RAY_LOG(DEBUG) << "Adding inlined ID " << inlined_id;
      }
    }
  }
  if (spec.IsActorTask()) {
    const auto actor_creation_return_id =
        spec.ActorCreationDummyObjectId().WithTransportType(TaskTransportType::DIRECT);
    task_deps.push_back(actor_creation_return_id);
  }
  reference_counter_->UpdateSubmittedTaskReferences(task_deps);

  // Add new owned objects for the return values of the task.
  size_t num_returns = spec.NumReturns();
  if (spec.IsActorTask()) {
    num_returns--;
  }
  for (size_t i = 0; i < num_returns; i++) {
    // We pass an empty vector for inner IDs because we do not know the return
    // value of the task yet. If the task returns an ID(s), the worker will
    // notify us via the WaitForRefRemoved RPC that we are now a borrower for
    // the inner IDs. Note that this RPC can be received *before* the
    // PushTaskReply.
    reference_counter_->AddOwnedObject(spec.ReturnId(i, TaskTransportType::DIRECT),
                                       /*inner_ids=*/{}, caller_id, caller_address,
                                       call_site, -1);
  }

  {
    absl::MutexLock lock(&mu_);
    RAY_CHECK(submissible_tasks_
                  .emplace(spec.TaskId(), TaskEntry(spec, max_retries, num_returns))
                  .second);
    num_pending_tasks_++;
  }

  // XXX: Centralized.
  MaybeWriteTaskSpecToGcs(spec);
  MaybeIncrementGcsRefcounts(task_deps);
}

void TaskManager::DrainAndShutdown(std::function<void()> shutdown) {
  bool has_pending_tasks = false;
  {
    absl::MutexLock lock(&mu_);
    if (num_pending_tasks_ > 0) {
      has_pending_tasks = true;
      RAY_LOG(WARNING)
          << "This worker is still managing " << submissible_tasks_.size()
          << " in flight tasks, waiting for them to finish before shutting down.";
      shutdown_hook_ = shutdown;
    }
  }

  // Do not hold the lock when calling callbacks.
  if (!has_pending_tasks) {
    shutdown();
  }
}

bool TaskManager::IsTaskSubmissible(const TaskID &task_id) const {
  absl::MutexLock lock(&mu_);
  return submissible_tasks_.count(task_id) > 0;
}

bool TaskManager::IsTaskPending(const TaskID &task_id) const {
  absl::MutexLock lock(&mu_);
  const auto it = submissible_tasks_.find(task_id);
  if (it == submissible_tasks_.end()) {
    return false;
  }
  return it->second.pending;
}

size_t TaskManager::NumSubmissibleTasks() const {
  absl::MutexLock lock(&mu_);
  return submissible_tasks_.size();
}

size_t TaskManager::NumPendingTasks() const {
  absl::MutexLock lock(&mu_);
  return num_pending_tasks_;
}

void TaskManager::CompletePendingTask(const TaskID &task_id,
                                      const rpc::PushTaskReply &reply,
                                      const rpc::Address &worker_addr) {
  RAY_LOG(DEBUG) << "Completing task " << task_id;
<<<<<<< HEAD
  TaskSpecification spec;
  {
    absl::MutexLock lock(&mu_);
    auto it = pending_tasks_.find(task_id);
    RAY_CHECK(it != pending_tasks_.end())
        << "Tried to complete task that was not pending " << task_id;
    spec = it->second.first;
    pending_tasks_.erase(it);

    // XXX: Centralized.
    MaybeWriteTaskSpecToGcs(spec);
  }

  RemoveFinishedTaskReferences(spec, worker_addr, reply.borrowed_refs());
=======
>>>>>>> c23e56ce

  std::vector<ObjectID> direct_return_ids;
  for (int i = 0; i < reply.return_objects_size(); i++) {
    const auto &return_object = reply.return_objects(i);
    ObjectID object_id = ObjectID::FromBinary(return_object.object_id());
    reference_counter_->UpdateObjectSize(object_id, return_object.size());

    if (return_object.in_plasma()) {
      // Mark it as in plasma with a dummy object.
      RAY_CHECK(
          in_memory_store_->Put(RayObject(rpc::ErrorType::OBJECT_IN_PLASMA), object_id));
    } else {
      std::shared_ptr<LocalMemoryBuffer> data_buffer;
      if (return_object.data().size() > 0) {
        data_buffer = std::make_shared<LocalMemoryBuffer>(
            const_cast<uint8_t *>(
                reinterpret_cast<const uint8_t *>(return_object.data().data())),
            return_object.data().size());
      }
      std::shared_ptr<LocalMemoryBuffer> metadata_buffer;
      if (return_object.metadata().size() > 0) {
        metadata_buffer = std::make_shared<LocalMemoryBuffer>(
            const_cast<uint8_t *>(
                reinterpret_cast<const uint8_t *>(return_object.metadata().data())),
            return_object.metadata().size());
      }
      bool stored_in_direct_memory = in_memory_store_->Put(
          RayObject(data_buffer, metadata_buffer,
                    IdVectorFromProtobuf<ObjectID>(return_object.nested_inlined_ids())),
          object_id);
      if (stored_in_direct_memory) {
        direct_return_ids.push_back(object_id);
      }
    }
  }

  TaskSpecification spec;
  bool release_lineage = true;
  {
    absl::MutexLock lock(&mu_);
    auto it = submissible_tasks_.find(task_id);
    RAY_CHECK(it != submissible_tasks_.end())
        << "Tried to complete task that was not pending " << task_id;
    spec = it->second.spec;

    // Release the lineage for any non-plasma return objects.
    for (const auto &direct_return_id : direct_return_ids) {
      RAY_LOG(DEBUG) << "Task " << it->first << " returned direct object "
                     << direct_return_id << ", now has "
                     << it->second.reconstructable_return_ids.size()
                     << " plasma returns in scope";
      it->second.reconstructable_return_ids.erase(direct_return_id);
    }
    RAY_LOG(DEBUG) << "Task " << it->first << " now has "
                   << it->second.reconstructable_return_ids.size()
                   << " plasma returns in scope";
    it->second.pending = false;
    num_pending_tasks_--;

    // A finished task can be only be re-executed if it has some number of
    // retries left and returned at least one object that is still in use and
    // stored in plasma.
    bool task_retryable =
        it->second.num_retries_left > 0 && !it->second.reconstructable_return_ids.empty();
    if (task_retryable) {
      // Pin the task spec if it may be retried again.
      release_lineage = false;
    } else {
      submissible_tasks_.erase(it);
    }
  }

  RemoveFinishedTaskReferences(spec, release_lineage, worker_addr, reply.borrowed_refs());

  ShutdownIfNeeded();
}

void TaskManager::PendingTaskFailed(const TaskID &task_id, rpc::ErrorType error_type,
                                    Status *status) {
  // Note that this might be the __ray_terminate__ task, so we don't log
  // loudly with ERROR here.
  RAY_LOG(DEBUG) << "Task " << task_id << " failed with error "
                 << rpc::ErrorType_Name(error_type);
  int num_retries_left = 0;
  TaskSpecification spec;
  bool release_lineage = true;
  {
    absl::MutexLock lock(&mu_);
    auto it = submissible_tasks_.find(task_id);
    RAY_CHECK(it != submissible_tasks_.end())
        << "Tried to complete task that was not pending " << task_id;
    RAY_CHECK(it->second.pending)
        << "Tried to complete task that was not pending " << task_id;
    spec = it->second.spec;
    num_retries_left = it->second.num_retries_left;
    if (num_retries_left == 0) {
      submissible_tasks_.erase(it);
      num_pending_tasks_--;
    } else {
      RAY_CHECK(it->second.num_retries_left > 0);
      it->second.num_retries_left--;
      release_lineage = false;
    }

    // XXX: Centralized.
    MaybeWriteTaskSpecToGcs(spec);
  }

  // We should not hold the lock during these calls because they may trigger
  // callbacks in this or other classes.
  if (num_retries_left > 0) {
    RAY_LOG(ERROR) << num_retries_left << " retries left for task " << spec.TaskId()
                   << ", attempting to resubmit.";
    retry_task_callback_(spec);
  } else {
    // Throttled logging of task failure errors.
    {
      absl::MutexLock lock(&mu_);
      auto debug_str = spec.DebugString();
      if (debug_str.find("__ray_terminate__") == std::string::npos &&
          (num_failure_logs_ < kTaskFailureThrottlingThreshold ||
           (current_time_ms() - last_log_time_ms_) >
               kTaskFailureLoggingFrequencyMillis)) {
        if (num_failure_logs_++ == kTaskFailureThrottlingThreshold) {
          RAY_LOG(ERROR) << "Too many failure logs, throttling to once every "
                         << kTaskFailureLoggingFrequencyMillis << " millis.";
        }
        last_log_time_ms_ = current_time_ms();
        if (status != nullptr) {
          RAY_LOG(ERROR) << "Task failed: " << *status << ": " << spec.DebugString();
        } else {
          RAY_LOG(ERROR) << "Task failed: " << spec.DebugString();
        }
      }
    }
    // The worker failed to execute the task, so it cannot be borrowing any
    // objects.
    RemoveFinishedTaskReferences(spec, release_lineage, rpc::Address(),
                                 ReferenceCounter::ReferenceTableProto());
    MarkPendingTaskFailed(task_id, spec, error_type);
  }

  ShutdownIfNeeded();
}

void TaskManager::ShutdownIfNeeded() {
  std::function<void()> shutdown_hook = nullptr;
  {
    absl::MutexLock lock(&mu_);
    if (shutdown_hook_ && num_pending_tasks_ == 0) {
      RAY_LOG(WARNING) << "All in flight tasks finished, worker will shut down after "
                          "draining references.";
      std::swap(shutdown_hook_, shutdown_hook);
    }
  }
  // Do not hold the lock when calling callbacks.
  if (shutdown_hook != nullptr) {
    shutdown_hook();
  }
}

void TaskManager::OnTaskDependenciesInlined(
    const std::vector<ObjectID> &inlined_dependency_ids,
    const std::vector<ObjectID> &contained_ids) {
  std::vector<ObjectID> deleted;
  reference_counter_->UpdateSubmittedTaskReferences(
      /*argument_ids_to_add=*/contained_ids,
      /*argument_ids_to_remove=*/inlined_dependency_ids, &deleted);
  in_memory_store_->Delete(deleted);
}

void TaskManager::RemoveFinishedTaskReferences(
    TaskSpecification &spec, bool release_lineage, const rpc::Address &borrower_addr,
    const ReferenceCounter::ReferenceTableProto &borrowed_refs) {
  std::vector<ObjectID> plasma_dependencies;
  for (size_t i = 0; i < spec.NumArgs(); i++) {
    if (spec.ArgByRef(i)) {
      for (size_t j = 0; j < spec.ArgIdCount(i); j++) {
        plasma_dependencies.push_back(spec.ArgId(i, j));
      }
    } else {
      const auto &inlined_ids = spec.ArgInlinedIds(i);
      plasma_dependencies.insert(plasma_dependencies.end(), inlined_ids.begin(),
                                 inlined_ids.end());
    }
  }
  if (spec.IsActorTask()) {
    const auto actor_creation_return_id =
        spec.ActorCreationDummyObjectId().WithTransportType(TaskTransportType::DIRECT);
    plasma_dependencies.push_back(actor_creation_return_id);
  }

  std::vector<ObjectID> deleted;
  reference_counter_->UpdateFinishedTaskReferences(
      plasma_dependencies, release_lineage, borrower_addr, borrowed_refs, &deleted);
  in_memory_store_->Delete(deleted);

  // XXX: Centralized.
  MaybeDecrementGcsRefcounts(plasma_dependencies);
}

void TaskManager::RemoveLineageReference(const ObjectID &object_id,
                                         std::vector<ObjectID> *released_objects) {
  absl::MutexLock lock(&mu_);
  const TaskID &task_id = object_id.TaskId();
  auto it = submissible_tasks_.find(task_id);
  if (it == submissible_tasks_.end()) {
    RAY_LOG(DEBUG) << "No lineage for object " << object_id;
    return;
  }

  RAY_LOG(DEBUG) << "Plasma object " << object_id << " out of scope";
  for (const auto &plasma_id : it->second.reconstructable_return_ids) {
    RAY_LOG(DEBUG) << "Task " << task_id << " has " << plasma_id << " in scope";
  }
  it->second.reconstructable_return_ids.erase(object_id);
  RAY_LOG(DEBUG) << "Task " << task_id << " now has "
                 << it->second.reconstructable_return_ids.size()
                 << " plasma returns in scope";

  if (it->second.reconstructable_return_ids.empty() && !it->second.pending) {
    // If the task can no longer be retried, decrement the lineage ref count
    // for each of the task's args.
    for (size_t i = 0; i < it->second.spec.NumArgs(); i++) {
      if (it->second.spec.ArgByRef(i)) {
        for (size_t j = 0; j < it->second.spec.ArgIdCount(i); j++) {
          released_objects->push_back(it->second.spec.ArgId(i, j));
        }
      } else {
        const auto &inlined_ids = it->second.spec.ArgInlinedIds(i);
        released_objects->insert(released_objects->end(), inlined_ids.begin(),
                                 inlined_ids.end());
      }
    }

    // The task has finished and none of the return IDs are in scope anymore,
    // so it is safe to remove the task spec.
    submissible_tasks_.erase(it);
  }
}

void TaskManager::MarkPendingTaskFailed(const TaskID &task_id,
                                        const TaskSpecification &spec,
                                        rpc::ErrorType error_type) {
  RAY_LOG(DEBUG) << "Treat task as failed. task_id: " << task_id
                 << ", error_type: " << ErrorType_Name(error_type);
  int64_t num_returns = spec.NumReturns();
  for (int i = 0; i < num_returns; i++) {
    const auto object_id = ObjectID::ForTaskReturn(
        task_id, /*index=*/i + 1,
        /*transport_type=*/static_cast<int>(TaskTransportType::DIRECT));
    RAY_UNUSED(in_memory_store_->Put(RayObject(error_type), object_id));
  }

  if (spec.IsActorCreationTask()) {
    // Publish actor death if actor creation task failed after
    // a number of retries.
    actor_manager_->PublishTerminatedActor(spec);
  }
}

TaskSpecification TaskManager::GetTaskSpec(const TaskID &task_id) const {
  absl::MutexLock lock(&mu_);
  auto it = submissible_tasks_.find(task_id);
  RAY_CHECK(it != submissible_tasks_.end());
  return it->second.spec;
}

}  // namespace ray<|MERGE_RESOLUTION|>--- conflicted
+++ resolved
@@ -105,9 +105,12 @@
     num_pending_tasks_++;
   }
 
-  // XXX: Centralized.
-  MaybeWriteTaskSpecToGcs(spec);
-  MaybeIncrementGcsRefcounts(task_deps);
+  {
+    absl::MutexLock lock(&mu_);
+    // XXX: Centralized.
+    MaybeWriteTaskSpecToGcs(spec);
+    MaybeIncrementGcsRefcounts(task_deps);
+  }
 }
 
 void TaskManager::DrainAndShutdown(std::function<void()> shutdown) {
@@ -157,23 +160,6 @@
                                       const rpc::PushTaskReply &reply,
                                       const rpc::Address &worker_addr) {
   RAY_LOG(DEBUG) << "Completing task " << task_id;
-<<<<<<< HEAD
-  TaskSpecification spec;
-  {
-    absl::MutexLock lock(&mu_);
-    auto it = pending_tasks_.find(task_id);
-    RAY_CHECK(it != pending_tasks_.end())
-        << "Tried to complete task that was not pending " << task_id;
-    spec = it->second.first;
-    pending_tasks_.erase(it);
-
-    // XXX: Centralized.
-    MaybeWriteTaskSpecToGcs(spec);
-  }
-
-  RemoveFinishedTaskReferences(spec, worker_addr, reply.borrowed_refs());
-=======
->>>>>>> c23e56ce
 
   std::vector<ObjectID> direct_return_ids;
   for (int i = 0; i < reply.return_objects_size(); i++) {
@@ -246,6 +232,11 @@
     }
   }
 
+  // XXX: Centralized.
+  {
+    absl::MutexLock lock(&mu_);
+    MaybeWriteTaskSpecToGcs(spec);
+  }
   RemoveFinishedTaskReferences(spec, release_lineage, worker_addr, reply.borrowed_refs());
 
   ShutdownIfNeeded();
