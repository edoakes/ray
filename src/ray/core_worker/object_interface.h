#ifndef RAY_CORE_WORKER_OBJECT_INTERFACE_H
#define RAY_CORE_WORKER_OBJECT_INTERFACE_H

#include "plasma/client.h"
#include "ray/common/buffer.h"
#include "ray/common/id.h"
#include "ray/common/status.h"
#include "ray/core_worker/common.h"
#include "ray/core_worker/context.h"
#include "ray/core_worker/store_provider/store_provider.h"

namespace ray {

class CoreWorker;
class CoreWorkerStoreProvider;
class CoreWorkerMemoryStore;

/// The interface that contains all `CoreWorker` methods related to the object store.
class CoreWorkerObjectInterface {
 public:
  CoreWorkerObjectInterface(WorkerContext &worker_context,
                            std::unique_ptr<RayletClient> &raylet_client,
                            const std::string &store_socket);

  /// Set the maximum amount of memory that can be used by operations on this
  /// object interface.
  /// \param[in] limit The memory limit in bytes.
  Status SetMemoryLimit(int64_t limit_bytes);

  /// Put an object into object store.
  ///
  /// \param[in] object The ray object.
  /// \param[out] object_id Generated ID of the object.
  /// \return Status.
  Status Put(const RayObject &object, ObjectID *object_id);

  /// Put an object with specified ID into object store.
  ///
  /// \param[in] object The ray object.
  /// \param[in] object_id Object ID specified by the user.
  /// \return Status.
  Status Put(const RayObject &object, const ObjectID &object_id);

  /// Create and return a buffer in the object store that can be directly written
  /// into. After writing to the buffer, the caller must call `Seal()` to finalize
  /// the object. The `Create()` and `Seal()` combination is an alternative interface
  /// to `Put()` that allows frontends to avoid an extra copy when possible.
  ///
  /// \param[in] metadata Metadata of the object to be written.
  /// \param[in] data_size Size of the object to be written.
  /// \param[in] object_id Object ID specified by the user.
  /// \param[out] data Buffer for the user to write the object into.
  /// \return Status.
  Status Create(const std::shared_ptr<Buffer> &metadata, const size_t data_size,
                const ObjectID &object_id, std::shared_ptr<Buffer> *data);

  /// Finalize placing an object into the object store. This should be called after
  /// a corresponding `Create()` call and then writing into the returned buffer.
  ///
  /// \param[in] object_id Object ID corresponding to the object.
  /// \return Status.
  Status Seal(const ObjectID &object_id);

  /// Get a list of objects from the object store. Objects that failed to be retrieved
  /// will be returned as nullptrs.
  ///
  /// \param[in] ids IDs of the objects to get.
  /// \param[in] timeout_ms Timeout in milliseconds, wait infinitely if it's negative.
  /// \param[out] results Result list of objects data.
  /// \return Status.
  Status Get(const std::vector<ObjectID> &ids, int64_t timeout_ms,
             std::vector<std::shared_ptr<RayObject>> *results);

  /// Wait for a list of objects to appear in the object store.
  /// Duplicate object ids are supported, and `num_objects` includes duplicate ids in this
  /// case.
  /// TODO(zhijunfu): it is probably more clear in semantics to just fail when there
  /// are duplicates, and require it to be handled at application level.
  ///
  /// \param[in] IDs of the objects to wait for.
  /// \param[in] num_objects Number of objects that should appear.
  /// \param[in] timeout_ms Timeout in milliseconds, wait infinitely if it's negative.
  /// \param[out] results A bitset that indicates each object has appeared or not.
  /// \return Status.
  Status Wait(const std::vector<ObjectID> &object_ids, int num_objects,
              int64_t timeout_ms, std::vector<bool> *results);

  /// Delete a list of objects from the object store.
  ///
  /// \param[in] object_ids IDs of the objects to delete.
  /// \param[in] local_only Whether only delete the objects in local node, or all nodes in
  /// the cluster.
  /// \param[in] delete_creating_tasks Whether also delete the tasks that
  /// created these objects.
  /// \return Status.
  Status Delete(const std::vector<ObjectID> &object_ids, bool local_only,
                bool delete_creating_tasks);

 private:
  /// Helper function to get a set of objects from different store providers.
  ///
  /// \param[in] ids_per_provider A map from store provider type to the set of
  //             object ids for that store provider.
  /// \param[in] timeout_ms Timeout in milliseconds, wait infinitely if it's -1.
<<<<<<< HEAD
  /// \param[in] num_objects Number of objects that should appear before returning.
=======
  /// \param[in/out] num_objects Number of objects that should appear before returning.
  /// Should be updated as objects are added to the ready set.
>>>>>>> 6b70db7d
  /// \param[in/out] results A set that holds objects that are ready.
  /// \return Status.
  Status WaitFromMultipleStoreProviders(
      EnumUnorderedMap<StoreProviderType, std::unordered_set<ObjectID>> &ids_per_provider,
<<<<<<< HEAD
      int64_t timeout_ms, int num_objects, std::unordered_set<ObjectID> *results);
=======
      int64_t timeout_ms, int *num_objects, std::unordered_set<ObjectID> *results);
>>>>>>> 6b70db7d

  /// Create a new store provider for the specified type on demand.
  std::unique_ptr<CoreWorkerStoreProvider> CreateStoreProvider(
      StoreProviderType type) const;

  /// Add a store provider for the specified type.
  void AddStoreProvider(StoreProviderType type);

  /// Reference to the parent CoreWorker's context.
  WorkerContext &worker_context_;
  /// Reference to the parent CoreWorker's raylet client.
  std::unique_ptr<RayletClient> &raylet_client_;

  /// Store socket name.
  std::string store_socket_;

  /// In-memory store for return objects. This is used for `MEMORY` store provider.
  std::shared_ptr<CoreWorkerMemoryStore> memory_store_;

  /// All the store providers supported.
  EnumUnorderedMap<StoreProviderType, std::unique_ptr<CoreWorkerStoreProvider>>
      store_providers_;

  friend class CoreWorkerTaskInterface;

  /// TODO(zhijunfu): This is necessary as direct call task submitter needs to create
  /// a local plasma store provider, later we can refactor ObjectInterface to add a
  /// `ObjectProviderLayer`, which will encapsulate the functionalities to get or create
  /// a specific `StoreProvider`, and this can be removed then.
  friend class CoreWorkerDirectActorTaskSubmitter;
};

}  // namespace ray

#endif  // RAY_CORE_WORKER_OBJECT_INTERFACE_H<|MERGE_RESOLUTION|>--- conflicted
+++ resolved
@@ -102,21 +102,13 @@
   /// \param[in] ids_per_provider A map from store provider type to the set of
   //             object ids for that store provider.
   /// \param[in] timeout_ms Timeout in milliseconds, wait infinitely if it's -1.
-<<<<<<< HEAD
-  /// \param[in] num_objects Number of objects that should appear before returning.
-=======
   /// \param[in/out] num_objects Number of objects that should appear before returning.
   /// Should be updated as objects are added to the ready set.
->>>>>>> 6b70db7d
   /// \param[in/out] results A set that holds objects that are ready.
   /// \return Status.
   Status WaitFromMultipleStoreProviders(
       EnumUnorderedMap<StoreProviderType, std::unordered_set<ObjectID>> &ids_per_provider,
-<<<<<<< HEAD
-      int64_t timeout_ms, int num_objects, std::unordered_set<ObjectID> *results);
-=======
       int64_t timeout_ms, int *num_objects, std::unordered_set<ObjectID> *results);
->>>>>>> 6b70db7d
 
   /// Create a new store provider for the specified type on demand.
   std::unique_ptr<CoreWorkerStoreProvider> CreateStoreProvider(
