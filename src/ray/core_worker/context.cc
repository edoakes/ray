--- conflicted
+++ resolved
@@ -183,12 +183,7 @@
     // TODO(architkulkarni): Once workers are cached by runtime env, we should
     // only set runtime_env_ once and then RAY_CHECK that we
     // never see a new one.
-<<<<<<< HEAD
-    serialized_runtime_env_ = task_spec.SerializedRuntimeEnv();
-=======
     runtime_env_ = task_spec.RuntimeEnv();
-    override_environment_variables_ = task_spec.OverrideEnvironmentVariables();
->>>>>>> 73b8936a
   } else if (task_spec.IsActorCreationTask()) {
     RAY_CHECK(current_actor_id_.IsNil());
     current_actor_id_ = task_spec.ActorCreationId();
@@ -198,12 +193,7 @@
     is_detached_actor_ = task_spec.IsDetachedActor();
     current_actor_placement_group_id_ = task_spec.PlacementGroupBundleId().first;
     placement_group_capture_child_tasks_ = task_spec.PlacementGroupCaptureChildTasks();
-<<<<<<< HEAD
-    serialized_runtime_env_ = task_spec.SerializedRuntimeEnv();
-=======
     runtime_env_ = task_spec.RuntimeEnv();
-    override_environment_variables_ = task_spec.OverrideEnvironmentVariables();
->>>>>>> 73b8936a
   } else if (task_spec.IsActorTask()) {
     RAY_CHECK(current_actor_id_ == task_spec.ActorId());
   } else {
