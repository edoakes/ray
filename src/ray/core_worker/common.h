// Copyright 2017 The Ray Authors.
//
// Licensed under the Apache License, Version 2.0 (the "License");
// you may not use this file except in compliance with the License.
// You may obtain a copy of the License at
//
//  http://www.apache.org/licenses/LICENSE-2.0
//
// Unless required by applicable law or agreed to in writing, software
// distributed under the License is distributed on an "AS IS" BASIS,
// WITHOUT WARRANTIES OR CONDITIONS OF ANY KIND, either express or implied.
// See the License for the specific language governing permissions and
// limitations under the License.

#pragma once

#include <string>

#include "ray/common/id.h"
#include "ray/common/ray_object.h"
#include "ray/common/task/task_spec.h"
#include "ray/raylet_client/raylet_client.h"
#include "ray/util/util.h"

namespace ray {
namespace core {

using WorkerType = rpc::WorkerType;

// Return a string representation of the worker type.
std::string WorkerTypeString(WorkerType type);

// Return a string representation of the language.
std::string LanguageString(Language language);

// Return a string representation of the named actor to cache, in format of
// `namespace-[job_id-]actor_name`
std::string GenerateCachedActorName(const std::string &ns, const std::string &actor_name);

/// Information about a remote function.
class RayFunction {
 public:
  RayFunction() {}
  RayFunction(Language language, const FunctionDescriptor &function_descriptor)
      : language_(language), function_descriptor_(function_descriptor) {}

  Language GetLanguage() const { return language_; }

  const FunctionDescriptor &GetFunctionDescriptor() const { return function_descriptor_; }

 private:
  Language language_;
  FunctionDescriptor function_descriptor_;
};

/// Options for all tasks (actor and non-actor) except for actor creation.
struct TaskOptions {
  TaskOptions() {}
  TaskOptions(std::string name, int num_returns,
              std::unordered_map<std::string, double> &resources,
              const std::string &concurrency_group_name = "",
<<<<<<< HEAD
              const std::string &serialized_runtime_env = "{}")
=======
              const std::string &serialized_runtime_env = "{}",
              const std::vector<std::string> &runtime_env_uris = {},
              const std::unordered_map<std::string, std::string>
                  &override_environment_variables = {})
>>>>>>> 73b8936a
      : name(name),
        num_returns(num_returns),
        resources(resources),
        concurrency_group_name(concurrency_group_name),
<<<<<<< HEAD
        serialized_runtime_env(serialized_runtime_env) {}
=======
        serialized_runtime_env(serialized_runtime_env),
        runtime_env_uris(runtime_env_uris),
        override_environment_variables(override_environment_variables) {}
>>>>>>> 73b8936a

  /// The name of this task.
  std::string name;
  /// Number of returns of this task.
  int num_returns = 1;
  /// Resources required by this task.
  std::unordered_map<std::string, double> resources;
  /// The name of the concurrency group in which this task will be executed.
  std::string concurrency_group_name;
  // Runtime Env used by this task. Propagated to child actors and tasks.
  std::string serialized_runtime_env;
<<<<<<< HEAD
=======
  // URIs contained in the runtime_env.
  std::vector<std::string> runtime_env_uris;
  /// Environment variables to update for this task.  Maps a variable name to its
  /// value.  Can override existing environment variables and introduce new ones.
  /// Propagated to child actors and/or tasks.
  const std::unordered_map<std::string, std::string> override_environment_variables;
>>>>>>> 73b8936a
};

/// Options for actor creation tasks.
struct ActorCreationOptions {
  ActorCreationOptions() {}
  ActorCreationOptions(
      int64_t max_restarts, int64_t max_task_retries, int max_concurrency,
      const std::unordered_map<std::string, double> &resources,
      const std::unordered_map<std::string, double> &placement_resources,
      const std::vector<std::string> &dynamic_worker_options, bool is_detached,
      std::string &name, std::string &ray_namespace, bool is_asyncio,
      BundleID placement_options = std::make_pair(PlacementGroupID::Nil(), -1),
      bool placement_group_capture_child_tasks = true,
      const std::string &serialized_runtime_env = "{}",
<<<<<<< HEAD
=======
      const std::vector<std::string> &runtime_env_uris = {},
      const std::unordered_map<std::string, std::string> &override_environment_variables =
          {},
>>>>>>> 73b8936a
      const std::vector<ConcurrencyGroup> &concurrency_groups = {})
      : max_restarts(max_restarts),
        max_task_retries(max_task_retries),
        max_concurrency(max_concurrency),
        resources(resources),
        placement_resources(placement_resources),
        dynamic_worker_options(dynamic_worker_options),
        is_detached(is_detached),
        name(name),
        ray_namespace(ray_namespace),
        is_asyncio(is_asyncio),
        placement_options(placement_options),
        placement_group_capture_child_tasks(placement_group_capture_child_tasks),
        serialized_runtime_env(serialized_runtime_env),
<<<<<<< HEAD
=======
        runtime_env_uris(runtime_env_uris),
        override_environment_variables(override_environment_variables),
>>>>>>> 73b8936a
        concurrency_groups(concurrency_groups.begin(), concurrency_groups.end()){};

  /// Maximum number of times that the actor should be restarted if it dies
  /// unexpectedly. A value of -1 indicates infinite restarts. If it's 0, the
  /// actor won't be restarted.
  const int64_t max_restarts = 0;
  /// Maximum number of times that individual tasks can be retried at the
  /// actor, if the actor dies unexpectedly. If -1, then the task may be
  /// retried infinitely many times.
  const int64_t max_task_retries = 0;
  /// The max number of concurrent tasks to run on this direct call actor.
  const int max_concurrency = 1;
  /// Resources required by the whole lifetime of this actor.
  const std::unordered_map<std::string, double> resources;
  /// Resources required to place this actor.
  const std::unordered_map<std::string, double> placement_resources;
  /// The dynamic options used in the worker command when starting a worker process for
  /// an actor creation task.
  const std::vector<std::string> dynamic_worker_options;
  /// Whether to keep the actor persistent after driver exit. If true, this will set
  /// the worker to not be destroyed after the driver shutdown.
  const bool is_detached = false;
  /// The name to give this detached actor that can be used to get a handle to it from
  /// other drivers. This must be globally unique across the cluster.
  /// This should set if and only if is_detached is true.
  const std::string name;
  /// The namespace to give this detached actor so that the actor is only visible
  /// with the namespace.
  /// This should set if and only if is_detached is true.
  const std::string ray_namespace;
  /// Whether to use async mode of direct actor call.
  const bool is_asyncio = false;
  /// The placement_options include placement_group_id and bundle_index.
  /// If the actor doesn't belong to a placement group, the placement_group_id will be
  /// nil, and the bundle_index will be -1.
  BundleID placement_options;
  /// When true, the child task will always scheduled on the same placement group
  /// specified in the PlacementOptions.
  bool placement_group_capture_child_tasks = true;
  // Runtime Env used by this actor.  Propagated to child actors and tasks.
  std::string serialized_runtime_env;
<<<<<<< HEAD
=======
  // URIs contained in the runtime_env.
  std::vector<std::string> runtime_env_uris;
  /// Environment variables to update for this actor.  Maps a variable name to its
  /// value.  Can override existing environment variables and introduce new ones.
  /// Propagated to child actors and/or tasks.
  const std::unordered_map<std::string, std::string> override_environment_variables;
>>>>>>> 73b8936a
  /// The actor concurrency groups to indicate how this actor perform its
  /// methods concurrently.
  const std::vector<ConcurrencyGroup> concurrency_groups;
};

using PlacementStrategy = rpc::PlacementStrategy;

struct PlacementGroupCreationOptions {
  PlacementGroupCreationOptions(
      std::string name, PlacementStrategy strategy,
      std::vector<std::unordered_map<std::string, double>> bundles, bool is_detached)
      : name(std::move(name)),
        strategy(strategy),
        bundles(std::move(bundles)),
        is_detached(is_detached) {}

  /// The name of the placement group.
  const std::string name;
  /// The strategy to place the bundle in Placement Group.
  const PlacementStrategy strategy = rpc::PACK;
  /// The resource bundles in this placement group.
  const std::vector<std::unordered_map<std::string, double>> bundles;
  /// Whether to keep the placement group persistent after its creator dead.
  const bool is_detached = false;
};

class ObjectLocation {
 public:
  ObjectLocation(NodeID primary_node_id, uint64_t object_size,
                 std::vector<NodeID> node_ids, bool is_spilled, std::string spilled_url,
                 NodeID spilled_node_id)
      : primary_node_id_(primary_node_id),
        object_size_(object_size),
        node_ids_(std::move(node_ids)),
        is_spilled_(is_spilled),
        spilled_url_(std::move(spilled_url)),
        spilled_node_id_(spilled_node_id) {}

  const NodeID &GetPrimaryNodeID() const { return primary_node_id_; }

  const uint64_t GetObjectSize() const { return object_size_; }

  const std::vector<NodeID> &GetNodeIDs() const { return node_ids_; }

  bool IsSpilled() const { return is_spilled_; }

  const std::string &GetSpilledURL() const { return spilled_url_; }

  const NodeID &GetSpilledNodeID() const { return spilled_node_id_; }

 private:
  /// The ID of the node has the primary copy of the object.
  /// Nil if the object is pending resolution.
  const NodeID primary_node_id_;
  /// The size of the object in bytes.
  const uint64_t object_size_;
  /// The IDs of the nodes that this object appeared on or was evicted by.
  const std::vector<NodeID> node_ids_;
  /// Whether this object has been spilled.
  const bool is_spilled_;
  /// If spilled, the URL of this object's spill location.
  const std::string spilled_url_;
  /// If spilled, the ID of the node that spilled the object. Nil if the object was
  /// spilled to distributed external storage.
  const NodeID spilled_node_id_;
};

}  // namespace core
}  // namespace ray<|MERGE_RESOLUTION|>--- conflicted
+++ resolved
@@ -59,25 +59,14 @@
   TaskOptions(std::string name, int num_returns,
               std::unordered_map<std::string, double> &resources,
               const std::string &concurrency_group_name = "",
-<<<<<<< HEAD
-              const std::string &serialized_runtime_env = "{}")
-=======
               const std::string &serialized_runtime_env = "{}",
-              const std::vector<std::string> &runtime_env_uris = {},
-              const std::unordered_map<std::string, std::string>
-                  &override_environment_variables = {})
->>>>>>> 73b8936a
+              const std::vector<std::string> &runtime_env_uris = {})
       : name(name),
         num_returns(num_returns),
         resources(resources),
         concurrency_group_name(concurrency_group_name),
-<<<<<<< HEAD
-        serialized_runtime_env(serialized_runtime_env) {}
-=======
         serialized_runtime_env(serialized_runtime_env),
-        runtime_env_uris(runtime_env_uris),
-        override_environment_variables(override_environment_variables) {}
->>>>>>> 73b8936a
+        runtime_env_uris(runtime_env_uris) {}
 
   /// The name of this task.
   std::string name;
@@ -89,15 +78,8 @@
   std::string concurrency_group_name;
   // Runtime Env used by this task. Propagated to child actors and tasks.
   std::string serialized_runtime_env;
-<<<<<<< HEAD
-=======
   // URIs contained in the runtime_env.
   std::vector<std::string> runtime_env_uris;
-  /// Environment variables to update for this task.  Maps a variable name to its
-  /// value.  Can override existing environment variables and introduce new ones.
-  /// Propagated to child actors and/or tasks.
-  const std::unordered_map<std::string, std::string> override_environment_variables;
->>>>>>> 73b8936a
 };
 
 /// Options for actor creation tasks.
@@ -112,12 +94,7 @@
       BundleID placement_options = std::make_pair(PlacementGroupID::Nil(), -1),
       bool placement_group_capture_child_tasks = true,
       const std::string &serialized_runtime_env = "{}",
-<<<<<<< HEAD
-=======
       const std::vector<std::string> &runtime_env_uris = {},
-      const std::unordered_map<std::string, std::string> &override_environment_variables =
-          {},
->>>>>>> 73b8936a
       const std::vector<ConcurrencyGroup> &concurrency_groups = {})
       : max_restarts(max_restarts),
         max_task_retries(max_task_retries),
@@ -132,11 +109,7 @@
         placement_options(placement_options),
         placement_group_capture_child_tasks(placement_group_capture_child_tasks),
         serialized_runtime_env(serialized_runtime_env),
-<<<<<<< HEAD
-=======
         runtime_env_uris(runtime_env_uris),
-        override_environment_variables(override_environment_variables),
->>>>>>> 73b8936a
         concurrency_groups(concurrency_groups.begin(), concurrency_groups.end()){};
 
   /// Maximum number of times that the actor should be restarted if it dies
@@ -178,15 +151,8 @@
   bool placement_group_capture_child_tasks = true;
   // Runtime Env used by this actor.  Propagated to child actors and tasks.
   std::string serialized_runtime_env;
-<<<<<<< HEAD
-=======
   // URIs contained in the runtime_env.
   std::vector<std::string> runtime_env_uris;
-  /// Environment variables to update for this actor.  Maps a variable name to its
-  /// value.  Can override existing environment variables and introduce new ones.
-  /// Propagated to child actors and/or tasks.
-  const std::unordered_map<std::string, std::string> override_environment_variables;
->>>>>>> 73b8936a
   /// The actor concurrency groups to indicate how this actor perform its
   /// methods concurrently.
   const std::vector<ConcurrencyGroup> concurrency_groups;
