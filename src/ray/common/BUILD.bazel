load("//bazel:ray.bzl", "ray_cc_library", "ray_cc_test")

ray_cc_library(
    name = "compat",
    hdrs = ["compat.h"],
)

ray_cc_library(
    name = "constants",
    hdrs = ["constants.h"],
)

ray_cc_library(
    name = "test_util",
    srcs = ["test_util.cc"],
    hdrs = ["test_util.h"],
    deps = [
        ":asio",
        ":id",
        ":network_util",
        ":ray_object",
        "//src/ray/protobuf:common_cc_proto",
        "//src/ray/util",
        "//src/ray/util:cmd_line_utils",
        "//src/ray/util:path_utils",
        "@boost//:optional",
        "@com_google_googletest//:gtest",
    ],
)

ray_cc_library(
    name = "ray_object",
    srcs = ["ray_object.cc"],
    hdrs = [
        "buffer.h",
        "ray_object.h",
    ],
    deps = [
        ":id",
        ":status",
        "//src/ray/protobuf:gcs_cc_proto",
        "//src/ray/thirdparty:aligned_alloc",
        "//src/ray/util",
        "@com_google_absl//absl/time",
        "@com_google_absl//absl/types:optional",
    ],
)

ray_cc_library(
    name = "grpc_util",
    hdrs = ["grpc_util.h"],
    deps = [
        ":ray_config",
        ":status",
        "//src/ray/util",
        "//src/ray/util:logging",
        "//src/ray/util:type_traits",
        "@com_github_grpc_grpc//:grpc++",
        "@com_google_absl//absl/container:flat_hash_map",
    ],
)

ray_cc_library(
    name = "memory_monitor",
    srcs = [
        "memory_monitor.cc",
    ],
    hdrs = [
        "memory_monitor.h",
    ],
    deps = [
        ":asio",
        ":ray_config",
        "//src/ray/util",
        "@com_google_absl//absl/strings",
        "@com_google_absl//absl/strings:str_format",
        "@com_google_googletest//:gtest_prod",
        "@nlohmann_json",
    ],
)

ray_cc_library(
    name = "file_system_monitor",
    srcs = ["file_system_monitor.cc"],
    hdrs = ["file_system_monitor.h"],
    deps = [
        ":asio",
        "//src/ray/util",
        "//src/ray/util:event",
        "@com_google_googletest//:gtest_prod",
    ],
)

ray_cc_library(
    name = "runtime_env",
    srcs = [
        "runtime_env_common.cc",
        "runtime_env_manager.cc",
    ],
    hdrs = [
        "runtime_env_common.h",
        "runtime_env_manager.h",
    ],
    deps = [
        ":id",
        "//src/ray/protobuf:common_cc_proto",
        "@com_google_absl//absl/container:flat_hash_map",
    ],
)

ray_cc_library(
    name = "network_util",
    srcs = [
        "network_util.cc",
    ],
    hdrs = [
        "network_util.h",
    ],
    deps = [
        ":asio",
<<<<<<< HEAD
        ":id",
        ":status",
=======
        "@boost//:asio",
>>>>>>> aeae43f1
    ],
)

ray_cc_library(
    name = "id",
    srcs = [
        "common_protocol.cc",
        "id.cc",
    ],
    hdrs = [
        "common_protocol.h",
        "id.h",
        "id_def.h",
    ],
    deps = [
        ":constants",
        ":status",
        "//src/ray/protobuf:common_cc_proto",
        "//src/ray/protobuf:gcs_cc_proto",
        "//src/ray/util",
        "//src/ray/util:random",
        "@com_github_google_flatbuffers//:flatbuffers",
        "@msgpack",
    ],
)

ray_cc_library(
    name = "task_common",
    srcs = [
        "bundle_location_index.cc",
        "bundle_spec.cc",
        "function_descriptor.cc",
        "placement_group.cc",
        "scheduling/cluster_resource_data.cc",
        "scheduling/fixed_point.cc",
        "scheduling/label_selector.cc",
        "scheduling/resource_instance_set.cc",
        "scheduling/resource_set.cc",
        "scheduling/scheduling_ids.cc",
        "task/task.cc",
        "task/task_spec.cc",
    ],
    hdrs = [
        "bundle_location_index.h",
        "bundle_spec.h",
        "function_descriptor.h",
        "placement_group.h",
        "scheduling/cluster_resource_data.h",
        "scheduling/fixed_point.h",
        "scheduling/label_selector.h",
        "scheduling/resource_instance_set.h",
        "scheduling/resource_set.h",
        "scheduling/scheduling_ids.h",
        "task/task.h",
        "task/task_common.h",
        "task/task_spec.h",
        "task/task_util.h",
    ],
    deps = [
        ":event_stats",
        ":grpc_util",
        ":id",
        ":ray_config",
        ":ray_object",
        ":runtime_env",
        "//src/ray/flatbuffers:node_manager_generated",
        "//src/ray/util",
        "//src/ray/util:container_util",
        "@com_google_absl//absl/container:flat_hash_map",
        "@com_google_absl//absl/container:flat_hash_set",
        "@com_google_absl//absl/strings",
        "@com_google_absl//absl/strings:str_format",
        "@com_google_absl//absl/synchronization",
    ],
)

ray_cc_library(
    name = "asio",
    srcs = [
        "asio/asio_chaos.cc",
        "asio/instrumented_io_context.cc",
        "asio/io_service_pool.cc",
        "asio/periodical_runner.cc",
    ],
    hdrs = [
        "asio/asio_chaos.h",
        "asio/asio_util.h",
        "asio/instrumented_io_context.h",
        "asio/io_service_pool.h",
        "asio/periodical_runner.h",
        "asio/postable.h",
    ],
    deps = [
        ":event_stats",
        ":ray_config",
        "//src/ray/util",
        "//src/ray/util:array",
        "//src/ray/util:function_traits",
        "@boost//:asio",
        "@com_google_absl//absl/container:flat_hash_map",
        "@com_google_absl//absl/synchronization",
    ],
)

ray_cc_library(
    name = "event_stats",
    srcs = [
        "event_stats.cc",
    ],
    hdrs = [
        "event_stats.h",
    ],
    deps = [
        ":ray_config",
        "//src/ray/stats:stats_metric",
        "//src/ray/util",
        "@com_google_absl//absl/container:flat_hash_map",
        "@com_google_absl//absl/synchronization",
    ],
)

ray_cc_library(
    name = "ray_config",
    srcs = ["ray_config.cc"],
    hdrs = [
        "ray_config.h",
        "ray_config_def.h",
        "ray_internal_flag_def.h",
    ],
    deps = [
        "//src/ray/util",
        "@com_google_absl//absl/algorithm",
        "@com_google_absl//absl/strings",
        "@nlohmann_json",
    ],
)

ray_cc_library(
    name = "ray_syncer",
    srcs = [
        "ray_syncer/node_state.cc",
        "ray_syncer/ray_syncer.cc",
        "ray_syncer/ray_syncer_client.cc",
        "ray_syncer/ray_syncer_server.cc",
    ],
    hdrs = [
        "ray_syncer/common.h",
        "ray_syncer/node_state.h",
        "ray_syncer/ray_syncer.h",
        "ray_syncer/ray_syncer_bidi_reactor.h",
        "ray_syncer/ray_syncer_bidi_reactor_base.h",
        "ray_syncer/ray_syncer_client.h",
        "ray_syncer/ray_syncer_server.h",
    ],
    deps = [
        ":asio",
        ":id",
        "//:ray_syncer_cc_grpc",
        "@com_github_grpc_grpc//:grpc++",
        "@com_google_absl//absl/container:flat_hash_map",
    ],
)

ray_cc_library(
    name = "status",
    srcs = ["status.cc"],
    hdrs = ["status.h"],
    deps = [
        ":source_location",
        "//src/ray/util:macros",
        "//src/ray/util:visibility",
        "@boost//:system",
        "@com_google_absl//absl/container:flat_hash_map",
        "@com_google_absl//absl/strings",
    ],
)

ray_cc_library(
    name = "macros",
    hdrs = ["macros.h"],
)

ray_cc_library(
    name = "status_or",
    hdrs = ["status_or.h"],
    deps = [
        ":macros",
        ":status",
        "//src/ray/util:logging",
        "@com_google_absl//absl/base:core_headers",
    ],
)

ray_cc_library(
    name = "source_location",
    srcs = ["source_location.cc"],
    hdrs = ["source_location.h"],
)

ray_cc_test(
    name = "source_location_test",
    size = "small",
    srcs = ["source_location_test.cc"],
    tags = ["team:core"],
    deps = [
        ":source_location",
        "@com_google_googletest//:gtest_main",
    ],
)<|MERGE_RESOLUTION|>--- conflicted
+++ resolved
@@ -118,12 +118,7 @@
     ],
     deps = [
         ":asio",
-<<<<<<< HEAD
-        ":id",
-        ":status",
-=======
         "@boost//:asio",
->>>>>>> aeae43f1
     ],
 )
 
