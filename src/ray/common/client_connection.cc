--- conflicted
+++ resolved
@@ -414,14 +414,8 @@
     const ConnectionErrorHandler &connection_error_handler,
     local_stream_socket &&socket,
     const std::string &debug_label,
-<<<<<<< HEAD
     const std::vector<std::string> &message_type_enum_names) {
-  return std::make_shared<ClientConnection>(Tag{},
-=======
-    const std::vector<std::string> &message_type_enum_names,
-    int64_t error_message_type) {
   return std::make_shared<ClientConnection>(PrivateTag{},
->>>>>>> e4a448f8
                                             message_handler,
                                             connection_error_handler,
                                             std::move(socket),
@@ -430,14 +424,9 @@
 }
 
 ClientConnection::ClientConnection(
-<<<<<<< HEAD
-    Tag,
+    PrivateTag,
     const MessageHandler &message_handler,
     const ConnectionErrorHandler &connection_error_handler,
-=======
-    PrivateTag,
-    MessageHandler &message_handler,
->>>>>>> e4a448f8
     local_stream_socket &&socket,
     const std::string &debug_label,
     const std::vector<std::string> &message_type_enum_names)
