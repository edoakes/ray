// Copyright 2017 The Ray Authors.
//
// Licensed under the Apache License, Version 2.0 (the "License");
// you may not use this file except in compliance with the License.
// You may obtain a copy of the License at
//
//  http://www.apache.org/licenses/LICENSE-2.0
//
// Unless required by applicable law or agreed to in writing, software
// distributed under the License is distributed on an "AS IS" BASIS,
// WITHOUT WARRANTIES OR CONDITIONS OF ANY KIND, either express or implied.
// See the License for the specific language governing permissions and
// limitations under the License.

#include "ray/common/client_connection.h"

#include <boost/asio/buffer.hpp>
#include <boost/asio/generic/stream_protocol.hpp>
#include <boost/asio/placeholders.hpp>
#include <boost/asio/read.hpp>
#include <boost/asio/write.hpp>
#include <boost/bind/bind.hpp>
#include <chrono>
#include <memory>
#include <sstream>
#include <string>
#include <thread>
#include <utility>
#include <vector>

#include "ray/common/event_stats.h"
#include "ray/common/ray_config.h"
#include "ray/util/util.h"

#if defined(_WIN32)
#include <Windows.h>
#else
#include <fcntl.h>
#include <unistd.h>
#endif

namespace ray {

namespace {

#if defined(_WIN32)
// Don't care what exact type is in windows... Looks like to be an asio specific type.
template <typename NativeHandleType>
void SetFdCloseOnExec(const NativeHandleType &handle) {
  // In Windows we don't need to do anything, beacuse in CreateProcess we pass
  // bInheritHandles = false which means we don't inherit handles or sockets.
  // https://github.com/ray-project/ray/blob/928183b3acab3c4ad73ef3001203a7aaf009bc87/src/ray/util/process.cc#L148
  // https://learn.microsoft.com/en-us/windows/win32/sysinfo/handle-inheritance
  return;
}
#else

// Sets the flag FD_CLOEXEC to a file descriptor.
// This means when the process is forked, this fd would be closed in the child process
// side. Raylet forks to create core workers and we don't want the Unix Socket FDs to be
// inherited by the core workers. Leaking these FDs would have performance implications.
//
// Idempotent. Calling twice == calling once.
// Not thread safe.
// See https://github.com/ray-project/ray/issues/40813
void SetFdCloseOnExec(int fd) {
  if (fd < 0) {
    return;
  }
  int flags = fcntl(fd, F_GETFD, 0);
  RAY_CHECK_NE(flags, -1) << "fcntl error: errno = " << errno << ", fd = " << fd;
  const int ret = fcntl(fd, F_SETFD, flags | FD_CLOEXEC);
  RAY_CHECK_NE(ret, -1) << "fcntl error: errno = " << errno << ", fd = " << fd;
  RAY_LOG(DEBUG) << "set FD_CLOEXEC to fd " << fd;
}
#endif

}  // namespace

void SetCloseOnExec(local_stream_socket &socket) {
  SetFdCloseOnExec(socket.native_handle());
}

void SetCloseOnExec(boost::asio::basic_socket_acceptor<local_stream_protocol> &acceptor) {
  SetFdCloseOnExec(acceptor.native_handle());
}

Status ConnectSocketRetry(local_stream_socket &socket,
                          const std::string &endpoint,
                          int num_retries,
                          int64_t timeout_in_ms) {
  RAY_CHECK(num_retries != 0);
  // Pick the default values if the user did not specify.
  if (num_retries < 0) {
    num_retries = RayConfig::instance().raylet_client_num_connect_attempts();
  }
  if (timeout_in_ms < 0) {
    timeout_in_ms = RayConfig::instance().raylet_client_connect_timeout_milliseconds();
  }
  boost::system::error_code ec;
  for (int num_attempts = 0; num_attempts < num_retries; ++num_attempts) {
    // The latest boost::asio always returns void for connect(). Do not
    // treat its return value as error code anymore.
    socket.connect(ParseUrlEndpoint(endpoint), ec);
    if (!ec) {
      break;
    }
    if (num_attempts > 0) {
      // Socket is created by the raylet. Due to a race condition it might not
      // be created before we try connecting.
      RAY_LOG(INFO) << "Retrying to connect to socket for endpoint " << endpoint
                    << " (num_attempts = " << num_attempts
                    << ", num_retries = " << num_retries << ")";
    }
    // Sleep for timeout milliseconds.
    std::this_thread::sleep_for(std::chrono::milliseconds(timeout_in_ms));
  }
  return boost_to_ray_status(ec);
}

std::shared_ptr<ServerConnection> ServerConnection::Create(local_stream_socket &&socket) {
  return std::make_shared<ServerConnection>(PrivateTag{}, std::move(socket));
}

ServerConnection::ServerConnection(PrivateTag, local_stream_socket &&socket)
    : socket_(std::move(socket)),
      async_write_max_messages_(1),
      async_write_queue_(),
      async_write_in_flight_(false),
      async_write_broken_pipe_(false) {
  SetCloseOnExec(socket_);
}

ServerConnection::~ServerConnection() {
  // If there are any pending messages, invoke their callbacks with an IOError status.
  for (const auto &write_buffer : async_write_queue_) {
    write_buffer->handler(Status::IOError("Connection closed."));
  }
}

Status ServerConnection::WriteBuffer(
    const std::vector<boost::asio::const_buffer> &buffer) {
  boost::system::error_code error;
  // Loop until all bytes are written while handling interrupts.
  // When profiling with pprof, unhandled interrupts were being sent by the profiler to
  // the raylet process, which was causing synchronous reads and writes to fail.
  for (const auto &b : buffer) {
    uint64_t bytes_remaining = boost::asio::buffer_size(b);
    uint64_t position = 0;
    while (bytes_remaining != 0) {
      size_t bytes_written =
          socket_.write_some(boost::asio::buffer(b + position, bytes_remaining), error);
      position += bytes_written;
      bytes_remaining -= bytes_written;
      if (error.value() == EINTR) {
        continue;
      } else if (error.value() != boost::system::errc::errc_t::success) {
        return boost_to_ray_status(error);
      }
    }
  }
  return ray::Status::OK();
}

void ServerConnection::WriteBufferAsync(
    const std::vector<boost::asio::const_buffer> &buffer,
    const std::function<void(const ray::Status &)> &handler) {
  // Wait for the message to be written.
  if (RayConfig::instance().event_stats()) {
    auto &io_context =
        static_cast<instrumented_io_context &>(socket_.get_executor().context());
    const auto stats_handle =
        io_context.stats().RecordStart("ClientConnection.async_write.WriteBufferAsync");
    boost::asio::async_write(
        socket_,
        buffer,
        [handler, stats_handle = std::move(stats_handle)](
            const boost::system::error_code &ec, size_t bytes_transferred) {
          EventTracker::RecordExecution(
              [handler, ec]() { handler(boost_to_ray_status(ec)); },
              std::move(stats_handle));
        });
  } else {
    boost::asio::async_write(
        socket_,
        buffer,
        [handler](const boost::system::error_code &ec, size_t bytes_transferred) {
          handler(boost_to_ray_status(ec));
        });
  }
}

Status ServerConnection::ReadBuffer(
    const std::vector<boost::asio::mutable_buffer> &buffer) {
  boost::system::error_code error;
  // Loop until all bytes are read while handling interrupts.
  for (const auto &b : buffer) {
    uint64_t bytes_remaining = boost::asio::buffer_size(b);
    uint64_t position = 0;
    while (bytes_remaining != 0) {
      size_t bytes_read =
          socket_.read_some(boost::asio::buffer(b + position, bytes_remaining), error);
      position += bytes_read;
      bytes_remaining -= bytes_read;
      if (error.value() == EINTR) {
        continue;
      }
      if (error.value() == ENOENT) {
        return Status::IOError("Failed to read data from the socket: " + error.message());
      }
      if (error.value() != boost::system::errc::errc_t::success) {
        return boost_to_ray_status(error);
      }
    }
  }
  return Status::OK();
}

void ServerConnection::ReadBufferAsync(
    const std::vector<boost::asio::mutable_buffer> &buffer,
    const std::function<void(const ray::Status &)> &handler) {
  // Wait for the message to be read.
  if (RayConfig::instance().event_stats()) {
    auto &io_context =
        static_cast<instrumented_io_context &>(socket_.get_executor().context());
    const auto stats_handle =
        io_context.stats().RecordStart("ServerConnection.async_read.ReadBufferAsync");
    boost::asio::async_read(
        socket_,
        buffer,
        [handler, stats_handle = std::move(stats_handle)](
            const boost::system::error_code &ec, size_t bytes_transferred) {
          EventTracker::RecordExecution(
              [handler, ec]() { handler(boost_to_ray_status(ec)); },
              std::move(stats_handle));
        });
  } else {
    boost::asio::async_read(
        socket_,
        buffer,
        [handler](const boost::system::error_code &ec, size_t bytes_transferred) {
          handler(boost_to_ray_status(ec));
        });
  }
}

ray::Status ServerConnection::WriteMessage(int64_t type,
                                           int64_t length,
                                           const uint8_t *message) {
  sync_writes_ += 1;
  bytes_written_ += length;

  auto write_cookie = RayConfig::instance().ray_cookie();
  return WriteBuffer({
      boost::asio::buffer(&write_cookie, sizeof(write_cookie)),
      boost::asio::buffer(&type, sizeof(type)),
      boost::asio::buffer(&length, sizeof(length)),
      boost::asio::buffer(message, length),
  });
}

Status ServerConnection::ReadMessage(int64_t type, std::vector<uint8_t> *message) {
  int64_t read_cookie, read_type, read_length;
  // Wait for a message header from the client. The message header includes the
  // protocol version, the message type, and the length of the message.
  RAY_RETURN_NOT_OK(ReadBuffer({
      boost::asio::buffer(&read_cookie, sizeof(read_cookie)),
      boost::asio::buffer(&read_type, sizeof(read_type)),
      boost::asio::buffer(&read_length, sizeof(read_length)),
  }));
  if (read_cookie != RayConfig::instance().ray_cookie()) {
    std::ostringstream ss;
    ss << "Ray cookie mismatch for received message. "
       << "Received cookie: " << read_cookie;
    return Status::IOError(ss.str());
  }
  if (type != read_type) {
    std::ostringstream ss;
    ss << "Connection corrupted. Expected message type: " << type
       << ", receviced message type: " << read_type;
    return Status::IOError(ss.str());
  }
  message->resize(read_length);
  return ReadBuffer({boost::asio::buffer(*message)});
}

void ServerConnection::WriteMessageAsync(
    int64_t type,
    int64_t length,
    const uint8_t *message,
    const std::function<void(const ray::Status &)> &handler) {
  async_writes_ += 1;
  bytes_written_ += length;

  auto write_buffer = std::make_unique<AsyncWriteBuffer>();
  write_buffer->write_cookie = RayConfig::instance().ray_cookie();
  write_buffer->write_type = type;
  write_buffer->write_length = length;
  write_buffer->write_message.assign(message, message + length);
  write_buffer->handler = handler;

  auto size = async_write_queue_.size();
  auto size_is_power_of_two = (size & (size - 1)) == 0;
  if (size > 1000 && size_is_power_of_two) {
    RAY_LOG(WARNING) << "ServerConnection has " << size << " buffered async writes";
  }

  async_write_queue_.push_back(std::move(write_buffer));

  if (!async_write_in_flight_) {
    DoAsyncWrites();
  }
}

void ServerConnection::DoAsyncWrites() {
  // Make sure we were not writing to the socket.
  RAY_CHECK(!async_write_in_flight_);
  async_write_in_flight_ = true;

  // Do an async write of everything currently in the queue to the socket.
  std::vector<boost::asio::const_buffer> message_buffers;
  int num_messages = 0;
  for (const auto &write_buffer : async_write_queue_) {
    message_buffers.push_back(boost::asio::buffer(&write_buffer->write_cookie,
                                                  sizeof(write_buffer->write_cookie)));
    message_buffers.push_back(
        boost::asio::buffer(&write_buffer->write_type, sizeof(write_buffer->write_type)));
    message_buffers.push_back(boost::asio::buffer(&write_buffer->write_length,
                                                  sizeof(write_buffer->write_length)));
    message_buffers.push_back(boost::asio::buffer(write_buffer->write_message));
    num_messages++;
    if (num_messages >= async_write_max_messages_) {
      break;
    }
  }

  // Helper function to call all handlers with the input status.
  auto call_handlers = [this](const ray::Status &status, int num_messages) {
    for (int i = 0; i < num_messages; i++) {
      auto write_buffer = std::move(async_write_queue_.front());
      write_buffer->handler(status);
      async_write_queue_.pop_front();
    }
    // We finished writing, so mark that we're no longer doing an async write.
    async_write_in_flight_ = false;
    // If there is more to write, try to write the rest.
    if (!async_write_queue_.empty()) {
      DoAsyncWrites();
    }
  };

  if (async_write_broken_pipe_) {
    // Call the handlers directly. Because writing messages to a connection
    // with broken-pipe status will result in the callbacks never being called.
    call_handlers(ray::Status::IOError("Broken pipe"), num_messages);
    return;
  }
  auto this_ptr = this->shared_from_this();
  if (RayConfig::instance().event_stats()) {
    auto &io_context =
        static_cast<instrumented_io_context &>(socket_.get_executor().context());
    const auto stats_handle =
        io_context.stats().RecordStart("ClientConnection.async_write.DoAsyncWrites");
    boost::asio::async_write(
        socket_,
        message_buffers,
        [this,
         this_ptr,
         num_messages,
         call_handlers,
         stats_handle = std::move(stats_handle)](const boost::system::error_code &error,
                                                 size_t bytes_transferred) {
          EventTracker::RecordExecution(
              [this, this_ptr, num_messages, call_handlers, error]() {
                ray::Status status = boost_to_ray_status(error);
                if (error.value() == boost::system::errc::errc_t::broken_pipe) {
                  RAY_LOG(ERROR) << "Broken Pipe happened during calling "
                                 << "ServerConnection::DoAsyncWrites.";
                  // From now on, calling DoAsyncWrites will directly call the handler
                  // with this broken-pipe status.
                  async_write_broken_pipe_ = true;
                } else if (!status.ok()) {
                  RAY_LOG(ERROR)
                      << "Error encountered during calling "
                      << "ServerConnection::DoAsyncWrites, message: " << status.message()
                      << ", error code: " << static_cast<int>(error.value());
                }
                call_handlers(status, num_messages);
              },
              std::move(stats_handle));
        });
  } else {
    boost::asio::async_write(
        ServerConnection::socket_,
        message_buffers,
        [this, this_ptr, num_messages, call_handlers](
            const boost::system::error_code &error, size_t bytes_transferred) {
          ray::Status status = boost_to_ray_status(error);
          if (error.value() == boost::system::errc::errc_t::broken_pipe) {
            RAY_LOG(ERROR) << "Broken Pipe happened during calling "
                           << "ServerConnection::DoAsyncWrites.";
            // From now on, calling DoAsyncWrites will directly call the handler
            // with this broken-pipe status.
            async_write_broken_pipe_ = true;
          } else if (!status.ok()) {
            RAY_LOG(ERROR) << "Error encountered during calling "
                           << "ServerConnection::DoAsyncWrites, message: "
                           << status.message()
                           << ", error code: " << static_cast<int>(error.value());
          }
          call_handlers(status, num_messages);
        });
  }
}

std::shared_ptr<ClientConnection> ClientConnection::Create(
<<<<<<< HEAD
    const MessageHandler &message_handler,
    const ConnectionErrorHandler &connection_error_handler,
    local_stream_socket &&socket,
    const std::string &debug_label,
    const std::vector<std::string> &message_type_enum_names) {
  return std::make_shared<ClientConnection>(Tag{},
=======
    MessageHandler message_handler,
    ConnectionErrorHandler connection_error_handler,
    local_stream_socket &&socket,
    const std::string &debug_label,
    const std::vector<std::string> &message_type_enum_names) {
  return std::make_shared<ClientConnection>(PrivateTag{},
>>>>>>> 7a633f7c
                                            message_handler,
                                            connection_error_handler,
                                            std::move(socket),
                                            debug_label,
                                            message_type_enum_names);
}

ClientConnection::ClientConnection(
<<<<<<< HEAD
    Tag,
    const MessageHandler &message_handler,
    const ConnectionErrorHandler &connection_error_handler,
=======
    PrivateTag,
    MessageHandler message_handler,
    ConnectionErrorHandler connection_error_handler,
>>>>>>> 7a633f7c
    local_stream_socket &&socket,
    const std::string &debug_label,
    const std::vector<std::string> &message_type_enum_names)
    : ServerConnection(std::move(socket)),
      registered_(false),
      message_handler_(message_handler),
      connection_error_handler_(connection_error_handler),
      debug_label_(debug_label),
      message_type_enum_names_(message_type_enum_names) {}

void ClientConnection::Register() {
  RAY_CHECK(!registered_);
  registered_ = true;
}

void ClientConnection::ProcessMessages() {
  // Wait for a message header from the client. The message header includes the
  // protocol version, the message type, and the length of the message.
  std::vector<boost::asio::mutable_buffer> header{
      boost::asio::buffer(&read_cookie_, sizeof(read_cookie_)),
      boost::asio::buffer(&read_type_, sizeof(read_type_)),
      boost::asio::buffer(&read_length_, sizeof(read_length_)),
  };
  if (RayConfig::instance().event_stats()) {
    auto this_ptr = shared_ClientConnection_from_this();
    auto &io_context = static_cast<instrumented_io_context &>(
        ServerConnection::socket_.get_executor().context());
    const auto stats_handle = io_context.stats().RecordStart(
        "ClientConnection.async_read.ProcessMessageHeader");
    boost::asio::async_read(
        ServerConnection::socket_,
        header,
        [this, this_ptr, stats_handle = std::move(stats_handle)](
            const boost::system::error_code &ec, size_t bytes_transferred) {
          EventTracker::RecordExecution(
              [this, this_ptr, ec]() { ProcessMessageHeader(ec); },
              std::move(stats_handle));
        });
  } else {
    boost::asio::async_read(ServerConnection::socket_,
                            header,
                            boost::bind(&ClientConnection::ProcessMessageHeader,
                                        shared_ClientConnection_from_this(),
                                        boost::asio::placeholders::error));
  }
}

void ClientConnection::ProcessMessageHeader(const boost::system::error_code &error) {
  if (error) {
    read_length_ = 0;
    ProcessMessage(error);
    return;
  }

  // If there was no error, make sure the ray cookie matches.
  if (!CheckRayCookie()) {
    ServerConnection::Close();
    return;
  }

  // Resize the message buffer to match the received length.
  read_message_.resize(read_length_);
  ServerConnection::bytes_read_ += read_length_;
  // Wait for the message to be read.
  if (RayConfig::instance().event_stats()) {
    auto this_ptr = shared_ClientConnection_from_this();
    auto &io_context = static_cast<instrumented_io_context &>(
        ServerConnection::socket_.get_executor().context());
    const auto stats_handle =
        io_context.stats().RecordStart("ClientConnection.async_read.ProcessMessage");
    boost::asio::async_read(
        ServerConnection::socket_,
        boost::asio::buffer(read_message_),
        [this, this_ptr, stats_handle = std::move(stats_handle)](
            const boost::system::error_code &ec, size_t bytes_transferred) {
          EventTracker::RecordExecution([this, this_ptr, ec]() { ProcessMessage(ec); },
                                        std::move(stats_handle));
        });
  } else {
    boost::asio::async_read(ServerConnection::socket_,
                            boost::asio::buffer(read_message_),
                            boost::bind(&ClientConnection::ProcessMessage,
                                        shared_ClientConnection_from_this(),
                                        boost::asio::placeholders::error));
  }
}

bool ClientConnection::CheckRayCookie() {
  if (read_cookie_ == RayConfig::instance().ray_cookie()) {
    return true;
  }

  // Cookie is not matched.
  // Only assert if the message is coming from a known remote endpoint,
  // which is indicated by a non-nil client ID. This is to protect raylet
  // against miscellaneous connections. We did see cases where bad data
  // is received from local unknown program which crashes raylet.
  std::ostringstream ss;
  ss << " ray cookie mismatch for received message. "
     << "received cookie: " << read_cookie_ << ", debug label: " << debug_label_;
  auto remote_endpoint_info = RemoteEndpointInfo();
  if (!remote_endpoint_info.empty()) {
    ss << ", remote endpoint info: " << remote_endpoint_info;
  }

  if (registered_) {
    // This is from a known client, which indicates a bug.
    RAY_LOG(FATAL) << ss.str();
  } else {
    // It's not from a known client, log this message, and stop processing the connection.
    RAY_LOG(WARNING) << ss.str();
  }
  return false;
}

std::string ClientConnection::RemoteEndpointInfo() {
  return EndpointToUrl(ServerConnection::socket_.remote_endpoint(), false);
}

void ClientConnection::ProcessMessage(const boost::system::error_code &error) {
  auto this_ptr = shared_ClientConnection_from_this();
  if (error) {
<<<<<<< HEAD
    return connection_error_handler_(this_ptr, error);
  }

  int64_t start_ms = current_time_ms();
  message_handler_(this_ptr, read_type_, read_message_);
=======
    return connection_error_handler_(std::move(this_ptr), error);
  }

  int64_t start_ms = current_time_ms();
  message_handler_(std::move(this_ptr), read_type_, read_message_);
>>>>>>> 7a633f7c
  int64_t interval = current_time_ms() - start_ms;
  if (interval > RayConfig::instance().handler_warning_timeout_ms()) {
    std::string message_type;
    if (message_type_enum_names_.empty()) {
      message_type = std::to_string(read_type_);
    } else {
      message_type = message_type_enum_names_[read_type_];
    }
    RAY_LOG(WARNING) << "[" << debug_label_ << "]ProcessMessage with type "
                     << message_type << " took " << interval << " ms.";
  }
}

std::string ServerConnection::DebugString() const {
  std::stringstream result;
  result << "\n- bytes read: " << bytes_read_;
  result << "\n- bytes written: " << bytes_written_;
  result << "\n- num async writes: " << async_writes_;
  result << "\n- num sync writes: " << sync_writes_;
  result << "\n- writing: " << async_write_in_flight_;
  int64_t num_bytes = 0;
  for (auto &buffer : async_write_queue_) {
    num_bytes += buffer->write_length;
  }
  result << "\n- pending async bytes: " << num_bytes;
  return result.str();
}

}  // namespace ray<|MERGE_RESOLUTION|>--- conflicted
+++ resolved
@@ -414,21 +414,12 @@
 }
 
 std::shared_ptr<ClientConnection> ClientConnection::Create(
-<<<<<<< HEAD
-    const MessageHandler &message_handler,
-    const ConnectionErrorHandler &connection_error_handler,
-    local_stream_socket &&socket,
-    const std::string &debug_label,
-    const std::vector<std::string> &message_type_enum_names) {
-  return std::make_shared<ClientConnection>(Tag{},
-=======
     MessageHandler message_handler,
     ConnectionErrorHandler connection_error_handler,
     local_stream_socket &&socket,
     const std::string &debug_label,
     const std::vector<std::string> &message_type_enum_names) {
   return std::make_shared<ClientConnection>(PrivateTag{},
->>>>>>> 7a633f7c
                                             message_handler,
                                             connection_error_handler,
                                             std::move(socket),
@@ -437,15 +428,9 @@
 }
 
 ClientConnection::ClientConnection(
-<<<<<<< HEAD
-    Tag,
-    const MessageHandler &message_handler,
-    const ConnectionErrorHandler &connection_error_handler,
-=======
     PrivateTag,
     MessageHandler message_handler,
     ConnectionErrorHandler connection_error_handler,
->>>>>>> 7a633f7c
     local_stream_socket &&socket,
     const std::string &debug_label,
     const std::vector<std::string> &message_type_enum_names)
@@ -568,19 +553,11 @@
 void ClientConnection::ProcessMessage(const boost::system::error_code &error) {
   auto this_ptr = shared_ClientConnection_from_this();
   if (error) {
-<<<<<<< HEAD
-    return connection_error_handler_(this_ptr, error);
-  }
-
-  int64_t start_ms = current_time_ms();
-  message_handler_(this_ptr, read_type_, read_message_);
-=======
     return connection_error_handler_(std::move(this_ptr), error);
   }
 
   int64_t start_ms = current_time_ms();
   message_handler_(std::move(this_ptr), read_type_, read_message_);
->>>>>>> 7a633f7c
   int64_t interval = current_time_ms() - start_ms;
   if (interval > RayConfig::instance().handler_warning_timeout_ms()) {
     std::string message_type;
