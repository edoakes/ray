load("//bazel:ray.bzl", "ray_cc_library")

<<<<<<< HEAD
=======
config_setting(
    name = "is_linux",
    constraint_values = ["@platforms//os:linux"],
)

# Public targets.
ray_cc_library(
    name = "cgroup_manager",
    srcs = select({
        ":is_linux": ["cgroup_manager.cc"],
        "//conditions:default": ["noop_cgroup_manager.cc"],
    }),
    hdrs = [
        "cgroup_manager.h",
        "scoped_cgroup_operation.h",
    ],
    visibility = ["//visibility:public"],
    deps = [
        ":cgroup_driver_interface",
        ":cgroup_manager_interface",
        "//src/ray/common:status",
        "//src/ray/common:status_or",
    ] + select({
        ":is_linux": [
            "//src/ray/util:logging",
            "@com_google_absl//absl/strings",
        ],
        "//conditions:default": [],
    }),
)

>>>>>>> 72eb7a62
ray_cc_library(
    name = "cgroup_driver_interface",
    hdrs = [
        "cgroup_driver_interface.h",
    ],
    target_compatible_with = [
        "@platforms//os:linux",
    ],
    deps = [
        "//src/ray/common:status",
        "//src/ray/common:status_or",
    ],
)

ray_cc_library(
    name = "cgroup_manager_interface",
    hdrs = [
        "cgroup_manager_interface.h",
    ],
    target_compatible_with = [
        "@platforms//os:linux",
    ],
    deps = [
        "//src/ray/common:status",
        "//src/ray/common:status_or",
    ],
)

ray_cc_library(
<<<<<<< HEAD
    name = "cgroup_manager",
    srcs = ["cgroup_manager.cc"],
=======
    name = "sysfs_cgroup_driver",
    srcs = select({
        ":is_linux": ["sysfs_cgroup_driver.cc"],
        "//conditions:default": ["noop_sysfs_cgroup_driver.cc"],
    }),
>>>>>>> 72eb7a62
    hdrs = [
        "cgroup_manager.h",
        "scoped_cgroup_operation.h",
    ],
<<<<<<< HEAD
    target_compatible_with = [
        "@platforms//os:linux",
    ],
=======
    visibility = ["//visibility:public"],
>>>>>>> 72eb7a62
    deps = [
        ":cgroup_driver_interface",
        ":cgroup_manager_interface",
        "//src/ray/common:status",
        "//src/ray/common:status_or",
    ] + select({
        ":is_linux": [
            "//src/ray/util:logging",
            "@com_google_absl//absl/strings",
        ],
        "//conditions:default": [],
    }),
)

ray_cc_library(
<<<<<<< HEAD
    name = "sysfs_cgroup_driver",
    srcs = ["sysfs_cgroup_driver.cc"],
    hdrs = [
        "sysfs_cgroup_driver.h",
    ],
    target_compatible_with = [
        "@platforms//os:linux",
    ],
    deps = [
        ":cgroup_driver_interface",
        "//src/ray/common:status",
        "//src/ray/common:status_or",
        "//src/ray/util:logging",
        "@com_google_absl//absl/strings",
    ],
)

ray_cc_library(
=======
>>>>>>> 72eb7a62
    name = "fake_cgroup_driver",
    hdrs = [
        "fake_cgroup_driver.h",
    ],
    target_compatible_with = [
        "@platforms//os:linux",
    ],
    deps = [
        ":cgroup_driver_interface",
        "//src/ray/common:status",
    ],
)

ray_cc_library(
    name = "cgroup_test_utils",
    srcs = ["cgroup_test_utils.cc"],
    hdrs = ["cgroup_test_utils.h"],
    target_compatible_with = [
        "@platforms//os:linux",
    ],
    deps = [
        "//src/ray/common:id",
        "//src/ray/common:status",
        "//src/ray/common:status_or",
        "@com_google_absl//absl/strings:str_format",
    ],
)<|MERGE_RESOLUTION|>--- conflicted
+++ resolved
@@ -1,7 +1,5 @@
 load("//bazel:ray.bzl", "ray_cc_library")
 
-<<<<<<< HEAD
-=======
 config_setting(
     name = "is_linux",
     constraint_values = ["@platforms//os:linux"],
@@ -33,7 +31,6 @@
     }),
 )
 
->>>>>>> 72eb7a62
 ray_cc_library(
     name = "cgroup_driver_interface",
     hdrs = [
@@ -63,30 +60,37 @@
 )
 
 ray_cc_library(
-<<<<<<< HEAD
     name = "cgroup_manager",
     srcs = ["cgroup_manager.cc"],
-=======
+    hdrs = [
+        "cgroup_manager.h",
+        "scoped_cgroup_operation.h",
+    ],
+    target_compatible_with = [
+        "@platforms//os:linux",
+    ],
+    deps = [
+        ":cgroup_driver_interface",
+        ":cgroup_manager_interface",
+        "//src/ray/common:status",
+        "//src/ray/common:status_or",
+        "//src/ray/util:logging",
+        "@com_google_absl//absl/strings",
+    ],
+)
+
+ray_cc_library(
     name = "sysfs_cgroup_driver",
     srcs = select({
         ":is_linux": ["sysfs_cgroup_driver.cc"],
         "//conditions:default": ["noop_sysfs_cgroup_driver.cc"],
     }),
->>>>>>> 72eb7a62
     hdrs = [
-        "cgroup_manager.h",
-        "scoped_cgroup_operation.h",
+        "sysfs_cgroup_driver.h",
     ],
-<<<<<<< HEAD
-    target_compatible_with = [
-        "@platforms//os:linux",
-    ],
-=======
     visibility = ["//visibility:public"],
->>>>>>> 72eb7a62
     deps = [
         ":cgroup_driver_interface",
-        ":cgroup_manager_interface",
         "//src/ray/common:status",
         "//src/ray/common:status_or",
     ] + select({
@@ -99,27 +103,6 @@
 )
 
 ray_cc_library(
-<<<<<<< HEAD
-    name = "sysfs_cgroup_driver",
-    srcs = ["sysfs_cgroup_driver.cc"],
-    hdrs = [
-        "sysfs_cgroup_driver.h",
-    ],
-    target_compatible_with = [
-        "@platforms//os:linux",
-    ],
-    deps = [
-        ":cgroup_driver_interface",
-        "//src/ray/common:status",
-        "//src/ray/common:status_or",
-        "//src/ray/util:logging",
-        "@com_google_absl//absl/strings",
-    ],
-)
-
-ray_cc_library(
-=======
->>>>>>> 72eb7a62
     name = "fake_cgroup_driver",
     hdrs = [
         "fake_cgroup_driver.h",
