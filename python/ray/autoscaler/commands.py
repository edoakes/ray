import colorful as cf
import copy
import hashlib
import json
import logging
import os
import random
import sys
import subprocess
import tempfile
import time
from typing import Any, Dict, Optional

import click
import yaml
try:  # py3
    from shlex import quote
except ImportError:  # py2
    from pipes import quote

from ray.experimental.internal_kv import _internal_kv_get
import ray.services as services
from ray.autoscaler.util import validate_config, hash_runtime_conf, \
    hash_launch_conf, prepare_config, DEBUG_AUTOSCALING_ERROR, \
    DEBUG_AUTOSCALING_STATUS
from ray.autoscaler.node_provider import get_node_provider, NODE_PROVIDERS, \
    PROVIDER_PRETTY_NAMES, try_get_log_state, try_logging_config, \
    try_reload_log_state
<<<<<<< HEAD
from ray.autoscaler.tags import TAG_RAY_NODE_TYPE, TAG_RAY_LAUNCH_CONFIG, \
    TAG_RAY_NODE_NAME, NODE_TYPE_WORKER, NODE_TYPE_HEAD, TAG_RAY_WARM_POOL
=======
from ray.autoscaler.tags import TAG_RAY_NODE_KIND, TAG_RAY_LAUNCH_CONFIG, \
    TAG_RAY_NODE_NAME, NODE_KIND_WORKER, NODE_KIND_HEAD, TAG_RAY_USER_NODE_TYPE
>>>>>>> f35339b5

from ray.ray_constants import AUTOSCALER_RESOURCE_REQUEST_CHANNEL
from ray.autoscaler.updater import NodeUpdaterThread
from ray.autoscaler.command_runner import set_using_login_shells, \
                                          set_rsync_silent
from ray.autoscaler.command_runner import DockerCommandRunner
from ray.autoscaler.log_timer import LogTimer
from ray.worker import global_worker
from ray.util.debug import log_once

import ray.autoscaler.subprocess_output_util as cmd_output_util

from ray.autoscaler.cli_logger import cli_logger

logger = logging.getLogger(__name__)

redis_client = None

RUN_ENV_TYPES = ["auto", "host", "docker"]


def _redis():
    global redis_client
    if redis_client is None:
        redis_client = services.create_redis_client(
            global_worker.node.redis_address,
            password=global_worker.node.redis_password)
    return redis_client


def debug_status():
    """Return a debug string for the autoscaler."""
    status = _internal_kv_get(DEBUG_AUTOSCALING_STATUS)
    error = _internal_kv_get(DEBUG_AUTOSCALING_ERROR)
    if not status:
        status = "No cluster status."
    else:
        status = status.decode("utf-8")
    if error:
        status += "\n"
        status += error.decode("utf-8")
    return status


def request_resources(num_cpus=None, bundles=None):
    """Remotely request some CPU or GPU resources from the autoscaler.

    This function is to be called e.g. on a node before submitting a bunch of
    ray.remote calls to ensure that resources rapidly become available.

    This function is EXPERIMENTAL.

    Args:
        num_cpus: int -- the number of CPU cores to request
        bundles: List[dict] -- list of resource dicts (e.g., {"CPU": 1}). This
            only has an effect if you've configured `available_node_types`
            if your cluster config.
    """
    r = _redis()
    if num_cpus is not None and num_cpus > 0:
        r.publish(AUTOSCALER_RESOURCE_REQUEST_CHANNEL,
                  json.dumps({
                      "CPU": num_cpus
                  }))
    if bundles:
        r.publish(AUTOSCALER_RESOURCE_REQUEST_CHANNEL, json.dumps(bundles))


def create_or_update_cluster(config_file: str,
                             override_min_workers: Optional[int],
                             override_max_workers: Optional[int],
                             no_restart: bool,
                             restart_only: bool,
                             yes: bool,
                             override_cluster_name: Optional[str],
                             no_config_cache: bool = False,
                             redirect_command_output: bool = False,
                             use_login_shells: bool = True) -> None:
    """Create or updates an autoscaling Ray cluster from a config json."""
    set_using_login_shells(use_login_shells)
    if not use_login_shells:
        cmd_output_util.set_allow_interactive(False)
    if redirect_command_output is None:
        # Do not redirect by default.
        cmd_output_util.set_output_redirected(False)
    else:
        cmd_output_util.set_output_redirected(redirect_command_output)

    if use_login_shells:
        cli_logger.warning(
            "Commands running under a login shell can produce more "
            "output than special processing can handle.")
        cli_logger.warning(
            "Thus, the output from subcommands will be logged as is.")
        cli_logger.warning(
            "Consider using {}, {}.", cf.bold("--use-normal-shells"),
            cf.underlined("if you tested your workflow and it is compatible"))
        cli_logger.newline()

    def handle_yaml_error(e):
        cli_logger.error("Cluster config invalid\n")
        cli_logger.error("Failed to load YAML file " + cf.bold("{}"),
                         config_file)
        cli_logger.newline()
        with cli_logger.verbatim_error_ctx("PyYAML error:"):
            cli_logger.error(e)
        cli_logger.abort()

    try:
        config = yaml.safe_load(open(config_file).read())
    except FileNotFoundError:
        cli_logger.abort(
            "Provided cluster configuration file ({}) does not exist",
            cf.bold(config_file))
        raise
    except yaml.parser.ParserError as e:
        handle_yaml_error(e)
        raise
    except yaml.scanner.ScannerError as e:
        handle_yaml_error(e)
        raise

    # todo: validate file_mounts, ssh keys, etc.

    importer = NODE_PROVIDERS.get(config["provider"]["type"])
    if not importer:
        cli_logger.abort(
            "Unknown provider type " + cf.bold("{}") + "\n"
            "Available providers are: {}", config["provider"]["type"],
            cli_logger.render_list([
                k for k in NODE_PROVIDERS.keys()
                if NODE_PROVIDERS[k] is not None
            ]))
        raise NotImplementedError("Unsupported provider {}".format(
            config["provider"]))

    cli_logger.success("Cluster configuration valid\n")

    printed_overrides = False

    def handle_cli_override(key, override):
        if override is not None:
            if key in config:
                nonlocal printed_overrides
                printed_overrides = True
                cli_logger.warning(
                    "`{}` override provided on the command line.\n"
                    "  Using " + cf.bold("{}") + cf.dimmed(
                        " [configuration file has " + cf.bold("{}") + "]"),
                    key, override, config[key])
            config[key] = override

    handle_cli_override("min_workers", override_min_workers)
    handle_cli_override("max_workers", override_max_workers)
    handle_cli_override("cluster_name", override_cluster_name)

    if printed_overrides:
        cli_logger.newline()

    cli_logger.labeled_value("Cluster", config["cluster_name"])

    # disable the cli_logger here if needed
    # because it only supports aws
    if config["provider"]["type"] != "aws":
        cli_logger.old_style = True
    cli_logger.newline()
    config = _bootstrap_config(config, no_config_cache=no_config_cache)

    try_logging_config(config)
    get_or_create_head_node(config, config_file, no_restart, restart_only, yes,
                            override_cluster_name)


CONFIG_CACHE_VERSION = 1


def _bootstrap_config(config: Dict[str, Any],
                      no_config_cache: bool = False) -> Dict[str, Any]:
    config = prepare_config(config)

    hasher = hashlib.sha1()
    hasher.update(json.dumps([config], sort_keys=True).encode("utf-8"))
    cache_key = os.path.join(tempfile.gettempdir(),
                             "ray-config-{}".format(hasher.hexdigest()))

    if os.path.exists(cache_key) and not no_config_cache:
        cli_logger.old_info(logger, "Using cached config at {}", cache_key)

        config_cache = json.loads(open(cache_key).read())
        if config_cache.get("_version", -1) == CONFIG_CACHE_VERSION:
            # todo: is it fine to re-resolve? afaik it should be.
            # we can have migrations otherwise or something
            # but this seems overcomplicated given that resolving is
            # relatively cheap
            try_reload_log_state(config_cache["config"]["provider"],
                                 config_cache.get("provider_log_info"))

            if log_once("_printed_cached_config_warning"):
                cli_logger.verbose_warning(
                    "Loaded cached provider configuration "
                    "from " + cf.bold("{}"), cache_key)
                if cli_logger.verbosity == 0:
                    cli_logger.warning("Loaded cached provider configuration")
                cli_logger.warning(
                    "If you experience issues with "
                    "the cloud provider, try re-running "
                    "the command with {}.", cf.bold("--no-config-cache"))

            return config_cache["config"]
        else:
            cli_logger.warning(
                "Found cached cluster config "
                "but the version " + cf.bold("{}") + " "
                "(expected " + cf.bold("{}") + ") does not match.\n"
                "This is normal if cluster launcher was updated.\n"
                "Config will be re-resolved.",
                config_cache.get("_version", "none"), CONFIG_CACHE_VERSION)
    validate_config(config)

    importer = NODE_PROVIDERS.get(config["provider"]["type"])
    if not importer:
        raise NotImplementedError("Unsupported provider {}".format(
            config["provider"]))

    provider_cls = importer(config["provider"])

    with cli_logger.timed(  # todo: better message
            "Bootstraping {} config",
            PROVIDER_PRETTY_NAMES.get(config["provider"]["type"])):
        resolved_config = provider_cls.bootstrap_config(config)

    if not no_config_cache:
        with open(cache_key, "w") as f:
            config_cache = {
                "_version": CONFIG_CACHE_VERSION,
                "provider_log_info": try_get_log_state(config["provider"]),
                "config": resolved_config
            }
            f.write(json.dumps(config_cache))
    return resolved_config


def teardown_cluster(config_file: str, yes: bool, workers_only: bool,
                     override_cluster_name: Optional[str],
                     keep_min_workers: bool):
    """Destroys all nodes of a Ray cluster described by a config json."""
    config = yaml.safe_load(open(config_file).read())
    if override_cluster_name is not None:
        config["cluster_name"] = override_cluster_name
    config = prepare_config(config)
    validate_config(config)

    cli_logger.confirm(yes, "Destroying cluster.", _abort=True)
    cli_logger.old_confirm("This will destroy your cluster", yes)

    if not workers_only:
        try:
            exec_cluster(
                config_file,
                cmd="ray stop",
                run_env="auto",
                screen=False,
                tmux=False,
                stop=False,
                start=False,
                override_cluster_name=override_cluster_name,
                port_forward=None,
                with_output=False)
        except Exception as e:
            # todo: add better exception info
            cli_logger.verbose_error("{}", str(e))
            cli_logger.warning(
                "Exception occured when stopping the cluster Ray runtime "
                "(use -v to dump teardown exceptions).")
            cli_logger.warning(
                "Ignoring the exception and "
                "attempting to shut down the cluster nodes anyway.")

            cli_logger.old_exception(
                logger, "Ignoring error attempting a clean shutdown.")

    provider = get_node_provider(config["provider"], config["cluster_name"])
    try:

        def remaining_nodes():
            workers = provider.non_terminated_nodes({
                TAG_RAY_NODE_KIND: NODE_KIND_WORKER
            })

            if keep_min_workers:
                min_workers = config.get("min_workers", 0)

                cli_logger.print(
                    "{} random worker nodes will not be shut down. " +
                    cf.gray("(due to {})"), cf.bold(min_workers),
                    cf.bold("--keep-min-workers"))
                cli_logger.old_info(logger,
                                    "teardown_cluster: Keeping {} nodes...",
                                    min_workers)

                workers = random.sample(workers, len(workers) - min_workers)

            # todo: it's weird to kill the head node but not all workers
            if workers_only:
                cli_logger.print(
                    "The head node will not be shut down. " +
                    cf.gray("(due to {})"), cf.bold("--workers-only"))

                return workers

            head = provider.non_terminated_nodes({
                TAG_RAY_NODE_KIND: NODE_KIND_HEAD
            })

            return head + workers

        # Loop here to check that both the head and worker nodes are actually
        #   really gone
        A = remaining_nodes()
        with LogTimer("teardown_cluster: done."):
            while A:
                cli_logger.old_info(
                    logger, "teardown_cluster: "
                    "Shutting down {} nodes...", len(A))

                provider.terminate_nodes(A)

                cli_logger.print(
                    "Requested {} nodes to shut down.",
                    cf.bold(len(A)),
                    _tags=dict(interval="1s"))

                time.sleep(1)  # todo: interval should be a variable
                A = remaining_nodes()
                cli_logger.print("{} nodes remaining after 1 second.",
                                 cf.bold(len(A)))
            cli_logger.success("No nodes remaining.")
    finally:
        provider.cleanup()


def kill_node(config_file, yes, hard, override_cluster_name):
    """Kills a random Raylet worker."""

    config = yaml.safe_load(open(config_file).read())
    if override_cluster_name is not None:
        config["cluster_name"] = override_cluster_name
    config = _bootstrap_config(config)

    cli_logger.confirm(yes, "A random node will be killed.")
    cli_logger.old_confirm("This will kill a node in your cluster", yes)

    provider = get_node_provider(config["provider"], config["cluster_name"])
    try:
        nodes = provider.non_terminated_nodes({
            TAG_RAY_NODE_KIND: NODE_KIND_WORKER
        })
        node = random.choice(nodes)
        cli_logger.print("Shutdown " + cf.bold("{}"), node)
        cli_logger.old_info(logger, "kill_node: Shutdown worker {}", node)
        if hard:
            provider.terminate_node(node)
        else:
            updater = NodeUpdaterThread(
                node_id=node,
                provider_config=config["provider"],
                provider=provider,
                auth_config=config["auth"],
                cluster_name=config["cluster_name"],
                file_mounts=config["file_mounts"],
                initialization_commands=[],
                setup_commands=[],
                ray_start_commands=[],
                runtime_hash="",
                file_mounts_contents_hash="",
                is_head_node=False,
                docker_config=config.get("docker"))

            _exec(updater, "ray stop", False, False)

        time.sleep(5)

        if config.get("provider", {}).get("use_internal_ips", False) is True:
            node_ip = provider.internal_ip(node)
        else:
            node_ip = provider.external_ip(node)
    finally:
        provider.cleanup()

    return node_ip


def monitor_cluster(cluster_config_file, num_lines, override_cluster_name):
    """Tails the autoscaler logs of a Ray cluster."""
    cmd = "tail -n {} -f /tmp/ray/session_*/logs/monitor*".format(num_lines)
    exec_cluster(
        cluster_config_file,
        cmd=cmd,
        run_env="auto",
        screen=False,
        tmux=False,
        stop=False,
        start=False,
        override_cluster_name=override_cluster_name,
        port_forward=None)


def warn_about_bad_start_command(start_commands):
    ray_start_cmd = list(filter(lambda x: "ray start" in x, start_commands))
    if len(ray_start_cmd) == 0:
        cli_logger.warning(
            "Ray runtime will not be started because `{}` is not in `{}`.",
            cf.bold("ray start"), cf.bold("head_start_ray_commands"))
        cli_logger.old_warning(
            logger,
            "Ray start is not included in the head_start_ray_commands section."
        )
    if not any("autoscaling-config" in x for x in ray_start_cmd):
        cli_logger.warning(
            "The head node will not launch any workers because "
            "`{}` does not have `{}` set.\n"
            "Potential fix: add `{}` to the `{}` command under `{}`.",
            cf.bold("ray start"), cf.bold("--autoscaling-config"),
            cf.bold("--autoscaling-config=~/ray_bootstrap_config.yaml"),
            cf.bold("ray start"), cf.bold("head_start_ray_commands"))
        cli_logger.old_warning(
            logger, "Ray start on the head node does not have the flag"
            "--autoscaling-config set. The head node will not launch"
            "workers. Add --autoscaling-config=~/ray_bootstrap_config.yaml"
            "to ray start in the head_start_ray_commands section.")


def get_or_create_head_node(config,
                            config_file,
                            no_restart,
                            restart_only,
                            yes,
                            override_cluster_name,
                            _provider=None,
                            _runner=subprocess):
    """Create the cluster head node, which in turn creates the workers."""
    provider = (_provider or get_node_provider(config["provider"],
                                               config["cluster_name"]))

    config = copy.deepcopy(config)
    raw_config_file = config_file  # used for printing to the user
    config_file = os.path.abspath(config_file)
    try:
        head_node_tags = {
            TAG_RAY_NODE_KIND: NODE_KIND_HEAD,
        }
        nodes = provider.non_terminated_nodes(head_node_tags)
        if len(nodes) > 0:
            head_node = nodes[0]
        else:
            head_node = None

        if not head_node:
            cli_logger.confirm(
                yes,
                "No head node found. "
                "Launching a new cluster.",
                _abort=True)
            cli_logger.old_confirm("This will create a new cluster", yes)
        elif not no_restart:
            cli_logger.old_confirm("This will restart cluster services", yes)

        if head_node:
            if restart_only:
                cli_logger.confirm(
                    yes,
                    "Updating cluster configuration and "
                    "restarting the cluster Ray runtime. "
                    "Setup commands will not be run due to `{}`.\n",
                    cf.bold("--restart-only"),
                    _abort=True)
            elif no_restart:
                cli_logger.print(
                    "Cluster Ray runtime will not be restarted due "
                    "to `{}`.", cf.bold("--no-restart"))
                cli_logger.confirm(
                    yes,
                    "Updating cluster configuration and "
                    "running setup commands.",
                    _abort=True)
            else:
                cli_logger.print(
                    "Updating cluster configuration and running full setup.")
                cli_logger.confirm(
                    yes,
                    cf.bold("Cluster Ray runtime will be restarted."),
                    _abort=True)
        cli_logger.newline()

        # TODO(ekl) this logic is duplicated in node_launcher.py (keep in sync)
        head_node_config = copy.deepcopy(config["head_node"])
        if "head_node_type" in config:
            head_node_tags[TAG_RAY_USER_NODE_TYPE] = config["head_node_type"]
            head_node_config.update(config["available_node_types"][config[
                "head_node_type"]]["node_config"])

        launch_hash = hash_launch_conf(head_node_config, config["auth"])
        if head_node is None or provider.node_tags(head_node).get(
                TAG_RAY_LAUNCH_CONFIG) != launch_hash:
            with cli_logger.group("Acquiring an up-to-date head node"):
                if head_node is not None:
                    cli_logger.print(
                        "Currently running head node is out-of-date with "
                        "cluster configuration")
                    cli_logger.print(
                        "hash is {}, expected {}",
                        cf.bold(
                            provider.node_tags(head_node)
                            .get(TAG_RAY_LAUNCH_CONFIG)), cf.bold(launch_hash))
                    cli_logger.confirm(yes, "Relaunching it.", _abort=True)
                    cli_logger.old_confirm(
                        "Head node config out-of-date. It will be terminated",
                        yes)

                    cli_logger.old_info(
                        logger, "get_or_create_head_node: "
                        "Shutting down outdated head node {}", head_node)

                    provider.terminate_node(head_node)
                    cli_logger.print("Terminated head node {}", head_node)

                cli_logger.old_info(
                    logger,
                    "get_or_create_head_node: Launching new head node...")

                head_node_tags[TAG_RAY_LAUNCH_CONFIG] = launch_hash
                head_node_tags[TAG_RAY_NODE_NAME] = "ray-{}-head".format(
                    config["cluster_name"])
                provider.create_node(head_node_config, head_node_tags, 1)
                cli_logger.print("Launched a new head node")

                start = time.time()
                head_node = None
                with cli_logger.timed("Fetching the new head node"):
                    while True:
                        if time.time() - start > 50:
                            cli_logger.abort(
                                "Head node fetch timed out.")  # todo: msg
                            raise RuntimeError("Failed to create head node.")
                        nodes = provider.non_terminated_nodes(head_node_tags)
                        if len(nodes) == 1:
                            head_node = nodes[0]
                            break
                        time.sleep(1)
                cli_logger.newline()

        with cli_logger.group(
                "Setting up head node",
                _numbered=("<>", 1, 1),
                # cf.bold(provider.node_tags(head_node)[TAG_RAY_NODE_NAME]),
                _tags=dict()):  # add id, ARN to tags?

            # TODO(ekl) right now we always update the head node even if the
            # hash matches.
            # We could prompt the user for what they want to do here.
            # No need to pass in cluster_sync_files because we use this
            # hash to set up the head node
            (runtime_hash, file_mounts_contents_hash) = hash_runtime_conf(
                config["file_mounts"], None, config)

            cli_logger.old_info(
                logger,
                "get_or_create_head_node: Updating files on head node...")

            # Rewrite the auth config so that the head
            # node can update the workers
            remote_config = copy.deepcopy(config)

            # drop proxy options if they exist, otherwise
            # head node won't be able to connect to workers
            remote_config["auth"].pop("ssh_proxy_command", None)

            if "ssh_private_key" in config["auth"]:
                remote_key_path = "~/ray_bootstrap_key.pem"
                remote_config["auth"]["ssh_private_key"] = remote_key_path

            # Adjust for new file locations
            new_mounts = {}
            for remote_path in config["file_mounts"]:
                new_mounts[remote_path] = remote_path
            remote_config["file_mounts"] = new_mounts
            remote_config["no_restart"] = no_restart

            # Now inject the rewritten config and SSH key into the head node
            remote_config_file = tempfile.NamedTemporaryFile(
                "w", prefix="ray-bootstrap-")
            remote_config_file.write(json.dumps(remote_config))
            remote_config_file.flush()
            config["file_mounts"].update({
                "~/ray_bootstrap_config.yaml": remote_config_file.name
            })

            if "ssh_private_key" in config["auth"]:
                config["file_mounts"].update({
                    remote_key_path: config["auth"]["ssh_private_key"],
                })
            cli_logger.print("Prepared bootstrap config")

            if restart_only:
                init_commands = []
                ray_start_commands = config["head_start_ray_commands"]
            elif no_restart:
                init_commands = config["head_setup_commands"]
                ray_start_commands = []
            else:
                init_commands = config["head_setup_commands"]
                ray_start_commands = config["head_start_ray_commands"]

            if not no_restart:
                warn_about_bad_start_command(ray_start_commands)

            updater = NodeUpdaterThread(
                node_id=head_node,
                provider_config=config["provider"],
                provider=provider,
                auth_config=config["auth"],
                cluster_name=config["cluster_name"],
                file_mounts=config["file_mounts"],
                initialization_commands=config["initialization_commands"],
                setup_commands=init_commands,
                ray_start_commands=ray_start_commands,
                process_runner=_runner,
                runtime_hash=runtime_hash,
                file_mounts_contents_hash=file_mounts_contents_hash,
                is_head_node=True,
                docker_config=config.get("docker"))
            updater.start()
            updater.join()

            # Refresh the node cache so we see the external ip if available
            provider.non_terminated_nodes(head_node_tags)

            if config.get("provider", {}).get("use_internal_ips",
                                              False) is True:
                head_node_ip = provider.internal_ip(head_node)
            else:
                head_node_ip = provider.external_ip(head_node)

            if updater.exitcode != 0:
                # todo: this does not follow the mockup and is not good enough
                cli_logger.abort("Failed to setup head node.")

                cli_logger.old_error(
                    logger, "get_or_create_head_node: "
                    "Updating {} failed", head_node_ip)
                sys.exit(1)

            cli_logger.old_info(
                logger, "get_or_create_head_node: "
                "Head node up-to-date, IP address is: {}", head_node_ip)

        monitor_str = "tail -n 100 -f /tmp/ray/session_*/logs/monitor*"
        if override_cluster_name:
            modifiers = " --cluster-name={}".format(
                quote(override_cluster_name))
        else:
            modifiers = ""

        if cli_logger.old_style:
            print("To monitor autoscaling activity, you can run:\n\n"
                  "  ray exec {} {}{}\n".format(config_file,
                                                quote(monitor_str), modifiers))
            print("To open a console on the cluster:\n\n"
                  "  ray attach {}{}\n".format(config_file, modifiers))

            print("To get a remote shell to the cluster manually, run:\n\n"
                  "  {}\n".format(
                      updater.cmd_runner.remote_shell_command_str()))

        cli_logger.newline()
        with cli_logger.group("Useful commands"):
            cli_logger.print("Monitor autoscaling with")
            cli_logger.print(
                cf.bold("  ray exec {}{} {}"), raw_config_file, modifiers,
                quote(monitor_str))

            cli_logger.print("Connect to a terminal on the cluster head")
            cli_logger.print(
                cf.bold("  ray attach {}{}"), raw_config_file, modifiers)
    finally:
        provider.cleanup()


def attach_cluster(config_file: str,
                   start: bool,
                   use_screen: bool,
                   use_tmux: bool,
                   override_cluster_name: Optional[str],
                   no_config_cache: bool = False,
                   new: bool = False,
                   port_forward: Any = None):
    """Attaches to a screen for the specified cluster.

    Arguments:
        config_file: path to the cluster yaml
        start: whether to start the cluster if it isn't up
        use_screen: whether to use screen as multiplexer
        use_tmux: whether to use tmux as multiplexer
        override_cluster_name: set the name of the cluster
        new: whether to force a new screen
        port_forward (int or list[int]): port(s) to forward
    """

    if use_tmux:
        if new:
            cmd = "tmux new"
        else:
            cmd = "tmux attach || tmux new"
    elif use_screen:
        if new:
            cmd = "screen -L"
        else:
            cmd = "screen -L -xRR"
    else:
        if new:
            raise ValueError(
                "--new only makes sense if passing --screen or --tmux")
        cmd = "$SHELL"

    exec_cluster(
        config_file,
        cmd=cmd,
        run_env="auto",
        screen=False,
        tmux=False,
        stop=False,
        start=start,
        override_cluster_name=override_cluster_name,
        no_config_cache=no_config_cache,
        port_forward=port_forward,
    )


def exec_cluster(config_file: str,
                 *,
                 cmd: Any = None,
                 run_env: str = "auto",
                 screen: bool = False,
                 tmux: bool = False,
                 stop: bool = False,
                 start: bool = False,
                 override_cluster_name: Optional[str] = None,
                 no_config_cache: bool = False,
                 port_forward: Any = None,
                 with_output: bool = False):
    """Runs a command on the specified cluster.

    Arguments:
        config_file: path to the cluster yaml
        cmd: command to run
        run_env: whether to run the command on the host or in a container.
            Select between "auto", "host" and "docker"
        screen: whether to run in a screen
        tmux: whether to run in a tmux session
        stop: whether to stop the cluster after command run
        start: whether to start the cluster if it isn't up
        override_cluster_name: set the name of the cluster
        port_forward (int or list[int]): port(s) to forward
    """
    assert not (screen and tmux), "Can specify only one of `screen` or `tmux`."
    assert run_env in RUN_ENV_TYPES, "--run_env must be in {}".format(
        RUN_ENV_TYPES)
    # TODO(rliaw): We default this to True to maintain backwards-compat.
    # In the future we would want to support disabling login-shells
    # and interactivity.
    cmd_output_util.set_allow_interactive(True)

    config = yaml.safe_load(open(config_file).read())
    if override_cluster_name is not None:
        config["cluster_name"] = override_cluster_name
    config = _bootstrap_config(config, no_config_cache=no_config_cache)

    head_node = _get_head_node(
        config, config_file, override_cluster_name, create_if_needed=start)

    provider = get_node_provider(config["provider"], config["cluster_name"])
    try:
        updater = NodeUpdaterThread(
            node_id=head_node,
            provider_config=config["provider"],
            provider=provider,
            auth_config=config["auth"],
            cluster_name=config["cluster_name"],
            file_mounts=config["file_mounts"],
            initialization_commands=[],
            setup_commands=[],
            ray_start_commands=[],
            runtime_hash="",
            file_mounts_contents_hash="",
            is_head_node=True,
            docker_config=config.get("docker"))

        is_docker = isinstance(updater.cmd_runner, DockerCommandRunner)

        if cmd and stop:
            cmd += "; ".join([
                "ray stop",
                "ray teardown ~/ray_bootstrap_config.yaml --yes --workers-only"
            ])
            if is_docker and run_env == "docker":
                updater.cmd_runner.shutdown_after_next_cmd()
            else:
                cmd += "; sudo shutdown -h now"

        result = _exec(
            updater,
            cmd,
            screen,
            tmux,
            port_forward=port_forward,
            with_output=with_output,
            run_env=run_env)
        if tmux or screen:
            attach_command_parts = ["ray attach", config_file]
            if override_cluster_name is not None:
                attach_command_parts.append(
                    "--cluster-name={}".format(override_cluster_name))
            if tmux:
                attach_command_parts.append("--tmux")
            elif screen:
                attach_command_parts.append("--screen")

            attach_command = " ".join(attach_command_parts)
            cli_logger.print("Run `{}` to check command status.",
                             cf.bold(attach_command))

            attach_info = "Use `{}` to check on command status.".format(
                attach_command)
            cli_logger.old_info(logger, attach_info)
        return result
    finally:
        provider.cleanup()


def _exec(updater,
          cmd,
          screen,
          tmux,
          port_forward=None,
          with_output=False,
          run_env="auto"):
    if cmd:
        if screen:
            cmd = [
                "screen", "-L", "-dm", "bash", "-c",
                quote(cmd + "; exec bash")
            ]
            cmd = " ".join(cmd)
        elif tmux:
            # TODO: Consider providing named session functionality
            cmd = [
                "tmux", "new", "-d", "bash", "-c",
                quote(cmd + "; exec bash")
            ]
            cmd = " ".join(cmd)
    return updater.cmd_runner.run(
        cmd,
        exit_on_fail=True,
        port_forward=port_forward,
        with_output=with_output,
        run_env=run_env)


def rsync(config_file: str,
          source: Optional[str],
          target: Optional[str],
          override_cluster_name: Optional[str],
          down: bool,
          no_config_cache: bool = False,
          all_nodes: bool = False):
    """Rsyncs files.

    Arguments:
        config_file: path to the cluster yaml
        source: source dir
        target: target dir
        override_cluster_name: set the name of the cluster
        down: whether we're syncing remote -> local
        all_nodes: whether to sync worker nodes in addition to the head node
    """
    if bool(source) != bool(target):
        cli_logger.abort(
            "Expected either both a source and a target, or neither.")

    assert bool(source) == bool(target), (
        "Must either provide both or neither source and target.")

    config = yaml.safe_load(open(config_file).read())
    if override_cluster_name is not None:
        config["cluster_name"] = override_cluster_name
    config = _bootstrap_config(config, no_config_cache=no_config_cache)

    provider = get_node_provider(config["provider"], config["cluster_name"])
    try:
        nodes = []
        if all_nodes:
            # technically we re-open the provider for no reason
            # in get_worker_nodes but it's cleaner this way
            # and _get_head_node does this too
            nodes = _get_worker_nodes(config, override_cluster_name)

        head_node = _get_head_node(
            config, config_file, override_cluster_name, create_if_needed=False)

        nodes += [head_node]

        for node_id in nodes:
            updater = NodeUpdaterThread(
                node_id=node_id,
                provider_config=config["provider"],
                provider=provider,
                auth_config=config["auth"],
                cluster_name=config["cluster_name"],
                file_mounts=config["file_mounts"],
                initialization_commands=[],
                setup_commands=[],
                ray_start_commands=[],
                runtime_hash="",
                file_mounts_contents_hash="",
                is_head_node=(node_id == head_node),
                docker_config=config.get("docker"))
            if down:
                rsync = updater.rsync_down
            else:
                rsync = updater.rsync_up

            if source and target:
                # print rsync progress for single file rsync
                cmd_output_util.set_output_redirected(False)
                set_rsync_silent(False)

                rsync(source, target)
            else:
                updater.sync_file_mounts(rsync)

    finally:
        provider.cleanup()


def get_head_node_ip(config_file: str,
                     override_cluster_name: Optional[str]) -> str:
    """Returns head node IP for given configuration file if exists."""

    config = yaml.safe_load(open(config_file).read())
    if override_cluster_name is not None:
        config["cluster_name"] = override_cluster_name

    provider = get_node_provider(config["provider"], config["cluster_name"])
    try:
        head_node = _get_head_node(config, config_file, override_cluster_name)
        if config.get("provider", {}).get("use_internal_ips", False) is True:
            head_node_ip = provider.internal_ip(head_node)
        else:
            head_node_ip = provider.external_ip(head_node)
    finally:
        provider.cleanup()

    return head_node_ip


def get_worker_node_ips(config_file: str,
                        override_cluster_name: Optional[str]) -> str:
    """Returns worker node IPs for given configuration file."""

    config = yaml.safe_load(open(config_file).read())
    if override_cluster_name is not None:
        config["cluster_name"] = override_cluster_name

    provider = get_node_provider(config["provider"], config["cluster_name"])
    try:
        nodes = provider.non_terminated_nodes({
            TAG_RAY_NODE_KIND: NODE_KIND_WORKER
        })

        if config.get("provider", {}).get("use_internal_ips", False) is True:
            return [provider.internal_ip(node) for node in nodes]
        else:
            return [provider.external_ip(node) for node in nodes]
    finally:
        provider.cleanup()


def _get_worker_nodes(config, override_cluster_name):
    """Returns worker node ids for given configuration."""
    # todo: technically could be reused in get_worker_node_ips
    if override_cluster_name is not None:
        config["cluster_name"] = override_cluster_name

    provider = get_node_provider(config["provider"], config["cluster_name"])
    try:
        return provider.non_terminated_nodes({
            TAG_RAY_NODE_KIND: NODE_KIND_WORKER
        })
    finally:
        provider.cleanup()


def _get_head_node(config: Dict[str, Any],
                   config_file: str,
                   override_cluster_name: Optional[str],
                   create_if_needed: bool = False) -> str:
    provider = get_node_provider(config["provider"], config["cluster_name"])
    try:
        head_node_tags = {
            TAG_RAY_NODE_KIND: NODE_KIND_HEAD,
        }
        nodes = provider.non_terminated_nodes(head_node_tags)
    finally:
        provider.cleanup()

    if len(nodes) > 0:
        head_node = nodes[0]
        return head_node
    elif create_if_needed:
        get_or_create_head_node(
            config,
            config_file,
            restart_only=False,
            no_restart=False,
            yes=True,
            override_cluster_name=override_cluster_name)
        return _get_head_node(
            config, config_file, override_cluster_name, create_if_needed=False)
    else:
        raise RuntimeError("Head node of cluster ({}) not found!".format(
            config["cluster_name"]))


def confirm(msg, yes):
    return None if yes else click.confirm(msg, abort=True)


def start_prewarmed_nodes(config_file: str, num_nodes: int) -> None:
    set_using_login_shells(True)
    cmd_output_util.set_output_redirected(True)

    cli_logger.detect_colors()

    def handle_yaml_error(e):
        cli_logger.error("Cluster config invalid\n")
        cli_logger.error("Failed to load YAML file " + cf.bold("{}"),
                         config_file)
        cli_logger.newline()
        with cli_logger.verbatim_error_ctx("PyYAML error:"):
            cli_logger.error(e)
        cli_logger.abort()

    try:
        config = yaml.safe_load(open(config_file).read())
    except FileNotFoundError:
        cli_logger.abort(
            "Provided cluster configuration file ({}) does not exist",
            cf.bold(config_file))
    except yaml.parser.ParserError as e:
        handle_yaml_error(e)
    except yaml.scanner.ScannerError as e:
        handle_yaml_error(e)

    # todo: validate file_mounts, ssh keys, etc.

    importer = NODE_PROVIDERS.get(config["provider"]["type"])
    if not importer:
        cli_logger.abort(
            "Unknown provider type " + cf.bold("{}") + "\n"
            "Available providers are: {}", config["provider"]["type"],
            cli_logger.render_list([
                k for k in NODE_PROVIDERS.keys()
                if NODE_PROVIDERS[k] is not None
            ]))
        raise NotImplementedError("Unsupported provider {}".format(
            config["provider"]))

    cli_logger.success("Cluster configuration valid\n")

    cli_logger.labeled_value("Cluster", config["cluster_name"])

    # disable the cli_logger here if needed
    # because it only supports aws
    if config["provider"]["type"] != "aws":
        cli_logger.old_style = True
    cli_logger.newline()
    config = _bootstrap_config(config, True)
    if config["provider"]["type"] != "aws":
        cli_logger.old_style = False

    try_logging_config(config)

    # actually start the nodes
    provider = get_node_provider(config["provider"], config["cluster_name"])

    provider.create_node(
        config["head_node"], {TAG_RAY_WARM_POOL: "available"},
        num_nodes,
        for_cache=True)<|MERGE_RESOLUTION|>--- conflicted
+++ resolved
@@ -26,13 +26,9 @@
 from ray.autoscaler.node_provider import get_node_provider, NODE_PROVIDERS, \
     PROVIDER_PRETTY_NAMES, try_get_log_state, try_logging_config, \
     try_reload_log_state
-<<<<<<< HEAD
-from ray.autoscaler.tags import TAG_RAY_NODE_TYPE, TAG_RAY_LAUNCH_CONFIG, \
-    TAG_RAY_NODE_NAME, NODE_TYPE_WORKER, NODE_TYPE_HEAD, TAG_RAY_WARM_POOL
-=======
 from ray.autoscaler.tags import TAG_RAY_NODE_KIND, TAG_RAY_LAUNCH_CONFIG, \
-    TAG_RAY_NODE_NAME, NODE_KIND_WORKER, NODE_KIND_HEAD, TAG_RAY_USER_NODE_TYPE
->>>>>>> f35339b5
+    TAG_RAY_NODE_NAME, NODE_KIND_WORKER, NODE_KIND_HEAD, TAG_RAY_USER_NODE_TYPE, \
+    TAG_RAY_WARM_POOL
 
 from ray.ray_constants import AUTOSCALER_RESOURCE_REQUEST_CHANNEL
 from ray.autoscaler.updater import NodeUpdaterThread
@@ -1128,7 +1124,11 @@
     # actually start the nodes
     provider = get_node_provider(config["provider"], config["cluster_name"])
 
-    provider.create_node(
-        config["head_node"], {TAG_RAY_WARM_POOL: "available"},
-        num_nodes,
-        for_cache=True)+    for node_type in config["available_node_types"]:
+        num_nodes = config["available_node_types"][node_type]["max_workers"]
+        print("Starting {} nodes of type '{}'".format(max_workers, node_type))
+        tags = {TAG_RAY_WARM_POOL: "available", TAG_RAY_USER_NODE_TYPE: node_type}
+        node_config = copy.deepcopy(config["head_node"])
+        node_config.update(config["available_node_types"][node_type]["node_config"])
+
+        provider.create_node(node_config, tags, num_nodes, for_cache=True)