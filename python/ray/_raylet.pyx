# cython: profile=False
# distutils: language = c++
# cython: embedsignature = True
# cython: language_level = 3

from cpython.exc cimport PyErr_CheckSignals

try:
    import asyncio
except ImportError:
    # Python2 doesn't have asyncio
    asyncio = None
import numpy
import gc
import inspect
import threading
import time
import logging
import os
import sys

from libc.stdint cimport (
    int32_t,
    int64_t,
    INT64_MAX,
    uint64_t,
    uint8_t,
)
from libcpp cimport bool as c_bool
from libcpp.memory cimport (
    dynamic_pointer_cast,
    make_shared,
    shared_ptr,
    unique_ptr,
)
from libcpp.string cimport string as c_string
from libcpp.utility cimport pair
from libcpp.unordered_map cimport unordered_map
from libcpp.vector cimport vector as c_vector

from cython.operator import dereference, postincrement

from ray.includes.common cimport (
    CBuffer,
    CAddress,
    CLanguage,
    CRayObject,
    CRayStatus,
    CGcsClientOptions,
    CTaskArg,
    CTaskType,
    CRayFunction,
    LocalMemoryBuffer,
    move,
    LANGUAGE_CPP,
    LANGUAGE_JAVA,
    LANGUAGE_PYTHON,
    LocalMemoryBuffer,
    TASK_TYPE_NORMAL_TASK,
    TASK_TYPE_ACTOR_CREATION_TASK,
    TASK_TYPE_ACTOR_TASK,
    WORKER_TYPE_WORKER,
    WORKER_TYPE_DRIVER,
)
from ray.includes.libraylet cimport (
    CRayletClient,
    GCSProfileEvent,
    GCSProfileTableData,
    WaitResultPair,
)
from ray.includes.unique_ids cimport (
    CActorID,
    CActorCheckpointID,
    CObjectID,
    CClientID,
)
from ray.includes.libcoreworker cimport (
    CActorCreationOptions,
    CCoreWorker,
    CTaskOptions,
    ResourceMappingType,
    CFiberEvent
)
from ray.includes.task cimport CTaskSpec
from ray.includes.ray_config cimport RayConfig

import ray
import ray.experimental.signal as ray_signal
import ray.memory_monitor as memory_monitor
import ray.ray_constants as ray_constants
from ray import profiling
from ray.exceptions import (
    RayError,
    RayletError,
    RayTaskError,
    ObjectStoreFullError,
    RayTimeoutError,
)
from ray.experimental.no_return import NoReturn
from ray.function_manager import FunctionDescriptor
from ray.utils import decode
from ray.ray_constants import (
    DEFAULT_PUT_OBJECT_DELAY,
    DEFAULT_PUT_OBJECT_RETRIES,
    RAW_BUFFER_METADATA,
    PICKLE_BUFFER_METADATA,
    PICKLE5_BUFFER_METADATA,
)

# pyarrow cannot be imported until after _raylet finishes initializing
# (see ray/__init__.py for details).
# Unfortunately, Cython won't compile if 'pyarrow' is undefined, so we
# "forward declare" it here and then replace it with a reference to the
# imported package from ray/__init__.py.
# TODO(edoakes): Fix this.
pyarrow = None

cimport cpython

include "includes/unique_ids.pxi"
include "includes/ray_config.pxi"
include "includes/task.pxi"
include "includes/buffer.pxi"
include "includes/common.pxi"
include "includes/serialization.pxi"
include "includes/libcoreworker.pxi"


logger = logging.getLogger(__name__)

MEMCOPY_THREADS = 12
PY3 = cpython.PY_MAJOR_VERSION >= 3


if PY3:
    import pickle
else:
    import cPickle as pickle

if PY3:
    from ray.async_compat import sync_to_async, AsyncGetResponse


def set_internal_config(dict options):
    cdef:
        unordered_map[c_string, c_string] c_options

    if options is None:
        return

    for key, value in options.items():
        c_options[str(key).encode("ascii")] = str(value).encode("ascii")

    RayConfig.instance().initialize(c_options)


cdef int check_status(const CRayStatus& status) nogil except -1:
    if status.ok():
        return 0

    with gil:
        message = status.message().decode()

    if status.IsObjectStoreFull():
        raise ObjectStoreFullError(message)
    elif status.IsInterrupted():
        raise KeyboardInterrupt()
    elif status.IsTimedOut():
        raise RayTimeoutError(message)
    else:
        raise RayletError(message)

cdef RayObjectsToDataMetadataPairs(
        const c_vector[shared_ptr[CRayObject]] objects):
    data_metadata_pairs = []
    for i in range(objects.size()):
        # core_worker will return a nullptr for objects that couldn't be
        # retrieved from the store or if an object was an exception.
        if not objects[i].get():
            data_metadata_pairs.append((None, None))
        else:
            data = None
            metadata = None
            if objects[i].get().HasData():
                data = Buffer.make(objects[i].get().GetData())
            if objects[i].get().HasMetadata():
                metadata = Buffer.make(
                    objects[i].get().GetMetadata()).to_pybytes()
            data_metadata_pairs.append((data, metadata))
    return data_metadata_pairs


cdef VectorToObjectIDs(const c_vector[CObjectID] &object_ids):
    result = []
    for i in range(object_ids.size()):
        result.append(ObjectID(object_ids[i].Binary()))
    return result


cdef c_vector[CObjectID] ObjectIDsToVector(object_ids):
    """A helper function that converts a Python list of object IDs to a vector.

    Args:
        object_ids (list): The Python list of object IDs.

    Returns:
        The output vector.
    """
    cdef:
        ObjectID object_id
        c_vector[CObjectID] result
    for object_id in object_ids:
        result.push_back(object_id.native())
    return result


def compute_task_id(ObjectID object_id):
    return TaskID(object_id.native().TaskId().Binary())


cdef c_bool is_simple_value(value, int64_t *num_elements_contained):
    num_elements_contained[0] += 1

    if num_elements_contained[0] >= RayConfig.instance().num_elements_limit():
        return False

    if (cpython.PyInt_Check(value) or cpython.PyLong_Check(value) or
            value is False or value is True or cpython.PyFloat_Check(value) or
            value is None):
        return True

    if cpython.PyBytes_CheckExact(value):
        num_elements_contained[0] += cpython.PyBytes_Size(value)
        return (num_elements_contained[0] <
                RayConfig.instance().num_elements_limit())

    if cpython.PyUnicode_CheckExact(value):
        num_elements_contained[0] += cpython.PyUnicode_GET_SIZE(value)
        return (num_elements_contained[0] <
                RayConfig.instance().num_elements_limit())

    if (cpython.PyList_CheckExact(value) and
            cpython.PyList_Size(value) < RayConfig.instance().size_limit()):
        for item in value:
            if not is_simple_value(item, num_elements_contained):
                return False
        return (num_elements_contained[0] <
                RayConfig.instance().num_elements_limit())

    if (cpython.PyDict_CheckExact(value) and
            cpython.PyDict_Size(value) < RayConfig.instance().size_limit()):
        # TODO(suquark): Using "items" in Python2 is not very efficient.
        for k, v in value.items():
            if not (is_simple_value(k, num_elements_contained) and
                    is_simple_value(v, num_elements_contained)):
                return False
        return (num_elements_contained[0] <
                RayConfig.instance().num_elements_limit())

    if (cpython.PyTuple_CheckExact(value) and
            cpython.PyTuple_Size(value) < RayConfig.instance().size_limit()):
        for item in value:
            if not is_simple_value(item, num_elements_contained):
                return False
        return (num_elements_contained[0] <
                RayConfig.instance().num_elements_limit())

    if isinstance(value, numpy.ndarray):
        if value.dtype == "O":
            return False
        num_elements_contained[0] += value.nbytes
        return (num_elements_contained[0] <
                RayConfig.instance().num_elements_limit())

    return False


def check_simple_value(value):
    """Check if value is simple enough to be send by value.

    This method checks if a Python object is sufficiently simple that it can
    be serialized and passed by value as an argument to a task (without being
    put in the object store). The details of which objects are sufficiently
    simple are defined by this method and are not particularly important.
    But for performance reasons, it is better to place "small" objects in
    the task itself and "large" objects in the object store.

    Args:
        value: Python object that should be checked.

    Returns:
        True if the value should be send by value, False otherwise.
    """

    cdef int64_t num_elements_contained = 0
    return is_simple_value(value, &num_elements_contained)


cdef class Language:
    cdef CLanguage lang

    def __cinit__(self, int32_t lang):
        self.lang = <CLanguage>lang

    @staticmethod
    cdef from_native(const CLanguage& lang):
        return Language(<int32_t>lang)

    def __eq__(self, other):
        return (isinstance(other, Language) and
                (<int32_t>self.lang) == (<int32_t>other.lang))

    def __repr__(self):
        if <int32_t>self.lang == <int32_t>LANGUAGE_PYTHON:
            return "PYTHON"
        elif <int32_t>self.lang == <int32_t>LANGUAGE_CPP:
            return "CPP"
        elif <int32_t>self.lang == <int32_t>LANGUAGE_JAVA:
            return "JAVA"
        else:
            raise Exception("Unexpected error")


# Programming language enum values.
cdef Language LANG_PYTHON = Language.from_native(LANGUAGE_PYTHON)
cdef Language LANG_CPP = Language.from_native(LANGUAGE_CPP)
cdef Language LANG_JAVA = Language.from_native(LANGUAGE_JAVA)


cdef int prepare_resources(
        dict resource_dict,
        unordered_map[c_string, double] *resource_map) except -1:
    cdef:
        unordered_map[c_string, double] out
        c_string resource_name

    if resource_dict is None:
        raise ValueError("Must provide resource map.")

    for key, value in resource_dict.items():
        if not (isinstance(value, int) or isinstance(value, float)):
            raise ValueError("Resource quantities may only be ints or floats.")
        if value < 0:
            raise ValueError("Resource quantities may not be negative.")
        if value > 0:
            if (value >= 1 and isinstance(value, float)
                    and not value.is_integer()):
                raise ValueError(
                    "Resource quantities >1 must be whole numbers.")
            resource_map[0][key.encode("ascii")] = float(value)
    return 0


cdef c_vector[c_string] string_vector_from_list(list string_list):
    cdef:
        c_vector[c_string] out
    for s in string_list:
        if not isinstance(s, bytes):
            raise TypeError("string_list elements must be bytes")
        out.push_back(s)
    return out


cdef:
    c_string pickle_metadata_str = PICKLE_BUFFER_METADATA
    shared_ptr[CBuffer] pickle_metadata = dynamic_pointer_cast[
        CBuffer, LocalMemoryBuffer](
        make_shared[LocalMemoryBuffer](
            <uint8_t*>(pickle_metadata_str.data()),
            pickle_metadata_str.size(), True))
    c_string raw_meta_str = RAW_BUFFER_METADATA
    shared_ptr[CBuffer] raw_metadata = dynamic_pointer_cast[
        CBuffer, LocalMemoryBuffer](
        make_shared[LocalMemoryBuffer](
            <uint8_t*>(raw_meta_str.data()),
            raw_meta_str.size(), True))

cdef void prepare_args(list args, c_vector[CTaskArg] *args_vector):
    cdef:
        c_string pickled_str
        const unsigned char[:] buffer
        size_t size
        shared_ptr[CBuffer] arg_data
        shared_ptr[CBuffer] arg_metadata

    # TODO be consistent with store_task_outputs
    for arg in args:
        if isinstance(arg, ObjectID):
            args_vector.push_back(
                CTaskArg.PassByReference((<ObjectID>arg).native()))
        elif not ray._raylet.check_simple_value(arg):
            args_vector.push_back(
                CTaskArg.PassByReference((<ObjectID>ray.put(arg)).native()))
        elif type(arg) is bytes:
            buffer = arg
            size = buffer.nbytes
            arg_data = dynamic_pointer_cast[CBuffer, LocalMemoryBuffer](
                make_shared[LocalMemoryBuffer](
                    <uint8_t*>(&buffer[0]), size, True))
            args_vector.push_back(
                CTaskArg.PassByValue(
                    make_shared[CRayObject](arg_data, raw_metadata)))
        else:
            buffer = pickle.dumps(
                arg, protocol=pickle.HIGHEST_PROTOCOL)
            size = buffer.nbytes
            arg_data = dynamic_pointer_cast[CBuffer, LocalMemoryBuffer](
                    make_shared[LocalMemoryBuffer](
                        <uint8_t*>(&buffer[0]), size, True))
            args_vector.push_back(
                CTaskArg.PassByValue(
                    make_shared[CRayObject](arg_data, pickle_metadata)))


cdef class RayletClient:
    cdef CRayletClient* client

    def __cinit__(self, CoreWorker core_worker):
        # The core worker and raylet client need to share an underlying
        # raylet client, so we take a reference to the core worker's client
        # here. The client is a raw pointer because it is only a temporary
        # workaround and will be removed once the core worker transition is
        # complete, so we don't want to change the unique_ptr in core worker
        # to a shared_ptr. This means the core worker *must* be
        # initialized before the raylet client.
        self.client = &core_worker.core_worker.get().GetRayletClient()

    def fetch_or_reconstruct(self, object_ids,
                             c_bool fetch_only,
                             TaskID current_task_id=TaskID.nil()):
        cdef c_vector[CObjectID] fetch_ids = ObjectIDsToVector(object_ids)
        check_status(self.client.FetchOrReconstruct(
            fetch_ids, fetch_only, True, current_task_id.native()))

    def push_error(self, JobID job_id, error_type, error_message,
                   double timestamp):
        check_status(self.client.PushError(job_id.native(),
                                           error_type.encode("ascii"),
                                           error_message.encode("ascii"),
                                           timestamp))

    def prepare_actor_checkpoint(self, ActorID actor_id):
        cdef:
            CActorCheckpointID checkpoint_id
            CActorID c_actor_id = actor_id.native()

        # PrepareActorCheckpoint will wait for raylet's reply, release
        # the GIL so other Python threads can run.
        with nogil:
            check_status(self.client.PrepareActorCheckpoint(
                c_actor_id, checkpoint_id))
        return ActorCheckpointID(checkpoint_id.Binary())

    def notify_actor_resumed_from_checkpoint(self, ActorID actor_id,
                                             ActorCheckpointID checkpoint_id):
        check_status(self.client.NotifyActorResumedFromCheckpoint(
            actor_id.native(), checkpoint_id.native()))

    def set_resource(self, basestring resource_name,
                     double capacity, ClientID client_id):
        self.client.SetResource(resource_name.encode("ascii"), capacity,
                                CClientID.FromBinary(client_id.binary()))

    @property
    def job_id(self):
        return JobID(self.client.GetJobID().Binary())

cdef deserialize_args(
        const c_vector[shared_ptr[CRayObject]] &c_args,
        const c_vector[CObjectID] &arg_reference_ids):
    cdef:
        c_vector[shared_ptr[CRayObject]] objects_to_deserialize

    if c_args.size() == 0:
        return [], {}

    args = []
    ids_to_deserialize = []
    id_indices = []
    for i in range(c_args.size()):
        # Passed by value.
        if arg_reference_ids[i].IsNil():
            if (c_args[i].get().HasMetadata()
                and Buffer.make(
                    c_args[i].get().GetMetadata()).to_pybytes()
                    == RAW_BUFFER_METADATA):
                data = Buffer.make(c_args[i].get().GetData())
                args.append(data.to_pybytes())
            elif (c_args[i].get().HasMetadata() and Buffer.make(
                    c_args[i].get().GetMetadata()).to_pybytes()
                    == PICKLE_BUFFER_METADATA):
                # This is a pickled "simple python value" argument.
                data = Buffer.make(c_args[i].get().GetData())
                args.append(pickle.loads(data.to_pybytes()))
            else:
                # This is a Ray object inlined by the direct task submitter.
                ids_to_deserialize.append(
                    ObjectID(arg_reference_ids[i].Binary()))
                id_indices.append(i)
                objects_to_deserialize.push_back(c_args[i])
                args.append(None)
        # Passed by reference.
        else:
            ids_to_deserialize.append(
                ObjectID(arg_reference_ids[i].Binary()))
            id_indices.append(i)
            objects_to_deserialize.push_back(c_args[i])
            args.append(None)

    data_metadata_pairs = RayObjectsToDataMetadataPairs(
        objects_to_deserialize)
    for i, arg in enumerate(
        ray.worker.global_worker.deserialize_objects(
            data_metadata_pairs, ids_to_deserialize)):
        args[id_indices[i]] = arg

    for arg in args:
        if isinstance(arg, RayError):
            raise arg

    return ray.signature.recover_args(args)


cdef execute_task(
        CTaskType task_type,
        const CRayFunction &ray_function,
        const unordered_map[c_string, double] &c_resources,
        const c_vector[shared_ptr[CRayObject]] &c_args,
        const c_vector[CObjectID] &c_arg_reference_ids,
        const c_vector[CObjectID] &c_return_ids,
        c_vector[shared_ptr[CRayObject]] *returns):

    worker = ray.worker.global_worker
    manager = worker.function_actor_manager

    cdef:
        dict execution_infos = manager.execution_infos
        CoreWorker core_worker = worker.core_worker
        JobID job_id = core_worker.get_current_job_id()
        CTaskID task_id = core_worker.core_worker.get().GetCurrentTaskId()
        CFiberEvent fiber_event

    # Automatically restrict the GPUs available to this task.
    ray.utils.set_cuda_visible_devices(ray.get_gpu_ids())

    descriptor = tuple(ray_function.GetFunctionDescriptor())

    if <int>task_type == <int>TASK_TYPE_ACTOR_CREATION_TASK:
        function_descriptor = FunctionDescriptor.from_bytes_list(
            ray_function.GetFunctionDescriptor())
        actor_class = manager.load_actor_class(job_id, function_descriptor)
        actor_id = core_worker.get_actor_id()
        worker.actors[actor_id] = actor_class.__new__(actor_class)
        worker.actor_checkpoint_info[actor_id] = (
            ray.worker.ActorCheckpointInfo(
                num_tasks_since_last_checkpoint=0,
                last_checkpoint_timestamp=int(1000 * time.time()),
                checkpoint_ids=[]))

    execution_info = execution_infos.get(descriptor)
    if not execution_info:
        function_descriptor = FunctionDescriptor.from_bytes_list(
            ray_function.GetFunctionDescriptor())
        execution_info = manager.get_execution_info(
            job_id, function_descriptor)
        execution_infos[descriptor] = execution_info

    function_name = execution_info.function_name
    extra_data = (b'{"name": ' + function_name.encode("ascii") +
                  b' "task_id": ' + task_id.Hex() + b'}')

    if <int>task_type == <int>TASK_TYPE_NORMAL_TASK:
        title = "ray::{}()".format(function_name)
        next_title = "ray::IDLE"
        function_executor = execution_info.function
    else:
        actor = worker.actors[core_worker.get_actor_id()]
        class_name = actor.__class__.__name__
        title = "ray::{}.{}()".format(class_name, function_name)
        next_title = "ray::{}".format(class_name)
        worker_name = "ray_{}_{}".format(class_name, os.getpid())
        if c_resources.find(b"memory") != c_resources.end():
            worker.memory_monitor.set_heap_limit(
                worker_name,
                ray_constants.from_memory_units(
                    dereference(c_resources.find(b"memory")).second))
        if c_resources.find(b"object_store_memory") != c_resources.end():
            worker.core_worker.set_object_store_client_options(
                worker_name,
                int(ray_constants.from_memory_units(
                        dereference(
                            c_resources.find(b"object_store_memory")).second)))

        def function_executor(*arguments, **kwarguments):
            function = execution_info.function

            if PY3 and core_worker.current_actor_is_asyncio():
                if inspect.iscoroutinefunction(function.method):
                    async_function = function
                else:
                    # Just execute the method if it's ray internal method.
                    if function.name.startswith("__ray"):
                        return function(actor, *arguments, **kwarguments)
                    async_function = sync_to_async(function)

                coroutine = async_function(actor, *arguments, **kwarguments)
                loop = core_worker.create_or_get_event_loop()

                future = asyncio.run_coroutine_threadsafe(coroutine, loop)
                future.add_done_callback(
                    lambda future: fiber_event.Notify())

                with nogil:
                    (core_worker.core_worker.get()
                        .YieldCurrentFiber(fiber_event))

                return future.result()

            return function(actor, *arguments, **kwarguments)

    with core_worker.profile_event(b"task", extra_data=extra_data):
        try:
            task_exception = False
            if not (<int>task_type == <int>TASK_TYPE_ACTOR_TASK
                    and function_name == "__ray_terminate__"):
                worker.reraise_actor_init_error()
                worker.memory_monitor.raise_if_low_memory()

            with core_worker.profile_event(b"task:deserialize_arguments"):
                args, kwargs = deserialize_args(c_args, c_arg_reference_ids)

            # Execute the task.
            with ray.worker._changeproctitle(title, next_title):
                with core_worker.profile_event(b"task:execute"):
                    task_exception = True
                    outputs = function_executor(*args, **kwargs)
                    task_exception = False
                    if c_return_ids.size() == 1:
                        outputs = (outputs,)

            # Store the outputs in the object store.
            with core_worker.profile_event(b"task:store_outputs"):
                core_worker.store_task_outputs(
                    worker, outputs, c_return_ids, returns)
        except Exception as error:
            if (<int>task_type == <int>TASK_TYPE_ACTOR_CREATION_TASK):
                worker.mark_actor_init_failed(error)

            backtrace = ray.utils.format_error_message(
                traceback.format_exc(), task_exception=task_exception)
            if isinstance(error, RayTaskError):
                # Avoid recursive nesting of RayTaskError.
                failure_object = RayTaskError(function_name, backtrace,
                                              error.cause_cls)
            else:
                failure_object = RayTaskError(function_name, backtrace,
                                              error.__class__)
            errors = []
            for _ in range(c_return_ids.size()):
                errors.append(failure_object)
            core_worker.store_task_outputs(
                worker, errors, c_return_ids, returns)
            ray.utils.push_error_to_driver(
                worker,
                ray_constants.TASK_PUSH_ERROR,
                str(failure_object),
                job_id=worker.current_job_id)

            # Send signal with the error.
            ray_signal.send(ray_signal.ErrorSignal(str(failure_object)))

    # Don't need to reset `current_job_id` if the worker is an
    # actor. Because the following tasks should all have the
    # same driver id.
    if <int>task_type == <int>TASK_TYPE_NORMAL_TASK:
        # Reset signal counters so that the next task can get
        # all past signals.
        ray_signal.reset()

    if execution_info.max_calls != 0:
        function_descriptor = FunctionDescriptor.from_bytes_list(
            ray_function.GetFunctionDescriptor())

        # Reset the state of the worker for the next task to execute.
        # Increase the task execution counter.
        manager.increase_task_counter(job_id, function_descriptor)

        # If we've reached the max number of executions for this worker, exit.
        task_counter = manager.get_task_counter(job_id, function_descriptor)
        if task_counter == execution_info.max_calls:
            # Intentionally disconnect so the raylet doesn't print an error.
            # TODO(edoakes): we should handle max_calls in the core worker.
            worker.core_worker.disconnect()
            sys.exit(0)


cdef CRayStatus task_execution_handler(
        CTaskType task_type,
        const CRayFunction &ray_function,
        const unordered_map[c_string, double] &c_resources,
        const c_vector[shared_ptr[CRayObject]] &c_args,
        const c_vector[CObjectID] &c_arg_reference_ids,
        const c_vector[CObjectID] &c_return_ids,
        c_vector[shared_ptr[CRayObject]] *returns) nogil:

    with gil:
        try:
            try:
                # The call to execute_task should never raise an exception. If
                # it does, that indicates that there was an internal error.
                execute_task(task_type, ray_function, c_resources, c_args,
                             c_arg_reference_ids, c_return_ids, returns)
            except Exception:
                traceback_str = traceback.format_exc() + (
                    "An unexpected internal error occurred while the worker "
                    "was executing a task.")
                ray.utils.push_error_to_driver(
                    ray.worker.global_worker,
                    "worker_crash",
                    traceback_str,
                    job_id=None)
                sys.exit(1)
        except SystemExit as e:
            if not hasattr(e, "is_ray_terminate"):
                logger.exception("SystemExit was raised from the worker")
            # Tell the core worker to exit as soon as the result objects
            # are processed.
            return CRayStatus.SystemExit()

    return CRayStatus.OK()


cdef CRayStatus check_signals() nogil:
    with gil:
        try:
            PyErr_CheckSignals()
        except KeyboardInterrupt:
            return CRayStatus.Interrupted(b"")
    return CRayStatus.OK()


cdef shared_ptr[CBuffer] string_to_buffer(c_string& c_str):
    cdef shared_ptr[CBuffer] empty_metadata
    if c_str.size() == 0:
        return empty_metadata
    return dynamic_pointer_cast[
        CBuffer, LocalMemoryBuffer](
            make_shared[LocalMemoryBuffer](
                <uint8_t*>(c_str.data()), c_str.size(), True))


cdef write_serialized_object(
        serialized_object, const shared_ptr[CBuffer]& buf):
    # avoid initializing pyarrow before raylet
    from ray.serialization import Pickle5SerializedObject, RawSerializedObject

    if isinstance(serialized_object, RawSerializedObject):
        buffer = Buffer.make(buf)
        stream = pyarrow.FixedSizeBufferWriter(pyarrow.py_buffer(buffer))
        stream.set_memcopy_threads(MEMCOPY_THREADS)
        stream.write(pyarrow.py_buffer(serialized_object.value))
    elif isinstance(serialized_object, Pickle5SerializedObject):
        (<Pickle5Writer>serialized_object.writer).write_to(
            serialized_object.inband, buf, MEMCOPY_THREADS)
    else:
        buffer = Buffer.make(buf)
        stream = pyarrow.FixedSizeBufferWriter(pyarrow.py_buffer(buffer))
        stream.set_memcopy_threads(MEMCOPY_THREADS)
        serialized_object.serialized_object.write_to(stream)


cdef class CoreWorker:

    def __cinit__(self, is_driver, store_socket, raylet_socket,
                  JobID job_id, GcsClientOptions gcs_options, log_dir,
                  node_ip_address, node_manager_port):
        assert pyarrow is not None, ("Expected pyarrow to be imported from "
                                     "outside _raylet. See __init__.py for "
                                     "details.")

        self.core_worker.reset(new CCoreWorker(
            WORKER_TYPE_DRIVER if is_driver else WORKER_TYPE_WORKER,
            LANGUAGE_PYTHON, store_socket.encode("ascii"),
            raylet_socket.encode("ascii"), job_id.native(),
            gcs_options.native()[0], log_dir.encode("utf-8"),
            node_ip_address.encode("utf-8"), node_manager_port,
            task_execution_handler, check_signals, True))

    def disconnect(self):
        self.destory_event_loop_if_exists()
        with nogil:
            self.core_worker.get().Disconnect()

    def run_task_loop(self):
        with nogil:
            self.core_worker.get().StartExecutingTasks()

    def get_current_task_id(self):
        return TaskID(self.core_worker.get().GetCurrentTaskId().Binary())

    def get_current_job_id(self):
        return JobID(self.core_worker.get().GetCurrentJobId().Binary())

    def get_actor_id(self):
        return ActorID(self.core_worker.get().GetActorId().Binary())

    def get_objects(self, object_ids, TaskID current_task_id,
                    int64_t timeout_ms=-1):
        cdef:
            c_vector[shared_ptr[CRayObject]] results
            CTaskID c_task_id = current_task_id.native()
            c_vector[CObjectID] c_object_ids = ObjectIDsToVector(object_ids)

        with nogil:
            check_status(self.core_worker.get().Get(
                c_object_ids, timeout_ms, &results))

        return RayObjectsToDataMetadataPairs(results)

    def object_exists(self, ObjectID object_id):
        cdef:
            c_bool has_object
            CObjectID c_object_id = object_id.native()

        with nogil:
            check_status(self.core_worker.get().Contains(
                c_object_id, &has_object))

        return has_object

    cdef _create_put_buffer(self, shared_ptr[CBuffer] &metadata,
                            size_t data_size, ObjectID object_id,
                            CObjectID *c_object_id, shared_ptr[CBuffer] *data):
        delay = ray_constants.DEFAULT_PUT_OBJECT_DELAY
        for attempt in reversed(
                range(ray_constants.DEFAULT_PUT_OBJECT_RETRIES)):
            try:
                if object_id is None:
                    with nogil:
                        check_status(self.core_worker.get().Create(
                                    metadata, data_size, c_object_id, data))
                else:
                    c_object_id[0] = object_id.native()
                    with nogil:
                        check_status(self.core_worker.get().Create(
                                    metadata, data_size, c_object_id[0], data))
                break
            except ObjectStoreFullError as e:
                if attempt:
                    logger.warning("Waiting {} seconds for space to free up "
                                   "in the object store.".format(delay))
                    gc.collect()
                    time.sleep(delay)
                    delay *= 2
                else:
                    self.dump_object_store_memory_usage()
                    raise e

        # If data is nullptr, that means the ObjectID already existed,
        # which we ignore.
        # TODO(edoakes): this is hacky, we should return the error instead
        # and deal with it here.
        return data.get() == NULL

    def put_serialized_object(self, serialized_object,
                              ObjectID object_id=None):
        cdef:
            CObjectID c_object_id
            shared_ptr[CBuffer] data
            shared_ptr[CBuffer] metadata
        metadata = string_to_buffer(serialized_object.metadata)
        total_bytes = serialized_object.total_bytes
        object_already_exists = self._create_put_buffer(
            metadata, total_bytes, object_id, &c_object_id, &data)
        if not object_already_exists:
            write_serialized_object(serialized_object, data)
            with nogil:
                check_status(
                    self.core_worker.get().Seal(c_object_id))
        return ObjectID(c_object_id.Binary())

    def wait(self, object_ids, int num_returns, int64_t timeout_ms,
             TaskID current_task_id):
        cdef:
            WaitResultPair result
            c_vector[CObjectID] wait_ids
            c_vector[c_bool] results
            CTaskID c_task_id = current_task_id.native()

        wait_ids = ObjectIDsToVector(object_ids)
        with nogil:
            check_status(self.core_worker.get().Wait(
                wait_ids, num_returns, timeout_ms, &results))

        assert len(results) == len(object_ids)

        ready, not_ready = [], []
        for i, object_id in enumerate(object_ids):
            if results[i]:
                ready.append(object_id)
            else:
                not_ready.append(object_id)

        return ready, not_ready

    def free_objects(self, object_ids, c_bool local_only,
                     c_bool delete_creating_tasks):
        cdef:
            c_vector[CObjectID] free_ids = ObjectIDsToVector(object_ids)

        with nogil:
            check_status(self.core_worker.get().Delete(
                free_ids, local_only, delete_creating_tasks))

    def set_object_store_client_options(self, client_name,
                                        int64_t limit_bytes):
        try:
            logger.debug("Setting plasma memory limit to {} for {}".format(
                limit_bytes, client_name))
            check_status(self.core_worker.get().SetClientOptions(
                client_name.encode("ascii"), limit_bytes))
        except RayError as e:
            self.dump_object_store_memory_usage()
            raise memory_monitor.RayOutOfMemoryError(
                "Failed to set object_store_memory={} for {}. The "
                "plasma store may have insufficient memory remaining "
                "to satisfy this limit (30% of object store memory is "
                "permanently reserved for shared usage). The current "
                "object store memory status is:\n\n{}".format(
                    limit_bytes, client_name, e))

    def dump_object_store_memory_usage(self):
        message = self.core_worker.get().MemoryUsageString()
        logger.warning("Local object store memory usage:\n{}\n".format(
            message.decode("utf-8")))

    def submit_task(self,
                    function_descriptor,
                    args,
                    int num_return_vals,
                    c_bool is_direct_call,
                    resources,
                    int max_retries):
        cdef:
            unordered_map[c_string, double] c_resources
            CTaskOptions task_options
            CRayFunction ray_function
            c_vector[CTaskArg] args_vector
            c_vector[CObjectID] return_ids

        with self.profile_event(b"submit_task"):
            prepare_resources(resources, &c_resources)
            task_options = CTaskOptions(
                num_return_vals, is_direct_call, c_resources)
            ray_function = CRayFunction(
                LANGUAGE_PYTHON, string_vector_from_list(function_descriptor))
            prepare_args(args, &args_vector)

            with nogil:
                check_status(self.core_worker.get().SubmitTask(
                    ray_function, args_vector, task_options, &return_ids,
                    max_retries))

            return VectorToObjectIDs(return_ids)

    def create_actor(self,
                     function_descriptor,
                     args,
                     uint64_t max_reconstructions,
                     resources,
                     placement_resources,
                     c_bool is_direct_call,
                     int32_t max_concurrency,
                     c_bool is_detached,
                     c_bool is_asyncio):
        cdef:
            CRayFunction ray_function
            c_vector[CTaskArg] args_vector
            c_vector[c_string] dynamic_worker_options
            unordered_map[c_string, double] c_resources
            unordered_map[c_string, double] c_placement_resources
            CActorID c_actor_id

        with self.profile_event(b"submit_task"):
            prepare_resources(resources, &c_resources)
            prepare_resources(placement_resources, &c_placement_resources)
            ray_function = CRayFunction(
                LANGUAGE_PYTHON, string_vector_from_list(function_descriptor))
            prepare_args(args, &args_vector)

            with nogil:
                check_status(self.core_worker.get().CreateActor(
                    ray_function, args_vector,
                    CActorCreationOptions(
                        max_reconstructions, is_direct_call, max_concurrency,
                        c_resources, c_placement_resources,
                        dynamic_worker_options, is_detached, is_asyncio),
                    &c_actor_id))

            return ActorID(c_actor_id.Binary())

    def submit_actor_task(self,
                          ActorID actor_id,
                          function_descriptor,
                          args,
                          int num_return_vals,
                          double num_method_cpus):

        cdef:
            CActorID c_actor_id = actor_id.native()
            unordered_map[c_string, double] c_resources
            CTaskOptions task_options
            CRayFunction ray_function
            c_vector[CTaskArg] args_vector
            c_vector[CObjectID] return_ids

        with self.profile_event(b"submit_task"):
            if num_method_cpus > 0:
                c_resources[b"CPU"] = num_method_cpus
            task_options = CTaskOptions(num_return_vals, False, c_resources)
            ray_function = CRayFunction(
                LANGUAGE_PYTHON, string_vector_from_list(function_descriptor))
            prepare_args(args, &args_vector)

            with nogil:
                check_status(self.core_worker.get().SubmitActorTask(
                      c_actor_id,
                      ray_function,
                      args_vector, task_options, &return_ids))

            return VectorToObjectIDs(return_ids)

    def resource_ids(self):
        cdef:
            ResourceMappingType resource_mapping = (
                self.core_worker.get().GetResourceIDs())
            unordered_map[
                c_string, c_vector[pair[int64_t, double]]
            ].iterator iterator = resource_mapping.begin()
            c_vector[pair[int64_t, double]] c_value

        resources_dict = {}
        while iterator != resource_mapping.end():
            key = decode(dereference(iterator).first)
            c_value = dereference(iterator).second
            ids_and_fractions = []
            for i in range(c_value.size()):
                ids_and_fractions.append(
                    (c_value[i].first, c_value[i].second))
            resources_dict[key] = ids_and_fractions
            postincrement(iterator)

        return resources_dict

    def profile_event(self, c_string event_type, object extra_data=None):
        return ProfileEvent.make(
            self.core_worker.get().CreateProfileEvent(event_type),
            extra_data)

    def deserialize_and_register_actor_handle(self, const c_string &bytes):
        c_actor_id = self.core_worker.get().DeserializeAndRegisterActorHandle(
            bytes)
        actor_id = ActorID(c_actor_id.Binary())
        return actor_id

    def serialize_actor_handle(self, ActorID actor_id):
        cdef:
            CActorID c_actor_id = actor_id.native()
            c_string output
        check_status(self.core_worker.get().SerializeActorHandle(
            c_actor_id, &output))
        return output

    def add_object_id_reference(self, ObjectID object_id):
        # Note: faster to not release GIL for short-running op.
        self.core_worker.get().AddLocalReference(object_id.native())

    def remove_object_id_reference(self, ObjectID object_id):
        # Note: faster to not release GIL for short-running op.
        self.core_worker.get().RemoveLocalReference(object_id.native())

    def serialize_and_promote_object_id(self, ObjectID object_id):
        cdef:
            CObjectID c_object_id = object_id.native()
            CTaskID c_owner_id = CTaskID.Nil()
            CAddress c_owner_address = CAddress()
        self.core_worker.get().PromoteToPlasmaAndGetOwnershipInfo(
                c_object_id, &c_owner_id, &c_owner_address)
        return (object_id,
                TaskID(c_owner_id.Binary()),
                c_owner_address.SerializeAsString())

    def deserialize_and_register_object_id(
            self, const c_string &object_id_binary, const c_string
            &owner_id_binary, const c_string &serialized_owner_address):
        cdef:
            CObjectID c_object_id = CObjectID.FromBinary(object_id_binary)
            CTaskID c_owner_id = CTaskID.FromBinary(owner_id_binary)
            CAddress c_owner_address = CAddress()
        c_owner_address.ParseFromString(serialized_owner_address)
        self.core_worker.get().RegisterOwnershipInfoAndResolveFuture(
                c_object_id,
                c_owner_id,
                c_owner_address)

    # TODO: handle noreturn better
    cdef store_task_outputs(
            self, worker, outputs, const c_vector[CObjectID] return_ids,
            c_vector[shared_ptr[CRayObject]] *returns):
        cdef:
            c_vector[size_t] data_sizes
            c_vector[shared_ptr[CBuffer]] metadatas

        if return_ids.size() == 0:
            return

        serialized_objects = []
        for i in range(len(outputs)):
            return_id, output = return_ids[i], outputs[i]
            if isinstance(output, ray.actor.ActorHandle):
                raise Exception("Returning an actor handle from a remote "
                                "function is not allowed).")
            elif output is NoReturn:
                serialized_objects.append(output)
                data_sizes.push_back(0)
                metadatas.push_back(string_to_buffer(b''))
            else:
                context = worker.get_serialization_context()
                serialized_object = context.serialize(output)
                data_sizes.push_back(serialized_object.total_bytes)
                metadatas.push_back(
                    string_to_buffer(serialized_object.metadata))
                serialized_objects.append(serialized_object)

        check_status(self.core_worker.get().AllocateReturnObjects(
            return_ids, data_sizes, metadatas, returns))

        for i, serialized_object in enumerate(serialized_objects):
            # A nullptr is returned if the object already exists.
            if returns[0][i].get() == NULL:
                continue
            if serialized_object is NoReturn:
                returns[0][i].reset()
            else:
                write_serialized_object(
                    serialized_object, returns[0][i].get().GetData())

    def create_or_get_event_loop(self):
        if self.async_event_loop is None:
            self.async_event_loop = asyncio.new_event_loop()
            asyncio.set_event_loop(self.async_event_loop)
        if self.async_thread is None:
            self.async_thread = threading.Thread(
                target=lambda: self.async_event_loop.run_forever()
            )
            # Making the thread a daemon causes it to exit
            # when the main thread exits.
            self.async_thread.daemon = True
            self.async_thread.start()

        return self.async_event_loop

    def destory_event_loop_if_exists(self):
        if self.async_event_loop is not None:
            self.async_event_loop.stop()
        if self.async_thread is not None:
            self.async_thread.join()

    def current_actor_is_asyncio(self):
        return self.core_worker.get().GetWorkerContext().CurrentActorIsAsync()

<<<<<<< HEAD
    def get_all_reference_counts(self):
        cdef:
            unordered_map[CObjectID, pair[size_t, size_t]] c_ref_counts
            unordered_map[CObjectID, pair[size_t, size_t]].iterator it

        c_ref_counts = self.core_worker.get().GetAllReferenceCounts()
        it = c_ref_counts.begin()

        ref_counts = {}
        while it != c_ref_counts.end():
            object_id = ObjectID(dereference(it).first.Binary())
            ref_counts[object_id] = {
                "local": dereference(it).second.first,
                "submitted": dereference(it).second.second}
            postincrement(it)

        return ref_counts
=======
    def in_memory_store_get_async(self, ObjectID object_id, future):
        self.core_worker.get().GetAsync(
            object_id.native(),
            async_set_result_callback,
            async_retry_with_plasma_callback,
            <void*>future)

cdef void async_set_result_callback(shared_ptr[CRayObject] obj,
                                    CObjectID object_id,
                                    void *future) with gil:
    cdef:
        c_vector[shared_ptr[CRayObject]] objects_to_deserialize

    py_future = <object>(future)
    loop = py_future._loop

    # Object is retrieved from in memory store.
    # Here we go through the code path used to deserialize objects.
    objects_to_deserialize.push_back(obj)
    data_metadata_pairs = RayObjectsToDataMetadataPairs(
        objects_to_deserialize)
    ids_to_deserialize = [ObjectID(object_id.Binary())]
    objects = ray.worker.global_worker.deserialize_objects(
        data_metadata_pairs, ids_to_deserialize)
    loop.call_soon_threadsafe(lambda: py_future.set_result(
        AsyncGetResponse(
            plasma_fallback_id=None, result=objects[0])))

cdef void async_retry_with_plasma_callback(shared_ptr[CRayObject] obj,
                                           CObjectID object_id,
                                           void *future) with gil:
    py_future = <object>(future)
    loop = py_future._loop
    loop.call_soon_threadsafe(lambda: py_future.set_result(
                AsyncGetResponse(
                    plasma_fallback_id=ObjectID(object_id.Binary()),
                    result=None)))
>>>>>>> 012c0ca7
<|MERGE_RESOLUTION|>--- conflicted
+++ resolved
@@ -1169,7 +1169,6 @@
     def current_actor_is_asyncio(self):
         return self.core_worker.get().GetWorkerContext().CurrentActorIsAsync()
 
-<<<<<<< HEAD
     def get_all_reference_counts(self):
         cdef:
             unordered_map[CObjectID, pair[size_t, size_t]] c_ref_counts
@@ -1187,7 +1186,7 @@
             postincrement(it)
 
         return ref_counts
-=======
+
     def in_memory_store_get_async(self, ObjectID object_id, future):
         self.core_worker.get().GetAsync(
             object_id.native(),
@@ -1224,5 +1223,4 @@
     loop.call_soon_threadsafe(lambda: py_future.set_result(
                 AsyncGetResponse(
                     plasma_fallback_id=ObjectID(object_id.Binary()),
-                    result=None)))
->>>>>>> 012c0ca7
+                    result=None)))