--- conflicted
+++ resolved
@@ -283,7 +283,6 @@
         if isinstance(arg, ObjectID):
             args_vector.push_back(
                 CTaskArg.PassByReference((<ObjectID>arg).native()))
-<<<<<<< HEAD
 
         else:
             serialized_arg = worker.get_serialization_context().serialize(arg)
@@ -295,69 +294,6 @@
             # simple fix for reference counting purposes.
             if (<int64_t>size <= put_threshold and
                     len(serialized_arg.contained_object_ids) == 0):
-                arg_data = dynamic_pointer_cast[CBuffer, LocalMemoryBuffer](
-                        make_shared[LocalMemoryBuffer](size))
-                write_serialized_object(serialized_arg, arg_data)
-                args_vector.push_back(
-                    CTaskArg.PassByValue(make_shared[CRayObject](
-                        arg_data, string_to_buffer(serialized_arg.metadata))))
-            else:
-                args_vector.push_back(
-                    CTaskArg.PassByReference(
-                        (<ObjectID>core_worker.put_serialized_object(
-                            serialized_arg)).native()))
-
-
-cdef class RayletClient:
-    cdef CRayletClient* client
-
-    def __cinit__(self, CoreWorker core_worker):
-        # The core worker and raylet client need to share an underlying
-        # raylet client, so we take a reference to the core worker's client
-        # here. The client is a raw pointer because it is only a temporary
-        # workaround and will be removed once the core worker transition is
-        # complete, so we don't want to change the unique_ptr in core worker
-        # to a shared_ptr. This means the core worker *must* be
-        # initialized before the raylet client.
-        self.client = &core_worker.core_worker.get().GetRayletClient()
-
-    def fetch_or_reconstruct(self, object_ids,
-                             c_bool fetch_only,
-                             TaskID current_task_id=TaskID.nil()):
-        cdef c_vector[CObjectID] fetch_ids = ObjectIDsToVector(object_ids)
-        check_status(self.client.FetchOrReconstruct(
-            fetch_ids, fetch_only, True, current_task_id.native()))
-
-    def push_error(self, JobID job_id, error_type, error_message,
-                   double timestamp):
-        check_status(self.client.PushError(job_id.native(),
-                                           error_type.encode("ascii"),
-                                           error_message.encode("ascii"),
-                                           timestamp))
-
-    def prepare_actor_checkpoint(self, ActorID actor_id):
-        cdef:
-            CActorCheckpointID checkpoint_id
-            CActorID c_actor_id = actor_id.native()
-
-        # PrepareActorCheckpoint will wait for raylet's reply, release
-        # the GIL so other Python threads can run.
-        with nogil:
-            check_status(self.client.PrepareActorCheckpoint(
-                c_actor_id, checkpoint_id))
-        return ActorCheckpointID(checkpoint_id.Binary())
-
-    def notify_actor_resumed_from_checkpoint(self, ActorID actor_id,
-                                             ActorCheckpointID checkpoint_id):
-        check_status(self.client.NotifyActorResumedFromCheckpoint(
-            actor_id.native(), checkpoint_id.native()))
-=======
->>>>>>> 92525f35
-
-        else:
-            serialized_arg = worker.get_serialization_context().serialize(arg)
-            size = serialized_arg.total_bytes
-            if <int64_t>size <= put_threshold:
                 arg_data = dynamic_pointer_cast[CBuffer, LocalMemoryBuffer](
                         make_shared[LocalMemoryBuffer](size))
                 write_serialized_object(serialized_arg, arg_data)
