# cython: profile=False
# distutils: language = c++
# cython: embedsignature = True
# cython: language_level = 3

import numpy
import time
import logging

from libc.stdint cimport uint8_t, int32_t, int64_t
from libcpp cimport bool as c_bool
from libcpp.memory cimport (
    dynamic_pointer_cast,
    make_shared,
    shared_ptr,
    unique_ptr,
)
from libcpp.string cimport string as c_string
from libcpp.utility cimport pair
from libcpp.unordered_map cimport unordered_map
from libcpp.vector cimport vector as c_vector

from cython.operator import dereference, postincrement

from ray.includes.common cimport (
    CLanguage,
    CRayObject,
    CRayStatus,
    CGcsClientOptions,
    CTaskArg,
    CRayFunction,
    LocalMemoryBuffer,
    move,
    LANGUAGE_CPP,
    LANGUAGE_JAVA,
    LANGUAGE_PYTHON,
    WORKER_TYPE_WORKER,
    WORKER_TYPE_DRIVER,
)
from ray.includes.libraylet cimport (
    CRayletClient,
    GCSProfileEvent,
    GCSProfileTableData,
    ResourceMappingType,
    WaitResultPair,
)
from ray.includes.unique_ids cimport (
    CActorCheckpointID,
    CObjectID,
    CClientID,
)
from ray.includes.libcoreworker cimport CCoreWorker, CTaskOptions
from ray.includes.task cimport CTaskSpec
from ray.includes.ray_config cimport RayConfig
from ray.exceptions import RayletError, ObjectStoreFullError
from ray.utils import decode
from ray.ray_constants import (
    DEFAULT_PUT_OBJECT_DELAY,
    DEFAULT_PUT_OBJECT_RETRIES,
    RAW_BUFFER_METADATA,
)

# pyarrow cannot be imported until after _raylet finishes initializing
# (see ray/__init__.py for details).
# Unfortunately, Cython won't compile if 'pyarrow' is undefined, so we
# "forward declare" it here and then replace it with a reference to the
# imported package from ray/__init__.py.
# TODO(edoakes): Fix this.
pyarrow = None

cimport cpython

include "includes/unique_ids.pxi"
include "includes/ray_config.pxi"
include "includes/task.pxi"
include "includes/buffer.pxi"
include "includes/common.pxi"
include "includes/libcoreworker.pxi"


logger = logging.getLogger(__name__)


if cpython.PY_MAJOR_VERSION >= 3:
    import pickle
else:
    import cPickle as pickle


cdef int check_status(const CRayStatus& status) nogil except -1:
    if status.ok():
        return 0

    with gil:
        message = status.message().decode()

    if status.IsObjectStoreFull():
        raise ObjectStoreFullError(message)
    else:
        raise RayletError(message)


cdef VectorToObjectIDs(const c_vector[CObjectID] &object_ids):
    result = []
    for i in range(object_ids.size()):
        result.append(ObjectID(object_ids[i].Binary()))
    return result


cdef c_vector[CObjectID] ObjectIDsToVector(object_ids):
    """A helper function that converts a Python list of object IDs to a vector.

    Args:
        object_ids (list): The Python list of object IDs.

    Returns:
        The output vector.
    """
    cdef:
        ObjectID object_id
        c_vector[CObjectID] result
    for object_id in object_ids:
        result.push_back(object_id.native())
    return result


def compute_put_id(TaskID task_id, int64_t put_index):
    if put_index < 1 or put_index > <int64_t>CObjectID.MaxObjectIndex():
        raise ValueError("The range of 'put_index' should be [1, %d]"
                         % CObjectID.MaxObjectIndex())
    return ObjectID(CObjectID.ForPut(task_id.native(), put_index, 0).Binary())


def compute_task_id(ObjectID object_id):
    return TaskID(object_id.native().TaskId().Binary())


cdef c_bool is_simple_value(value, int64_t *num_elements_contained):
    num_elements_contained[0] += 1

    if num_elements_contained[0] >= RayConfig.instance().num_elements_limit():
        return False

    if (cpython.PyInt_Check(value) or cpython.PyLong_Check(value) or
            value is False or value is True or cpython.PyFloat_Check(value) or
            value is None):
        return True

    if cpython.PyBytes_CheckExact(value):
        num_elements_contained[0] += cpython.PyBytes_Size(value)
        return (num_elements_contained[0] <
                RayConfig.instance().num_elements_limit())

    if cpython.PyUnicode_CheckExact(value):
        num_elements_contained[0] += cpython.PyUnicode_GET_SIZE(value)
        return (num_elements_contained[0] <
                RayConfig.instance().num_elements_limit())

    if (cpython.PyList_CheckExact(value) and
            cpython.PyList_Size(value) < RayConfig.instance().size_limit()):
        for item in value:
            if not is_simple_value(item, num_elements_contained):
                return False
        return (num_elements_contained[0] <
                RayConfig.instance().num_elements_limit())

    if (cpython.PyDict_CheckExact(value) and
            cpython.PyDict_Size(value) < RayConfig.instance().size_limit()):
        # TODO(suquark): Using "items" in Python2 is not very efficient.
        for k, v in value.items():
            if not (is_simple_value(k, num_elements_contained) and
                    is_simple_value(v, num_elements_contained)):
                return False
        return (num_elements_contained[0] <
                RayConfig.instance().num_elements_limit())

    if (cpython.PyTuple_CheckExact(value) and
            cpython.PyTuple_Size(value) < RayConfig.instance().size_limit()):
        for item in value:
            if not is_simple_value(item, num_elements_contained):
                return False
        return (num_elements_contained[0] <
                RayConfig.instance().num_elements_limit())

    if isinstance(value, numpy.ndarray):
        if value.dtype == "O":
            return False
        num_elements_contained[0] += value.nbytes
        return (num_elements_contained[0] <
                RayConfig.instance().num_elements_limit())

    return False


def check_simple_value(value):
    """Check if value is simple enough to be send by value.

    This method checks if a Python object is sufficiently simple that it can
    be serialized and passed by value as an argument to a task (without being
    put in the object store). The details of which objects are sufficiently
    simple are defined by this method and are not particularly important.
    But for performance reasons, it is better to place "small" objects in
    the task itself and "large" objects in the object store.

    Args:
        value: Python object that should be checked.

    Returns:
        True if the value should be send by value, False otherwise.
    """

    cdef int64_t num_elements_contained = 0
    return is_simple_value(value, &num_elements_contained)


cdef class Language:
    cdef CLanguage lang

    def __cinit__(self, int32_t lang):
        self.lang = <CLanguage>lang

    @staticmethod
    cdef from_native(const CLanguage& lang):
        return Language(<int32_t>lang)

    def __eq__(self, other):
        return (isinstance(other, Language) and
                (<int32_t>self.lang) == (<int32_t>other.lang))

    def __repr__(self):
        if <int32_t>self.lang == <int32_t>LANGUAGE_PYTHON:
            return "PYTHON"
        elif <int32_t>self.lang == <int32_t>LANGUAGE_CPP:
            return "CPP"
        elif <int32_t>self.lang == <int32_t>LANGUAGE_JAVA:
            return "JAVA"
        else:
            raise Exception("Unexpected error")


# Programming language enum values.
cdef Language LANG_PYTHON = Language.from_native(LANGUAGE_PYTHON)
cdef Language LANG_CPP = Language.from_native(LANGUAGE_CPP)
cdef Language LANG_JAVA = Language.from_native(LANGUAGE_JAVA)


cdef unordered_map[c_string, double] resource_map_from_dict(resource_map):
    cdef:
        unordered_map[c_string, double] out
        c_string resource_name
    if not isinstance(resource_map, dict):
        raise TypeError("resource_map must be a dictionary")
    for key, value in resource_map.items():
        out[key.encode("ascii")] = float(value)
    return out


cdef c_vector[c_string] string_vector_from_list(list string_list):
    cdef:
        c_vector[c_string] out
    for s in string_list:
        if not isinstance(s, bytes):
            raise TypeError("string_list elements must be bytes")
        out.push_back(s)
    return out


cdef class RayletClient:
    cdef CRayletClient* client

    def __cinit__(self, CoreWorker core_worker):
        # The core worker and raylet client need to share an underlying
        # raylet client, so we take a reference to the core worker's client
        # here. The client is a raw pointer because it is only a temporary
        # workaround and will be removed once the core worker transition is
        # complete, so we don't want to change the unique_ptr in core worker
        # to a shared_ptr. This means the core worker *must* be
        # initialized before the raylet client.
        self.client = &core_worker.core_worker.get().GetRayletClient()

    def submit_task(self, TaskSpec task_spec):
        cdef:
            CObjectID c_id

        check_status(self.client.SubmitTask(
            task_spec.task_spec.get()[0]))

    def get_task(self):
        cdef:
            unique_ptr[CTaskSpec] task_spec

        with nogil:
            check_status(self.client.GetTask(&task_spec))
        return TaskSpec.make(task_spec)

    def task_done(self):
        check_status(self.client.TaskDone())

    def fetch_or_reconstruct(self, object_ids,
                             c_bool fetch_only,
                             TaskID current_task_id=TaskID.nil()):
        cdef c_vector[CObjectID] fetch_ids = ObjectIDsToVector(object_ids)
        check_status(self.client.FetchOrReconstruct(
            fetch_ids, fetch_only, current_task_id.native()))

    def resource_ids(self):
        cdef:
            ResourceMappingType resource_mapping = (
                self.client.GetResourceIDs())
            unordered_map[
                c_string, c_vector[pair[int64_t, double]]
            ].iterator iterator = resource_mapping.begin()
            c_vector[pair[int64_t, double]] c_value

        resources_dict = {}
        while iterator != resource_mapping.end():
            key = decode(dereference(iterator).first)
            c_value = dereference(iterator).second
            ids_and_fractions = []
            for i in range(c_value.size()):
                ids_and_fractions.append(
                    (c_value[i].first, c_value[i].second))
            resources_dict[key] = ids_and_fractions
            postincrement(iterator)
        return resources_dict

    def push_error(self, JobID job_id, error_type, error_message,
                   double timestamp):
        check_status(self.client.PushError(job_id.native(),
                                           error_type.encode("ascii"),
                                           error_message.encode("ascii"),
                                           timestamp))

    def prepare_actor_checkpoint(self, ActorID actor_id):
        cdef:
            CActorCheckpointID checkpoint_id
            CActorID c_actor_id = actor_id.native()

        # PrepareActorCheckpoint will wait for raylet's reply, release
        # the GIL so other Python threads can run.
        with nogil:
            check_status(self.client.PrepareActorCheckpoint(
                c_actor_id, checkpoint_id))
        return ActorCheckpointID(checkpoint_id.Binary())

    def notify_actor_resumed_from_checkpoint(self, ActorID actor_id,
                                             ActorCheckpointID checkpoint_id):
        check_status(self.client.NotifyActorResumedFromCheckpoint(
            actor_id.native(), checkpoint_id.native()))

    def set_resource(self, basestring resource_name,
                     double capacity, ClientID client_id):
        self.client.SetResource(resource_name.encode("ascii"), capacity,
                                CClientID.FromBinary(client_id.binary()))

    @property
    def job_id(self):
        return JobID(self.client.GetJobID().Binary())

    @property
    def is_worker(self):
        return self.client.IsWorker()


cdef class CoreWorker:
    cdef unique_ptr[CCoreWorker] core_worker

    def __cinit__(self, is_driver, store_socket, raylet_socket,
                  JobID job_id, GcsClientOptions gcs_options, log_dir,
                  node_ip_address):
        assert pyarrow is not None, ("Expected pyarrow to be imported from "
                                     "outside _raylet. See __init__.py for "
                                     "details.")

        self.core_worker.reset(new CCoreWorker(
            WORKER_TYPE_DRIVER if is_driver else WORKER_TYPE_WORKER,
            LANGUAGE_PYTHON, store_socket.encode("ascii"),
            raylet_socket.encode("ascii"), job_id.native(),
            gcs_options.native()[0], log_dir.encode("utf-8"),
            node_ip_address.encode("utf-8"), NULL, False))

    def disconnect(self):
        with nogil:
            self.core_worker.get().Disconnect()

    def get_objects(self, object_ids, TaskID current_task_id):
        cdef:
            c_vector[shared_ptr[CRayObject]] results
            CTaskID c_task_id = current_task_id.native()
            c_vector[CObjectID] c_object_ids = ObjectIDsToVector(object_ids)

        with nogil:
            check_status(self.core_worker.get().Objects().Get(
                c_object_ids, -1, &results))

        data_metadata_pairs = []
        for result in results:
            # core_worker will return a nullptr for objects that couldn't be
            # retrieved from the store or if an object was an exception.
            if not result.get():
                data_metadata_pairs.append((None, None))
            else:
                data = None
                metadata = None
                if result.get().HasData():
                    data = Buffer.make(result.get().GetData())
                if result.get().HasMetadata():
                    metadata = Buffer.make(
                        result.get().GetMetadata()).to_pybytes()
                data_metadata_pairs.append((data, metadata))

        return data_metadata_pairs

    def object_exists(self, ObjectID object_id):
        cdef:
            c_bool has_object
            CObjectID c_object_id = object_id.native()

        with nogil:
            check_status(self.core_worker.get().Objects().Contains(
                c_object_id, &has_object))

        return has_object

    def put_serialized_object(self, serialized_object, ObjectID object_id,
                              int memcopy_threads=6):
        cdef:
            shared_ptr[CBuffer] data
            shared_ptr[CBuffer] metadata
            CObjectID c_object_id = object_id.native()
            size_t data_size

        data_size = serialized_object.total_bytes

        with nogil:
            check_status(self.core_worker.get().Objects().Create(
                        metadata, data_size, c_object_id, &data))

        # If data is nullptr, that means the ObjectID already existed,
        # which we ignore.
        # TODO(edoakes): this is hacky, we should return the error instead
        # and deal with it here.
        if not data:
            return

        stream = pyarrow.FixedSizeBufferWriter(
            pyarrow.py_buffer(Buffer.make(data)))
        stream.set_memcopy_threads(memcopy_threads)
        serialized_object.write_to(stream)

        with nogil:
            check_status(self.core_worker.get().Objects().Seal(c_object_id))

    def put_raw_buffer(self, c_string value, ObjectID object_id,
                       int memcopy_threads=6):
        cdef:
            c_string metadata_str = RAW_BUFFER_METADATA
            CObjectID c_object_id = object_id.native()
            shared_ptr[CBuffer] data
            shared_ptr[CBuffer] metadata = dynamic_pointer_cast[
                CBuffer, LocalMemoryBuffer](
                    make_shared[LocalMemoryBuffer](
                        <uint8_t*>(metadata_str.data()), metadata_str.size()))

        with nogil:
            check_status(self.core_worker.get().Objects().Create(
                metadata, value.size(), c_object_id, &data))

        stream = pyarrow.FixedSizeBufferWriter(
            pyarrow.py_buffer(Buffer.make(data)))
        stream.set_memcopy_threads(memcopy_threads)
        stream.write(pyarrow.py_buffer(value))

        with nogil:
            check_status(self.core_worker.get().Objects().Seal(c_object_id))

    def wait(self, object_ids, int num_returns, int64_t timeout_milliseconds,
             TaskID current_task_id):
        cdef:
            WaitResultPair result
            c_vector[CObjectID] wait_ids
            c_vector[c_bool] results
            CTaskID c_task_id = current_task_id.native()

        wait_ids = ObjectIDsToVector(object_ids)
        with nogil:
            check_status(self.core_worker.get().Objects().Wait(
                wait_ids, num_returns, timeout_milliseconds, &results))

        assert len(results) == len(object_ids)

        ready, not_ready = [], []
        for i, object_id in enumerate(object_ids):
            if results[i]:
                ready.append(object_id)
            else:
                not_ready.append(object_id)

        return (ready, not_ready)

    def free_objects(self, object_ids, c_bool local_only,
                     c_bool delete_creating_tasks):
        cdef:
            c_vector[CObjectID] free_ids = ObjectIDsToVector(object_ids)

        with nogil:
            check_status(self.core_worker.get().Objects().Delete(
                free_ids, local_only, delete_creating_tasks))

    def get_current_task_id(self):
        return TaskID(self.core_worker.get().GetCurrentTaskId().Binary())

    def set_current_task_id(self, TaskID task_id):
        cdef:
            CTaskID c_task_id = task_id.native()

        with nogil:
            self.core_worker.get().SetCurrentTaskId(c_task_id)

    def set_current_job_id(self, JobID job_id):
        cdef:
            CJobID c_job_id = job_id.native()

        with nogil:
            self.core_worker.get().SetCurrentJobId(c_job_id)

    def submit_task(self,
                    function_descriptor,
                    args,
                    int num_return_vals,
                    resources):
        cdef:
            unordered_map[c_string, double] c_resources
            CTaskOptions task_options
            CRayFunction ray_function
            c_vector[CTaskArg] args_vector
            c_vector[CObjectID] return_ids
            c_string pickled_str
            shared_ptr[CBuffer] arg_data
            shared_ptr[CBuffer] arg_metadata

        c_resources = resource_map_from_dict(resources)
        task_options = CTaskOptions(num_return_vals, c_resources)
        ray_function = CRayFunction(
            LANGUAGE_PYTHON, string_vector_from_list(function_descriptor))

        for arg in args:
            if isinstance(arg, ObjectID):
                args_vector.push_back(
                    CTaskArg.PassByReference((<ObjectID>arg).native()))
            else:
                pickled_str = pickle.dumps(
                    arg, protocol=pickle.HIGHEST_PROTOCOL)
                arg_data = dynamic_pointer_cast[CBuffer, LocalMemoryBuffer](
                        make_shared[LocalMemoryBuffer](
                            <uint8_t*>(pickled_str.data()),
                            pickled_str.size(),
                            True))
                args_vector.push_back(
                    CTaskArg.PassByValue(
                        make_shared[CRayObject](arg_data, arg_metadata)))

        with nogil:
            check_status(self.core_worker.get().Tasks().SubmitTask(
                ray_function, args_vector, task_options, &return_ids))

        return VectorToObjectIDs(return_ids)

    def set_object_store_client_options(self, c_string client_name,
                                        int64_t limit_bytes):
        with nogil:
            check_status(self.core_worker.get().Objects().SetClientOptions(
                client_name, limit_bytes))

    def object_store_memory_usage_string(self):
        cdef:
            c_string message

        with nogil:
            message = self.core_worker.get().Objects().MemoryUsageString()

        return message.decode("utf-8")

<<<<<<< HEAD
    def add_active_object_id(self, ObjectID object_id):
        cdef:
            CObjectID c_object_id = object_id.native()
        with nogil:
            self.core_worker.get().AddActiveObjectID(c_object_id)

    def remove_active_object_id(self, ObjectID object_id):
        cdef:
            CObjectID c_object_id = object_id.native()
        with nogil:
            self.core_worker.get().RemoveActiveObjectID(c_object_id)
=======
    def profile_event(self, event_type, dict extra_data):
        cdef:
            c_string c_event_type = event_type.encode("ascii")

        return ProfileEvent.make(
            self.core_worker.get().CreateProfileEvent(c_event_type),
            extra_data)
>>>>>>> 963bbe8b
<|MERGE_RESOLUTION|>--- conflicted
+++ resolved
@@ -581,19 +581,6 @@
 
         return message.decode("utf-8")
 
-<<<<<<< HEAD
-    def add_active_object_id(self, ObjectID object_id):
-        cdef:
-            CObjectID c_object_id = object_id.native()
-        with nogil:
-            self.core_worker.get().AddActiveObjectID(c_object_id)
-
-    def remove_active_object_id(self, ObjectID object_id):
-        cdef:
-            CObjectID c_object_id = object_id.native()
-        with nogil:
-            self.core_worker.get().RemoveActiveObjectID(c_object_id)
-=======
     def profile_event(self, event_type, dict extra_data):
         cdef:
             c_string c_event_type = event_type.encode("ascii")
@@ -601,4 +588,15 @@
         return ProfileEvent.make(
             self.core_worker.get().CreateProfileEvent(c_event_type),
             extra_data)
->>>>>>> 963bbe8b
+
+    def add_active_object_id(self, ObjectID object_id):
+        cdef:
+            CObjectID c_object_id = object_id.native()
+        with nogil:
+            self.core_worker.get().AddActiveObjectID(c_object_id)
+
+    def remove_active_object_id(self, ObjectID object_id):
+        cdef:
+            CObjectID c_object_id = object_id.native()
+        with nogil:
+            self.core_worker.get().RemoveActiveObjectID(c_object_id)