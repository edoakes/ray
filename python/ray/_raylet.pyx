# cython: profile=False
# distutils: language = c++
# cython: embedsignature = True
# cython: language_level = 3

import numpy
import time
import logging

from libc.stdint cimport uint8_t, int32_t, int64_t, uint64_t
from libcpp cimport bool as c_bool
from libcpp.memory cimport (
    dynamic_pointer_cast,
    make_shared,
    shared_ptr,
    unique_ptr,
)
from libcpp.string cimport string as c_string
from libcpp.utility cimport pair
from libcpp.unordered_map cimport unordered_map
from libcpp.vector cimport vector as c_vector

from cython.operator import dereference, postincrement

from ray.includes.common cimport (
    CLanguage,
    CRayObject,
    CRayStatus,
    CGcsClientOptions,
    CTaskArg,
    CRayFunction,
<<<<<<< HEAD
=======
    LocalMemoryBuffer,
    move,
>>>>>>> 963bbe8b
    LANGUAGE_CPP,
    LANGUAGE_JAVA,
    LANGUAGE_PYTHON,
    LocalMemoryBuffer,
    WORKER_TYPE_WORKER,
    WORKER_TYPE_DRIVER,
)
from ray.includes.libraylet cimport (
    CRayletClient,
    GCSProfileEvent,
    GCSProfileTableData,
    ResourceMappingType,
    WaitResultPair,
)
from ray.includes.unique_ids cimport (
    CActorCheckpointID,
    CObjectID,
    CClientID,
)
from ray.includes.libcoreworker cimport (
    CActorCreationOptions,
    CCoreWorker,
    CTaskOptions,
)
from ray.includes.task cimport CTaskSpec
from ray.includes.ray_config cimport RayConfig
import ray
from ray import profiling
from ray.exceptions import RayletError, ObjectStoreFullError
from ray.utils import decode
from ray.ray_constants import (
    DEFAULT_PUT_OBJECT_DELAY,
    DEFAULT_PUT_OBJECT_RETRIES,
    RAW_BUFFER_METADATA,
)

# pyarrow cannot be imported until after _raylet finishes initializing
# (see ray/__init__.py for details).
# Unfortunately, Cython won't compile if 'pyarrow' is undefined, so we
# "forward declare" it here and then replace it with a reference to the
# imported package from ray/__init__.py.
# TODO(edoakes): Fix this.
pyarrow = None

cimport cpython

include "includes/unique_ids.pxi"
include "includes/ray_config.pxi"
include "includes/task.pxi"
include "includes/buffer.pxi"
include "includes/common.pxi"
include "includes/libcoreworker.pxi"


logger = logging.getLogger(__name__)


if cpython.PY_MAJOR_VERSION >= 3:
    import pickle
else:
    import cPickle as pickle


cdef int check_status(const CRayStatus& status) nogil except -1:
    if status.ok():
        return 0

    with gil:
        message = status.message().decode()

    if status.IsObjectStoreFull():
        raise ObjectStoreFullError(message)
    else:
        raise RayletError(message)


cdef VectorToObjectIDs(const c_vector[CObjectID] &object_ids):
    result = []
    for i in range(object_ids.size()):
        result.append(ObjectID(object_ids[i].Binary()))
    return result


cdef c_vector[CObjectID] ObjectIDsToVector(object_ids):
    """A helper function that converts a Python list of object IDs to a vector.

    Args:
        object_ids (list): The Python list of object IDs.

    Returns:
        The output vector.
    """
    cdef:
        ObjectID object_id
        c_vector[CObjectID] result
    for object_id in object_ids:
        result.push_back(object_id.native())
    return result


def compute_put_id(TaskID task_id, int64_t put_index):
    if put_index < 1 or put_index > <int64_t>CObjectID.MaxObjectIndex():
        raise ValueError("The range of 'put_index' should be [1, %d]"
                         % CObjectID.MaxObjectIndex())
    return ObjectID(CObjectID.ForPut(task_id.native(), put_index, 0).Binary())


def compute_task_id(ObjectID object_id):
    return TaskID(object_id.native().TaskId().Binary())


cdef c_bool is_simple_value(value, int64_t *num_elements_contained):
    num_elements_contained[0] += 1

    if num_elements_contained[0] >= RayConfig.instance().num_elements_limit():
        return False

    if (cpython.PyInt_Check(value) or cpython.PyLong_Check(value) or
            value is False or value is True or cpython.PyFloat_Check(value) or
            value is None):
        return True

    if cpython.PyBytes_CheckExact(value):
        num_elements_contained[0] += cpython.PyBytes_Size(value)
        return (num_elements_contained[0] <
                RayConfig.instance().num_elements_limit())

    if cpython.PyUnicode_CheckExact(value):
        num_elements_contained[0] += cpython.PyUnicode_GET_SIZE(value)
        return (num_elements_contained[0] <
                RayConfig.instance().num_elements_limit())

    if (cpython.PyList_CheckExact(value) and
            cpython.PyList_Size(value) < RayConfig.instance().size_limit()):
        for item in value:
            if not is_simple_value(item, num_elements_contained):
                return False
        return (num_elements_contained[0] <
                RayConfig.instance().num_elements_limit())

    if (cpython.PyDict_CheckExact(value) and
            cpython.PyDict_Size(value) < RayConfig.instance().size_limit()):
        # TODO(suquark): Using "items" in Python2 is not very efficient.
        for k, v in value.items():
            if not (is_simple_value(k, num_elements_contained) and
                    is_simple_value(v, num_elements_contained)):
                return False
        return (num_elements_contained[0] <
                RayConfig.instance().num_elements_limit())

    if (cpython.PyTuple_CheckExact(value) and
            cpython.PyTuple_Size(value) < RayConfig.instance().size_limit()):
        for item in value:
            if not is_simple_value(item, num_elements_contained):
                return False
        return (num_elements_contained[0] <
                RayConfig.instance().num_elements_limit())

    if isinstance(value, numpy.ndarray):
        if value.dtype == "O":
            return False
        num_elements_contained[0] += value.nbytes
        return (num_elements_contained[0] <
                RayConfig.instance().num_elements_limit())

    return False


def check_simple_value(value):
    """Check if value is simple enough to be send by value.

    This method checks if a Python object is sufficiently simple that it can
    be serialized and passed by value as an argument to a task (without being
    put in the object store). The details of which objects are sufficiently
    simple are defined by this method and are not particularly important.
    But for performance reasons, it is better to place "small" objects in
    the task itself and "large" objects in the object store.

    Args:
        value: Python object that should be checked.

    Returns:
        True if the value should be send by value, False otherwise.
    """

    cdef int64_t num_elements_contained = 0
    return is_simple_value(value, &num_elements_contained)


cdef class Language:
    cdef CLanguage lang

    def __cinit__(self, int32_t lang):
        self.lang = <CLanguage>lang

    @staticmethod
    cdef from_native(const CLanguage& lang):
        return Language(<int32_t>lang)

    def __eq__(self, other):
        return (isinstance(other, Language) and
                (<int32_t>self.lang) == (<int32_t>other.lang))

    def __repr__(self):
        if <int32_t>self.lang == <int32_t>LANGUAGE_PYTHON:
            return "PYTHON"
        elif <int32_t>self.lang == <int32_t>LANGUAGE_CPP:
            return "CPP"
        elif <int32_t>self.lang == <int32_t>LANGUAGE_JAVA:
            return "JAVA"
        else:
            raise Exception("Unexpected error")


# Programming language enum values.
cdef Language LANG_PYTHON = Language.from_native(LANGUAGE_PYTHON)
cdef Language LANG_CPP = Language.from_native(LANGUAGE_CPP)
cdef Language LANG_JAVA = Language.from_native(LANGUAGE_JAVA)


cdef int prepare_resources(
        dict resource_dict,
        unordered_map[c_string, double] *resource_map) except -1:
    cdef:
        unordered_map[c_string, double] out
        c_string resource_name

    if resource_dict is None:
        raise ValueError("Must provide resource map.")

    for key, value in resource_dict.items():
        if not (isinstance(value, int) or isinstance(value, float)):
            raise ValueError("Resource quantities may only be ints or floats.")
        if value < 0:
            raise ValueError("Resource quantities may not be negative.")
        if value > 0:
            if (value >= 1 and isinstance(value, float)
                    and not value.is_integer()):
                raise ValueError(
                    "Resource quantities >1 must be whole numbers.")
            resource_map[0][key.encode("ascii")] = float(value)
    return 0


cdef c_vector[c_string] string_vector_from_list(list string_list):
    cdef:
        c_vector[c_string] out
    for s in string_list:
        if not isinstance(s, bytes):
            raise TypeError("string_list elements must be bytes")
        out.push_back(s)
    return out


cdef void prepare_args(list args, c_vector[CTaskArg] *args_vector):
    cdef:
        c_string pickled_str
        shared_ptr[CBuffer] arg_data
        shared_ptr[CBuffer] arg_metadata

    for arg in args:
        if isinstance(arg, ObjectID):
            args_vector.push_back(
                CTaskArg.PassByReference((<ObjectID>arg).native()))
        elif not ray._raylet.check_simple_value(arg):
            args_vector.push_back(
                CTaskArg.PassByReference((<ObjectID>ray.put(arg)).native()))
        else:
            pickled_str = pickle.dumps(
                arg, protocol=pickle.HIGHEST_PROTOCOL)
            # TODO(edoakes): This makes a copy that could be avoided.
            arg_data = dynamic_pointer_cast[CBuffer, LocalMemoryBuffer](
                    make_shared[LocalMemoryBuffer](
                        <uint8_t*>(pickled_str.data()),
                        pickled_str.size(),
                        True))
            args_vector.push_back(
                CTaskArg.PassByValue(
                    make_shared[CRayObject](arg_data, arg_metadata)))


cdef class RayletClient:
    cdef CRayletClient* client

    def __cinit__(self, CoreWorker core_worker):
        # The core worker and raylet client need to share an underlying
        # raylet client, so we take a reference to the core worker's client
        # here. The client is a raw pointer because it is only a temporary
        # workaround and will be removed once the core worker transition is
        # complete, so we don't want to change the unique_ptr in core worker
        # to a shared_ptr. This means the core worker *must* be
        # initialized before the raylet client.
        self.client = &core_worker.core_worker.get().GetRayletClient()

    def get_task(self):
        cdef:
            unique_ptr[CTaskSpec] task_spec

        with nogil:
            check_status(self.client.GetTask(&task_spec))
        return TaskSpec.make(task_spec)

    def task_done(self):
        check_status(self.client.TaskDone())

    def fetch_or_reconstruct(self, object_ids,
                             c_bool fetch_only,
                             TaskID current_task_id=TaskID.nil()):
        cdef c_vector[CObjectID] fetch_ids = ObjectIDsToVector(object_ids)
        check_status(self.client.FetchOrReconstruct(
            fetch_ids, fetch_only, current_task_id.native()))

    def resource_ids(self):
        cdef:
            ResourceMappingType resource_mapping = (
                self.client.GetResourceIDs())
            unordered_map[
                c_string, c_vector[pair[int64_t, double]]
            ].iterator iterator = resource_mapping.begin()
            c_vector[pair[int64_t, double]] c_value

        resources_dict = {}
        while iterator != resource_mapping.end():
            key = decode(dereference(iterator).first)
            c_value = dereference(iterator).second
            ids_and_fractions = []
            for i in range(c_value.size()):
                ids_and_fractions.append(
                    (c_value[i].first, c_value[i].second))
            resources_dict[key] = ids_and_fractions
            postincrement(iterator)
        return resources_dict

    def push_error(self, JobID job_id, error_type, error_message,
                   double timestamp):
        check_status(self.client.PushError(job_id.native(),
                                           error_type.encode("ascii"),
                                           error_message.encode("ascii"),
                                           timestamp))

    def prepare_actor_checkpoint(self, ActorID actor_id):
        cdef:
            CActorCheckpointID checkpoint_id
            CActorID c_actor_id = actor_id.native()

        # PrepareActorCheckpoint will wait for raylet's reply, release
        # the GIL so other Python threads can run.
        with nogil:
            check_status(self.client.PrepareActorCheckpoint(
                c_actor_id, checkpoint_id))
        return ActorCheckpointID(checkpoint_id.Binary())

    def notify_actor_resumed_from_checkpoint(self, ActorID actor_id,
                                             ActorCheckpointID checkpoint_id):
        check_status(self.client.NotifyActorResumedFromCheckpoint(
            actor_id.native(), checkpoint_id.native()))

    def set_resource(self, basestring resource_name,
                     double capacity, ClientID client_id):
        self.client.SetResource(resource_name.encode("ascii"), capacity,
                                CClientID.FromBinary(client_id.binary()))

    @property
    def job_id(self):
        return JobID(self.client.GetJobID().Binary())

    @property
    def is_worker(self):
        return self.client.IsWorker()


cdef class CoreWorker:
    cdef unique_ptr[CCoreWorker] core_worker

    def __cinit__(self, is_driver, store_socket, raylet_socket,
                  JobID job_id, GcsClientOptions gcs_options, log_dir,
                  node_ip_address):
        assert pyarrow is not None, ("Expected pyarrow to be imported from "
                                     "outside _raylet. See __init__.py for "
                                     "details.")

        self.core_worker.reset(new CCoreWorker(
            WORKER_TYPE_DRIVER if is_driver else WORKER_TYPE_WORKER,
            LANGUAGE_PYTHON, store_socket.encode("ascii"),
            raylet_socket.encode("ascii"), job_id.native(),
            gcs_options.native()[0], log_dir.encode("utf-8"),
            node_ip_address.encode("utf-8"), NULL, False))
<<<<<<< HEAD
        self.core_worker.get().Profiler().get().Start()
=======
>>>>>>> 963bbe8b

    def disconnect(self):
        with nogil:
            self.core_worker.get().Disconnect()

    def set_current_task_id(self, TaskID task_id):
        cdef:
            CTaskID c_task_id = task_id.native()

        with nogil:
            self.core_worker.get().SetCurrentTaskId(c_task_id)

    def get_current_task_id(self):
        return TaskID(self.core_worker.get().GetCurrentTaskId().Binary())

    def set_current_job_id(self, JobID job_id):
        cdef:
            CJobID c_job_id = job_id.native()

        with nogil:
            self.core_worker.get().SetCurrentJobId(c_job_id)

    def get_objects(self, object_ids, TaskID current_task_id):
        cdef:
            c_vector[shared_ptr[CRayObject]] results
            CTaskID c_task_id = current_task_id.native()
            c_vector[CObjectID] c_object_ids = ObjectIDsToVector(object_ids)

        with nogil:
            check_status(self.core_worker.get().Objects().Get(
                c_object_ids, -1, &results))

        data_metadata_pairs = []
        for result in results:
            # core_worker will return a nullptr for objects that couldn't be
            # retrieved from the store or if an object was an exception.
            if not result.get():
                data_metadata_pairs.append((None, None))
            else:
                data = None
                metadata = None
                if result.get().HasData():
                    data = Buffer.make(result.get().GetData())
                if result.get().HasMetadata():
                    metadata = Buffer.make(
                        result.get().GetMetadata()).to_pybytes()
                data_metadata_pairs.append((data, metadata))

        return data_metadata_pairs

    def object_exists(self, ObjectID object_id):
        cdef:
            c_bool has_object
            CObjectID c_object_id = object_id.native()

        with nogil:
            check_status(self.core_worker.get().Objects().Contains(
                c_object_id, &has_object))

        return has_object

    def put_serialized_object(self, serialized_object, ObjectID object_id,
                              int memcopy_threads=6):
        cdef:
            shared_ptr[CBuffer] data
            shared_ptr[CBuffer] metadata
            CObjectID c_object_id = object_id.native()
            size_t data_size

        data_size = serialized_object.total_bytes

        with nogil:
            check_status(self.core_worker.get().Objects().Create(
                        metadata, data_size, c_object_id, &data))

        # If data is nullptr, that means the ObjectID already existed,
        # which we ignore.
        # TODO(edoakes): this is hacky, we should return the error instead
        # and deal with it here.
        if not data:
            return

        stream = pyarrow.FixedSizeBufferWriter(
            pyarrow.py_buffer(Buffer.make(data)))
        stream.set_memcopy_threads(memcopy_threads)
        serialized_object.write_to(stream)

        with nogil:
            check_status(self.core_worker.get().Objects().Seal(c_object_id))

    def put_raw_buffer(self, c_string value, ObjectID object_id,
                       int memcopy_threads=6):
        cdef:
            c_string metadata_str = RAW_BUFFER_METADATA
            CObjectID c_object_id = object_id.native()
            shared_ptr[CBuffer] data
            shared_ptr[CBuffer] metadata = dynamic_pointer_cast[
                CBuffer, LocalMemoryBuffer](
                    make_shared[LocalMemoryBuffer](
                        <uint8_t*>(metadata_str.data()), metadata_str.size()))

        with nogil:
            check_status(self.core_worker.get().Objects().Create(
                metadata, value.size(), c_object_id, &data))

        stream = pyarrow.FixedSizeBufferWriter(
            pyarrow.py_buffer(Buffer.make(data)))
        stream.set_memcopy_threads(memcopy_threads)
        stream.write(pyarrow.py_buffer(value))

        with nogil:
            check_status(self.core_worker.get().Objects().Seal(c_object_id))

    def wait(self, object_ids, int num_returns, int64_t timeout_milliseconds,
             TaskID current_task_id):
        cdef:
            WaitResultPair result
            c_vector[CObjectID] wait_ids
            c_vector[c_bool] results
            CTaskID c_task_id = current_task_id.native()

        wait_ids = ObjectIDsToVector(object_ids)
        with nogil:
            check_status(self.core_worker.get().Objects().Wait(
                wait_ids, num_returns, timeout_milliseconds, &results))

        assert len(results) == len(object_ids)

        ready, not_ready = [], []
        for i, object_id in enumerate(object_ids):
            if results[i]:
                ready.append(object_id)
            else:
                not_ready.append(object_id)

        return (ready, not_ready)

    def free_objects(self, object_ids, c_bool local_only,
                     c_bool delete_creating_tasks):
        cdef:
            c_vector[CObjectID] free_ids = ObjectIDsToVector(object_ids)

        with nogil:
            check_status(self.core_worker.get().Objects().Delete(
                free_ids, local_only, delete_creating_tasks))

    def set_object_store_client_options(self, c_string client_name,
                                        int64_t limit_bytes):
        with nogil:
            check_status(self.core_worker.get().Objects().SetClientOptions(
                client_name, limit_bytes))

    def object_store_memory_usage_string(self):
        cdef:
            c_string message

        with nogil:
            message = self.core_worker.get().Objects().MemoryUsageString()

        return message.decode("utf-8")

    def submit_task(self,
                    function_descriptor,
                    args,
                    int num_return_vals,
                    resources):
        cdef:
            unordered_map[c_string, double] c_resources
            CTaskOptions task_options
            CRayFunction ray_function
            c_vector[CTaskArg] args_vector
            c_vector[CObjectID] return_ids

        with profiling.profile("submit_task"):
            prepare_resources(resources, &c_resources)
            task_options = CTaskOptions(num_return_vals, c_resources)
            ray_function = CRayFunction(
                LANGUAGE_PYTHON, string_vector_from_list(function_descriptor))
            prepare_args(args, &args_vector)

            with nogil:
                check_status(self.core_worker.get().Tasks().SubmitTask(
                    ray_function, args_vector, task_options, &return_ids))

            return VectorToObjectIDs(return_ids)

    def create_actor(self,
                     function_descriptor,
                     args,
                     uint64_t max_reconstructions,
                     resources,
                     placement_resources):
        cdef:
            ActorHandle actor_handle = ActorHandle.__new__(ActorHandle)
            CRayFunction ray_function
            c_vector[CTaskArg] args_vector
            c_vector[c_string] dynamic_worker_options
            unordered_map[c_string, double] c_resources
            unordered_map[c_string, double] c_placement_resources

        with profiling.profile("submit_task"):
            prepare_resources(resources, &c_resources)
            prepare_resources(placement_resources, &c_placement_resources)
            ray_function = CRayFunction(
                LANGUAGE_PYTHON, string_vector_from_list(function_descriptor))
            prepare_args(args, &args_vector)

            with nogil:
                check_status(self.core_worker.get().Tasks().CreateActor(
                    ray_function, args_vector,
                    CActorCreationOptions(
                        max_reconstructions, False, c_resources,
                        c_placement_resources, dynamic_worker_options),
                    &actor_handle.inner))

            return actor_handle

    def submit_actor_task(self,
                          ActorHandle handle,
                          function_descriptor,
                          args,
                          int num_return_vals,
                          resources):

        cdef:
            unordered_map[c_string, double] c_resources
            CTaskOptions task_options
            CRayFunction ray_function
            c_vector[CTaskArg] args_vector
            c_vector[CObjectID] return_ids

        with profiling.profile("submit_task"):
            prepare_resources(resources, &c_resources)
            task_options = CTaskOptions(num_return_vals, c_resources)
            ray_function = CRayFunction(
                LANGUAGE_PYTHON, string_vector_from_list(function_descriptor))
            prepare_args(args, &args_vector)

            with nogil:
                check_status(self.core_worker.get().Tasks().SubmitActorTask(
                      handle.inner.get()[0], ray_function,
                      args_vector, task_options, &return_ids))

            return VectorToObjectIDs(return_ids)

<<<<<<< HEAD
    def profile_event(self, event_type, dict extra_data):
        return ProfileEvent.make(self.core_worker.get().Profiler(),
                                 event_type.encode("ascii"), extra_data)
=======
        return message.decode("utf-8")

    def profile_event(self, event_type, dict extra_data):
        cdef:
            c_string c_event_type = event_type.encode("ascii")

        return ProfileEvent.make(
            self.core_worker.get().CreateProfileEvent(c_event_type),
            extra_data)
>>>>>>> 963bbe8b
<|MERGE_RESOLUTION|>--- conflicted
+++ resolved
@@ -29,11 +29,8 @@
     CGcsClientOptions,
     CTaskArg,
     CRayFunction,
-<<<<<<< HEAD
-=======
     LocalMemoryBuffer,
     move,
->>>>>>> 963bbe8b
     LANGUAGE_CPP,
     LANGUAGE_JAVA,
     LANGUAGE_PYTHON,
@@ -421,10 +418,6 @@
             raylet_socket.encode("ascii"), job_id.native(),
             gcs_options.native()[0], log_dir.encode("utf-8"),
             node_ip_address.encode("utf-8"), NULL, False))
-<<<<<<< HEAD
-        self.core_worker.get().Profiler().get().Start()
-=======
->>>>>>> 963bbe8b
 
     def disconnect(self):
         with nogil:
@@ -670,18 +663,10 @@
 
             return VectorToObjectIDs(return_ids)
 
-<<<<<<< HEAD
-    def profile_event(self, event_type, dict extra_data):
-        return ProfileEvent.make(self.core_worker.get().Profiler(),
-                                 event_type.encode("ascii"), extra_data)
-=======
-        return message.decode("utf-8")
-
     def profile_event(self, event_type, dict extra_data):
         cdef:
             c_string c_event_type = event_type.encode("ascii")
 
         return ProfileEvent.make(
             self.core_worker.get().CreateProfileEvent(c_event_type),
-            extra_data)
->>>>>>> 963bbe8b
+            extra_data)