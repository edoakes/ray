--- conflicted
+++ resolved
@@ -48,7 +48,8 @@
     CClientID,
 )
 import ray
-from ray.includes.libcoreworker cimport CCoreWorker, CTaskOptions, ResourceMappingType
+from ray.includes.libcoreworker cimport (
+    CCoreWorker, CTaskOptions, ResourceMappingType)
 from ray.includes.task cimport CTaskSpec
 from ray.includes.ray_config cimport RayConfig
 from ray.exceptions import RayletError, ObjectStoreFullError
@@ -78,7 +79,6 @@
 
 
 logger = logging.getLogger(__name__)
-idle_profiling_context = None
 
 
 if cpython.PY_MAJOR_VERSION >= 3:
@@ -330,16 +330,13 @@
         return self.client.IsWorker()
 
 cdef CRayStatus execute_task(const CRayFunction &ray_function,
-                         const c_vector[shared_ptr[CRayObject]] &args,
-                         int num_returns,
-                         const CTaskSpec &c_task_spec,
-                         c_vector[shared_ptr[CRayObject]] *returns) nogil:
+                             const c_vector[shared_ptr[CRayObject]] &args,
+                             int num_returns,
+                             const CTaskSpec &c_task_spec,
+                             c_vector[shared_ptr[CRayObject]] *returns) nogil:
     with gil:
-        global idle_profiling_context
-        idle_profiling_context.__exit__(None, None, None)
-        ray.worker.global_worker._wait_for_and_process_task(TaskSpec.make(c_task_spec))
-        idle_profiling_context = ray.profiling.profile("worker_idle")
-        idle_profiling_context.__enter__()
+        ray.worker.global_worker._wait_for_and_process_task(
+            TaskSpec.make(c_task_spec))
 
     return CRayStatus.OK()
 
@@ -357,26 +354,15 @@
             WORKER_TYPE_DRIVER if is_driver else WORKER_TYPE_WORKER,
             LANGUAGE_PYTHON, store_socket.encode("ascii"),
             raylet_socket.encode("ascii"), job_id.native(),
-<<<<<<< HEAD
-            gcs_options.native()[0], log_dir.encode("utf-8"), execute_task, False))
-
-        assert pyarrow is not None, ("Expected pyarrow to be imported from "
-                                     "outside _raylet. See __init__.py for "
-                                     "details.")
-=======
             gcs_options.native()[0], log_dir.encode("utf-8"),
-            node_ip_address.encode("utf-8"), NULL, False))
+            node_ip_address.encode("utf-8"), execute_task, False))
         self.core_worker.get().Profiler().Start()
->>>>>>> dd39d6c4
 
     def disconnect(self):
         with nogil:
             self.core_worker.get().Disconnect()
 
     def run_task_loop(self):
-        global idle_profiling_context
-        idle_profiling_context = ray.profiling.profile("worker_idle")
-        idle_profiling_context.__enter__()
         self.core_worker.get().Execution().Run()
 
     def get_objects(self, object_ids, TaskID current_task_id):
@@ -577,7 +563,6 @@
 
         return message.decode("utf-8")
 
-<<<<<<< HEAD
     def resource_ids(self):
         cdef:
             ResourceMappingType resource_mapping = (
@@ -599,8 +584,7 @@
             postincrement(iterator)
 
         return resources_dict
-=======
+
     def profiling_event(self, event_type, dict extra_data):
         return ProfilingEvent.make(self.core_worker.get().Profiler(),
-                                   event_type.encode("ascii"), extra_data)
->>>>>>> dd39d6c4
+                                   event_type.encode("ascii"), extra_data)