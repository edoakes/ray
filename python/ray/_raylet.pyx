--- conflicted
+++ resolved
@@ -355,13 +355,8 @@
             LANGUAGE_PYTHON, store_socket.encode("ascii"),
             raylet_socket.encode("ascii"), job_id.native(),
             gcs_options.native()[0], log_dir.encode("utf-8"),
-<<<<<<< HEAD
             node_ip_address.encode("utf-8"), execute_task, False))
-        self.core_worker.get().Profiler().Start()
-=======
-            node_ip_address.encode("utf-8"), NULL, False))
         self.core_worker.get().Profiler().get().Start()
->>>>>>> 06a6fb91
 
     def disconnect(self):
         with nogil:
