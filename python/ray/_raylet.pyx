# cython: profile=False
# distutils: language = c++
# cython: embedsignature = True
# cython: language_level = 3

import numpy
import time
import logging

from libc.stdint cimport uint8_t, int32_t, int64_t, uint64_t
from libcpp cimport bool as c_bool
from libcpp.memory cimport (
    dynamic_pointer_cast,
    make_shared,
    shared_ptr,
    unique_ptr,
)
from libcpp.string cimport string as c_string
from libcpp.utility cimport pair
from libcpp.unordered_map cimport unordered_map
from libcpp.vector cimport vector as c_vector

from cython.operator import dereference, postincrement

from ray.includes.common cimport (
    CLanguage,
    CRayObject,
    CRayStatus,
    CGcsClientOptions,
    CTaskArg,
    CRayFunction,
    LocalMemoryBuffer,
    move,
    LANGUAGE_CPP,
    LANGUAGE_JAVA,
    LANGUAGE_PYTHON,
    LocalMemoryBuffer,
    WORKER_TYPE_WORKER,
    WORKER_TYPE_DRIVER,
)
from ray.includes.libraylet cimport (
    CRayletClient,
    GCSProfileEvent,
    GCSProfileTableData,
    ResourceMappingType,
    WaitResultPair,
)
from ray.includes.unique_ids cimport (
    CActorCheckpointID,
    CObjectID,
    CClientID,
)
from ray.includes.libcoreworker cimport (
    CActorCreationOptions,
    CCoreWorker,
    CTaskOptions,
)
from ray.includes.task cimport CTaskSpec
from ray.includes.ray_config cimport RayConfig
import ray
from ray import profiling
from ray.exceptions import RayletError, ObjectStoreFullError
from ray.utils import decode
from ray.ray_constants import (
    DEFAULT_PUT_OBJECT_DELAY,
    DEFAULT_PUT_OBJECT_RETRIES,
    RAW_BUFFER_METADATA,
    PICKLE5_BUFFER_METADATA,
)

# pyarrow cannot be imported until after _raylet finishes initializing
# (see ray/__init__.py for details).
# Unfortunately, Cython won't compile if 'pyarrow' is undefined, so we
# "forward declare" it here and then replace it with a reference to the
# imported package from ray/__init__.py.
# TODO(edoakes): Fix this.
pyarrow = None

cimport cpython

include "includes/unique_ids.pxi"
include "includes/ray_config.pxi"
include "includes/task.pxi"
include "includes/buffer.pxi"
include "includes/common.pxi"
include "includes/serialization.pxi"
include "includes/libcoreworker.pxi"


logger = logging.getLogger(__name__)


if cpython.PY_MAJOR_VERSION >= 3:
    import pickle
else:
    import cPickle as pickle


cdef int check_status(const CRayStatus& status) nogil except -1:
    if status.ok():
        return 0

    with gil:
        message = status.message().decode()

    if status.IsObjectStoreFull():
        raise ObjectStoreFullError(message)
    else:
        raise RayletError(message)


cdef VectorToObjectIDs(const c_vector[CObjectID] &object_ids):
    result = []
    for i in range(object_ids.size()):
        result.append(ObjectID(object_ids[i].Binary()))
    return result


cdef c_vector[CObjectID] ObjectIDsToVector(object_ids):
    """A helper function that converts a Python list of object IDs to a vector.

    Args:
        object_ids (list): The Python list of object IDs.

    Returns:
        The output vector.
    """
    cdef:
        ObjectID object_id
        c_vector[CObjectID] result
    for object_id in object_ids:
        result.push_back(object_id.native())
    return result


def compute_put_id(TaskID task_id, int64_t put_index):
    if put_index < 1 or put_index > <int64_t>CObjectID.MaxObjectIndex():
        raise ValueError("The range of 'put_index' should be [1, %d]"
                         % CObjectID.MaxObjectIndex())
    return ObjectID(CObjectID.ForPut(task_id.native(), put_index, 0).Binary())


def compute_task_id(ObjectID object_id):
    return TaskID(object_id.native().TaskId().Binary())


cdef c_bool is_simple_value(value, int64_t *num_elements_contained):
    num_elements_contained[0] += 1

    if num_elements_contained[0] >= RayConfig.instance().num_elements_limit():
        return False

    if (cpython.PyInt_Check(value) or cpython.PyLong_Check(value) or
            value is False or value is True or cpython.PyFloat_Check(value) or
            value is None):
        return True

    if cpython.PyBytes_CheckExact(value):
        num_elements_contained[0] += cpython.PyBytes_Size(value)
        return (num_elements_contained[0] <
                RayConfig.instance().num_elements_limit())

    if cpython.PyUnicode_CheckExact(value):
        num_elements_contained[0] += cpython.PyUnicode_GET_SIZE(value)
        return (num_elements_contained[0] <
                RayConfig.instance().num_elements_limit())

    if (cpython.PyList_CheckExact(value) and
            cpython.PyList_Size(value) < RayConfig.instance().size_limit()):
        for item in value:
            if not is_simple_value(item, num_elements_contained):
                return False
        return (num_elements_contained[0] <
                RayConfig.instance().num_elements_limit())

    if (cpython.PyDict_CheckExact(value) and
            cpython.PyDict_Size(value) < RayConfig.instance().size_limit()):
        # TODO(suquark): Using "items" in Python2 is not very efficient.
        for k, v in value.items():
            if not (is_simple_value(k, num_elements_contained) and
                    is_simple_value(v, num_elements_contained)):
                return False
        return (num_elements_contained[0] <
                RayConfig.instance().num_elements_limit())

    if (cpython.PyTuple_CheckExact(value) and
            cpython.PyTuple_Size(value) < RayConfig.instance().size_limit()):
        for item in value:
            if not is_simple_value(item, num_elements_contained):
                return False
        return (num_elements_contained[0] <
                RayConfig.instance().num_elements_limit())

    if isinstance(value, numpy.ndarray):
        if value.dtype == "O":
            return False
        num_elements_contained[0] += value.nbytes
        return (num_elements_contained[0] <
                RayConfig.instance().num_elements_limit())

    return False


def check_simple_value(value):
    """Check if value is simple enough to be send by value.

    This method checks if a Python object is sufficiently simple that it can
    be serialized and passed by value as an argument to a task (without being
    put in the object store). The details of which objects are sufficiently
    simple are defined by this method and are not particularly important.
    But for performance reasons, it is better to place "small" objects in
    the task itself and "large" objects in the object store.

    Args:
        value: Python object that should be checked.

    Returns:
        True if the value should be send by value, False otherwise.
    """

    cdef int64_t num_elements_contained = 0
    return is_simple_value(value, &num_elements_contained)


cdef class Language:
    cdef CLanguage lang

    def __cinit__(self, int32_t lang):
        self.lang = <CLanguage>lang

    @staticmethod
    cdef from_native(const CLanguage& lang):
        return Language(<int32_t>lang)

    def __eq__(self, other):
        return (isinstance(other, Language) and
                (<int32_t>self.lang) == (<int32_t>other.lang))

    def __repr__(self):
        if <int32_t>self.lang == <int32_t>LANGUAGE_PYTHON:
            return "PYTHON"
        elif <int32_t>self.lang == <int32_t>LANGUAGE_CPP:
            return "CPP"
        elif <int32_t>self.lang == <int32_t>LANGUAGE_JAVA:
            return "JAVA"
        else:
            raise Exception("Unexpected error")


# Programming language enum values.
cdef Language LANG_PYTHON = Language.from_native(LANGUAGE_PYTHON)
cdef Language LANG_CPP = Language.from_native(LANGUAGE_CPP)
cdef Language LANG_JAVA = Language.from_native(LANGUAGE_JAVA)


cdef int prepare_resources(
        dict resource_dict,
        unordered_map[c_string, double] *resource_map) except -1:
    cdef:
        unordered_map[c_string, double] out
        c_string resource_name

    if resource_dict is None:
        raise ValueError("Must provide resource map.")

    for key, value in resource_dict.items():
        if not (isinstance(value, int) or isinstance(value, float)):
            raise ValueError("Resource quantities may only be ints or floats.")
        if value < 0:
            raise ValueError("Resource quantities may not be negative.")
        if value > 0:
            if (value >= 1 and isinstance(value, float)
                    and not value.is_integer()):
                raise ValueError(
                    "Resource quantities >1 must be whole numbers.")
            resource_map[0][key.encode("ascii")] = float(value)
    return 0


cdef c_vector[c_string] string_vector_from_list(list string_list):
    cdef:
        c_vector[c_string] out
    for s in string_list:
        if not isinstance(s, bytes):
            raise TypeError("string_list elements must be bytes")
        out.push_back(s)
    return out


cdef void prepare_args(list args, c_vector[CTaskArg] *args_vector):
    cdef:
        c_string pickled_str
        shared_ptr[CBuffer] arg_data
        shared_ptr[CBuffer] arg_metadata

    for arg in args:
        if isinstance(arg, ObjectID):
            args_vector.push_back(
                CTaskArg.PassByReference((<ObjectID>arg).native()))
        elif not ray._raylet.check_simple_value(arg):
            args_vector.push_back(
                CTaskArg.PassByReference((<ObjectID>ray.put(arg)).native()))
        else:
            pickled_str = pickle.dumps(
                arg, protocol=pickle.HIGHEST_PROTOCOL)
            # TODO(edoakes): This makes a copy that could be avoided.
            arg_data = dynamic_pointer_cast[CBuffer, LocalMemoryBuffer](
                    make_shared[LocalMemoryBuffer](
                        <uint8_t*>(pickled_str.data()),
                        pickled_str.size(),
                        True))
            args_vector.push_back(
                CTaskArg.PassByValue(
                    make_shared[CRayObject](arg_data, arg_metadata)))


cdef class RayletClient:
    cdef CRayletClient* client

    def __cinit__(self, CoreWorker core_worker):
        # The core worker and raylet client need to share an underlying
        # raylet client, so we take a reference to the core worker's client
        # here. The client is a raw pointer because it is only a temporary
        # workaround and will be removed once the core worker transition is
        # complete, so we don't want to change the unique_ptr in core worker
        # to a shared_ptr. This means the core worker *must* be
        # initialized before the raylet client.
        self.client = &core_worker.core_worker.get().GetRayletClient()

    def get_task(self):
        cdef:
            unique_ptr[CTaskSpec] task_spec

        with nogil:
            check_status(self.client.GetTask(&task_spec))
        return TaskSpec.make(task_spec)

    def task_done(self):
        check_status(self.client.TaskDone())

    def fetch_or_reconstruct(self, object_ids,
                             c_bool fetch_only,
                             TaskID current_task_id=TaskID.nil()):
        cdef c_vector[CObjectID] fetch_ids = ObjectIDsToVector(object_ids)
        check_status(self.client.FetchOrReconstruct(
            fetch_ids, fetch_only, current_task_id.native()))

    def resource_ids(self):
        cdef:
            ResourceMappingType resource_mapping = (
                self.client.GetResourceIDs())
            unordered_map[
                c_string, c_vector[pair[int64_t, double]]
            ].iterator iterator = resource_mapping.begin()
            c_vector[pair[int64_t, double]] c_value

        resources_dict = {}
        while iterator != resource_mapping.end():
            key = decode(dereference(iterator).first)
            c_value = dereference(iterator).second
            ids_and_fractions = []
            for i in range(c_value.size()):
                ids_and_fractions.append(
                    (c_value[i].first, c_value[i].second))
            resources_dict[key] = ids_and_fractions
            postincrement(iterator)
        return resources_dict

    def push_error(self, JobID job_id, error_type, error_message,
                   double timestamp):
        check_status(self.client.PushError(job_id.native(),
                                           error_type.encode("ascii"),
                                           error_message.encode("ascii"),
                                           timestamp))

    def prepare_actor_checkpoint(self, ActorID actor_id):
        cdef:
            CActorCheckpointID checkpoint_id
            CActorID c_actor_id = actor_id.native()

        # PrepareActorCheckpoint will wait for raylet's reply, release
        # the GIL so other Python threads can run.
        with nogil:
            check_status(self.client.PrepareActorCheckpoint(
                c_actor_id, checkpoint_id))
        return ActorCheckpointID(checkpoint_id.Binary())

    def notify_actor_resumed_from_checkpoint(self, ActorID actor_id,
                                             ActorCheckpointID checkpoint_id):
        check_status(self.client.NotifyActorResumedFromCheckpoint(
            actor_id.native(), checkpoint_id.native()))

    def set_resource(self, basestring resource_name,
                     double capacity, ClientID client_id):
        self.client.SetResource(resource_name.encode("ascii"), capacity,
                                CClientID.FromBinary(client_id.binary()))

    @property
    def job_id(self):
        return JobID(self.client.GetJobID().Binary())

    @property
    def is_worker(self):
        return self.client.IsWorker()


cdef class CoreWorker:
    cdef unique_ptr[CCoreWorker] core_worker

    def __cinit__(self, is_driver, store_socket, raylet_socket,
                  JobID job_id, GcsClientOptions gcs_options, log_dir,
                  node_ip_address):
        assert pyarrow is not None, ("Expected pyarrow to be imported from "
                                     "outside _raylet. See __init__.py for "
                                     "details.")

        self.core_worker.reset(new CCoreWorker(
            WORKER_TYPE_DRIVER if is_driver else WORKER_TYPE_WORKER,
            LANGUAGE_PYTHON, store_socket.encode("ascii"),
            raylet_socket.encode("ascii"), job_id.native(),
            gcs_options.native()[0], log_dir.encode("utf-8"),
            node_ip_address.encode("utf-8"), NULL, False))

    def disconnect(self):
        with nogil:
            self.core_worker.get().Disconnect()

    def set_current_task_id(self, TaskID task_id):
        cdef:
            CTaskID c_task_id = task_id.native()

        with nogil:
            self.core_worker.get().SetCurrentTaskId(c_task_id)

    def set_actor_id(self, ActorID actor_id):
        cdef:
            CActorID c_actor_id = actor_id.native()

        with nogil:
            self.core_worker.get().SetActorId(c_actor_id)

    def get_current_task_id(self):
        return TaskID(self.core_worker.get().GetCurrentTaskId().Binary())

    def set_current_job_id(self, JobID job_id):
        cdef:
            CJobID c_job_id = job_id.native()

        with nogil:
            self.core_worker.get().SetCurrentJobId(c_job_id)

    def get_objects(self, object_ids, TaskID current_task_id):
        cdef:
            c_vector[shared_ptr[CRayObject]] results
            CTaskID c_task_id = current_task_id.native()
            c_vector[CObjectID] c_object_ids = ObjectIDsToVector(object_ids)

        with nogil:
            check_status(self.core_worker.get().Objects().Get(
                c_object_ids, -1, &results))

        data_metadata_pairs = []
        for result in results:
            # core_worker will return a nullptr for objects that couldn't be
            # retrieved from the store or if an object was an exception.
            if not result.get():
                data_metadata_pairs.append((None, None))
            else:
                data = None
                metadata = None
                if result.get().HasData():
                    data = Buffer.make(result.get().GetData())
                if result.get().HasMetadata():
                    metadata = Buffer.make(
                        result.get().GetMetadata()).to_pybytes()
                data_metadata_pairs.append((data, metadata))

        return data_metadata_pairs

    def object_exists(self, ObjectID object_id):
        cdef:
            c_bool has_object
            CObjectID c_object_id = object_id.native()

        with nogil:
            check_status(self.core_worker.get().Objects().Contains(
                c_object_id, &has_object))

        return has_object

    def put_serialized_object(self, serialized_object, ObjectID object_id,
                              int memcopy_threads=6):
        cdef:
            shared_ptr[CBuffer] data
            shared_ptr[CBuffer] metadata
            CObjectID c_object_id = object_id.native()
            size_t data_size

        data_size = serialized_object.total_bytes

        with nogil:
            check_status(self.core_worker.get().Objects().Create(
                        metadata, data_size, c_object_id, &data))

        # If data is nullptr, that means the ObjectID already existed,
        # which we ignore.
        # TODO(edoakes): this is hacky, we should return the error instead
        # and deal with it here.
        if not data:
            return

        stream = pyarrow.FixedSizeBufferWriter(
            pyarrow.py_buffer(Buffer.make(data)))
        stream.set_memcopy_threads(memcopy_threads)
        serialized_object.write_to(stream)

        with nogil:
            check_status(self.core_worker.get().Objects().Seal(c_object_id))

    def put_raw_buffer(self, c_string value, ObjectID object_id,
                       int memcopy_threads=6):
        cdef:
            c_string metadata_str = RAW_BUFFER_METADATA
            CObjectID c_object_id = object_id.native()
            shared_ptr[CBuffer] data
            shared_ptr[CBuffer] metadata = dynamic_pointer_cast[
                CBuffer, LocalMemoryBuffer](
                    make_shared[LocalMemoryBuffer](
                        <uint8_t*>(metadata_str.data()), metadata_str.size()))

        with nogil:
            check_status(self.core_worker.get().Objects().Create(
                metadata, value.size(), c_object_id, &data))

        stream = pyarrow.FixedSizeBufferWriter(
            pyarrow.py_buffer(Buffer.make(data)))
        stream.set_memcopy_threads(memcopy_threads)
        stream.write(pyarrow.py_buffer(value))

        with nogil:
            check_status(self.core_worker.get().Objects().Seal(c_object_id))

    def put_pickle5_buffers(self, ObjectID object_id, c_string inband,
                            Pickle5Writer writer,
                            int memcopy_threads):
        cdef:
            shared_ptr[CBuffer] data
            c_string metadata_str = PICKLE5_BUFFER_METADATA
            shared_ptr[CBuffer] metadata = dynamic_pointer_cast[
                CBuffer, LocalMemoryBuffer](
                    make_shared[LocalMemoryBuffer](
                        <uint8_t*>(metadata_str.data()), metadata_str.size()))
            CObjectID c_object_id = object_id.native()
            size_t data_size

        data_size = writer.get_total_bytes(inband)

        with nogil:
            check_status(self.core_worker.get().Objects().Create(
                        metadata, data_size, c_object_id, &data))

        # If data is nullptr, that means the ObjectID already existed,
        # which we ignore.
        # TODO(edoakes): this is hacky, we should return the error instead
        # and deal with it here.
        if not data:
            return

        writer.write_to(inband, data, memcopy_threads)
        with nogil:
            check_status(self.core_worker.get().Objects().Seal(c_object_id))

    def wait(self, object_ids, int num_returns, int64_t timeout_milliseconds,
             TaskID current_task_id):
        cdef:
            WaitResultPair result
            c_vector[CObjectID] wait_ids
            c_vector[c_bool] results
            CTaskID c_task_id = current_task_id.native()

        wait_ids = ObjectIDsToVector(object_ids)
        with nogil:
            check_status(self.core_worker.get().Objects().Wait(
                wait_ids, num_returns, timeout_milliseconds, &results))

        assert len(results) == len(object_ids)

        ready, not_ready = [], []
        for i, object_id in enumerate(object_ids):
            if results[i]:
                ready.append(object_id)
            else:
                not_ready.append(object_id)

        return (ready, not_ready)

    def free_objects(self, object_ids, c_bool local_only,
                     c_bool delete_creating_tasks):
        cdef:
            c_vector[CObjectID] free_ids = ObjectIDsToVector(object_ids)

        with nogil:
            check_status(self.core_worker.get().Objects().Delete(
                free_ids, local_only, delete_creating_tasks))

    def set_object_store_client_options(self, c_string client_name,
                                        int64_t limit_bytes):
        with nogil:
            check_status(self.core_worker.get().Objects().SetClientOptions(
                client_name, limit_bytes))

    def object_store_memory_usage_string(self):
        cdef:
            c_string message

        with nogil:
            message = self.core_worker.get().Objects().MemoryUsageString()

        return message.decode("utf-8")

    def submit_task(self,
                    function_descriptor,
                    args,
                    int num_return_vals,
                    resources):
        cdef:
            unordered_map[c_string, double] c_resources
            CTaskOptions task_options
            CRayFunction ray_function
            c_vector[CTaskArg] args_vector
            c_vector[CObjectID] return_ids

        with profiling.profile("submit_task"):
            prepare_resources(resources, &c_resources)
            task_options = CTaskOptions(num_return_vals, c_resources)
            ray_function = CRayFunction(
                LANGUAGE_PYTHON, string_vector_from_list(function_descriptor))
            prepare_args(args, &args_vector)

            with nogil:
                check_status(self.core_worker.get().SubmitTask(
                    ray_function, args_vector, task_options, &return_ids))

            return VectorToObjectIDs(return_ids)

    def create_actor(self,
                     function_descriptor,
                     args,
                     uint64_t max_reconstructions,
                     resources,
                     placement_resources):
        cdef:
            CRayFunction ray_function
            c_vector[CTaskArg] args_vector
            c_vector[c_string] dynamic_worker_options
            unordered_map[c_string, double] c_resources
            unordered_map[c_string, double] c_placement_resources
            CActorID c_actor_id

        with profiling.profile("submit_task"):
            prepare_resources(resources, &c_resources)
            prepare_resources(placement_resources, &c_placement_resources)
            ray_function = CRayFunction(
                LANGUAGE_PYTHON, string_vector_from_list(function_descriptor))
            prepare_args(args, &args_vector)

            with nogil:
                check_status(self.core_worker.get().CreateActor(
                    ray_function, args_vector,
                    CActorCreationOptions(
                        max_reconstructions, False, c_resources,
                        c_placement_resources, dynamic_worker_options),
                    &c_actor_id))

            return ActorID(c_actor_id.Binary())

    def submit_actor_task(self,
                          ActorID actor_id,
                          function_descriptor,
                          args,
                          int num_return_vals,
                          resources):

        cdef:
            CActorID c_actor_id = actor_id.native()
            unordered_map[c_string, double] c_resources
            CTaskOptions task_options
            CRayFunction ray_function
            c_vector[CTaskArg] args_vector
            c_vector[CObjectID] return_ids

        with profiling.profile("submit_task"):
            prepare_resources(resources, &c_resources)
            task_options = CTaskOptions(num_return_vals, c_resources)
            ray_function = CRayFunction(
                LANGUAGE_PYTHON, string_vector_from_list(function_descriptor))
            prepare_args(args, &args_vector)

            with nogil:
                check_status(self.core_worker.get().SubmitActorTask(
                      c_actor_id,
                      ray_function,
                      args_vector, task_options, &return_ids))

            return VectorToObjectIDs(return_ids)

    def profile_event(self, event_type, dict extra_data):
        cdef:
            c_string c_event_type = event_type.encode("ascii")

        return ProfileEvent.make(
            self.core_worker.get().CreateProfileEvent(c_event_type),
            extra_data)

    def deserialize_and_register_actor_handle(self, const c_string &bytes):
        c_actor_id = self.core_worker.get().DeserializeAndRegisterActorHandle(
            bytes)
        actor_id = ActorID(c_actor_id.Binary())
        return actor_id

    def serialize_actor_handle(self, ActorID actor_id):
        cdef:
            CActorID c_actor_id = actor_id.native()
            c_string output
<<<<<<< HEAD
        self.core_worker.get().GetActorHandle(c_actor_id).Serialize(&output)
        return output

    def add_active_object_id(self, ObjectID object_id):
        cdef:
            CObjectID c_object_id = object_id.native()
        with nogil:
            self.core_worker.get().AddActiveObjectID(c_object_id)

    def remove_active_object_id(self, ObjectID object_id):
        cdef:
            CObjectID c_object_id = object_id.native()
        with nogil:
            self.core_worker.get().RemoveActiveObjectID(c_object_id)
=======
        check_status(self.core_worker.get().SerializeActorHandle(
            c_actor_id, &output))
        return output
>>>>>>> 697f765e
<|MERGE_RESOLUTION|>--- conflicted
+++ resolved
@@ -722,23 +722,18 @@
         cdef:
             CActorID c_actor_id = actor_id.native()
             c_string output
-<<<<<<< HEAD
-        self.core_worker.get().GetActorHandle(c_actor_id).Serialize(&output)
-        return output
-
-    def add_active_object_id(self, ObjectID object_id):
-        cdef:
-            CObjectID c_object_id = object_id.native()
-        with nogil:
-            self.core_worker.get().AddActiveObjectID(c_object_id)
-
-    def remove_active_object_id(self, ObjectID object_id):
-        cdef:
-            CObjectID c_object_id = object_id.native()
-        with nogil:
-            self.core_worker.get().RemoveActiveObjectID(c_object_id)
-=======
         check_status(self.core_worker.get().SerializeActorHandle(
             c_actor_id, &output))
         return output
->>>>>>> 697f765e
+
+    def add_active_object_id(self, ObjectID object_id):
+        cdef:
+            CObjectID c_object_id = object_id.native()
+        with nogil:
+            self.core_worker.get().AddActiveObjectID(c_object_id)
+
+    def remove_active_object_id(self, ObjectID object_id):
+        cdef:
+            CObjectID c_object_id = object_id.native()
+        with nogil:
+            self.core_worker.get().RemoveActiveObjectID(c_object_id)