--- conflicted
+++ resolved
@@ -91,13 +91,10 @@
         void SetCurrentJobId(const CJobID &job_id)
         CTaskID GetCurrentTaskId()
         void SetCurrentTaskId(const CTaskID &task_id)
-<<<<<<< HEAD
-        void AddActiveObjectID(const CObjectID &object_id)
-        void RemoveActiveObjectID(const CObjectID &object_id)
-=======
         void SetActorId(const CActorID &actor_id)
         const CActorID &GetActorId()
         CTaskID GetCallerId()
         c_bool AddActorHandle(unique_ptr[CActorHandle] handle)
         CActorHandle &GetActorHandle(const CActorID &actor_id)
->>>>>>> 3ac8592d
+        void AddActiveObjectID(const CObjectID &object_id)
+        void RemoveActiveObjectID(const CObjectID &object_id)