from ray.includes.task cimport (
    CTask,
    CTaskExecutionSpec,
    CTaskSpec,
    RpcTaskExecutionSpec,
    TaskTableData,
)
from ray.ray_constants import RAW_BUFFER_METADATA
from ray.utils import decode


cdef class TaskSpec:
    """Cython wrapper class of C++ `ray::TaskSpecification`."""
    cdef:
        const CTaskSpec *task_spec
        c_bool is_owner

<<<<<<< HEAD
    def __init__(self, TaskID task_id, JobID job_id, function_descriptor,
                 arguments,
                 int num_returns, TaskID parent_task_id, int parent_counter,
                 ActorID actor_creation_id,
                 ObjectID actor_creation_dummy_object_id,
                 ObjectID previous_actor_task_dummy_object_id,
                 int32_t max_actor_reconstructions, ActorID actor_id,
                 ActorHandleID actor_handle_id, int actor_counter,
                 new_actor_handles, resource_map, placement_resource_map):
        cdef:
            TaskSpecBuilder builder
            unordered_map[c_string, double] required_resources
            unordered_map[c_string, double] required_placement_resources
            c_vector[c_string] c_function_descriptor
            c_string pickled_str
            c_vector[CActorHandleID] c_new_actor_handles

        # Convert function descriptor to C++ vector.
        for item in function_descriptor:
            if not isinstance(item, bytes):
                raise TypeError(
                    "'function_descriptor' takes a list of byte strings.")
            c_function_descriptor.push_back(item)

        # Convert resource map to C++ unordered_map.
        if resource_map is not None:
            required_resources = resource_map_from_dict(resource_map)
        if placement_resource_map is not None:
            required_placement_resources = (
                resource_map_from_dict(placement_resource_map))

        # Build common task spec.
        builder.SetCommonTaskSpec(
            task_id.native(),
            LANGUAGE_PYTHON,
            c_function_descriptor,
            job_id.native(),
            parent_task_id.native(),
            parent_counter,
            num_returns,
            required_resources,
            required_placement_resources,
        )

        # Build arguments.
        for arg in arguments:
            if isinstance(arg, ObjectID):
                builder.AddByRefArg((<ObjectID>arg).native())
            elif isinstance(arg, bytes):
                builder.AddByValueArg(arg, RAW_BUFFER_METADATA)
            else:
                pickled_str = pickle.dumps(
                    arg, protocol=pickle.HIGHEST_PROTOCOL)
                builder.AddByValueArg(pickled_str, b'')

        if not actor_creation_id.is_nil():
            # Actor creation task.
            builder.SetActorCreationTaskSpec(
                actor_creation_id.native(),
                max_actor_reconstructions,
                [],
                False,
            )
        elif not actor_id.is_nil():
            # Actor task.
            for new_actor_handle in new_actor_handles:
                c_new_actor_handles.push_back(
                    (<ActorHandleID?>new_actor_handle).native())
            builder.SetActorTaskSpec(
                actor_id.native(),
                actor_handle_id.native(),
                actor_creation_dummy_object_id.native(),
                previous_actor_task_dummy_object_id.native(),
                actor_counter,
                c_new_actor_handles,
            )
        else:
            # Normal task.
            pass
        self.task_spec = new CTaskSpec(builder.GetMessage())
        self.is_owner = True

    def __dealloc__(self):
        if self.is_owner:
            del self.task_spec

=======
>>>>>>> 08e4e3a1
    @staticmethod
    cdef make(const CTaskSpec& task_spec):
        cdef TaskSpec self = TaskSpec.__new__(TaskSpec)
        self.task_spec = &task_spec
        self.is_owner = False
        return self

    @staticmethod
    def from_string(const c_string& task_spec_str):
        """Convert a string to a Ray task specification Python object.

        Args:
            task_spec_str: String representation of the task specification.

        Returns:
            Python task specification object.
        """
        cdef TaskSpec self = TaskSpec.__new__(TaskSpec)
        self.task_spec = new CTaskSpec(task_spec_str)
        return self

    def to_string(self):
        """Convert a Ray task specification Python object to a string.

        Returns:
            String representing the task specification.
        """
        return self.task_spec.Serialize()

    def is_normal_task(self):
        """Whether this task is a normal task."""
        return self.task_spec.IsNormalTask()

    def is_actor_task(self):
        """Whether this task is an actor task."""
        return self.task_spec.IsActorTask()

    def is_actor_creation_task(self):
        """Whether this task is an actor creation task."""
        return self.task_spec.IsActorCreationTask()

    def job_id(self):
        """Return the job ID for this task."""
        return JobID(self.task_spec.JobId().Binary())

    def task_id(self):
        """Return the task ID for this task."""
        return TaskID(self.task_spec.TaskId().Binary())

    def parent_task_id(self):
        """Return the task ID of the parent task."""
        return TaskID(self.task_spec.ParentTaskId().Binary())

    def parent_counter(self):
        """Return the parent counter of this task."""
        return self.task_spec.ParentCounter()

    def function_descriptor_list(self):
        """Return the function descriptor for this task."""
        cdef c_vector[c_string] function_descriptor = (
            self.task_spec.FunctionDescriptor())
        results = []
        for i in range(function_descriptor.size()):
            results.append(function_descriptor[i])
        return results

    def arguments(self):
        """Return the arguments for the task."""
        cdef:
            int64_t num_args = self.task_spec.NumArgs()
            int32_t lang = <int32_t>self.task_spec.GetLanguage()
            int count
        arg_list = []

        if lang == <int32_t>LANGUAGE_PYTHON:
            for i in range(num_args):
                count = self.task_spec.ArgIdCount(i)
                if count > 0:
                    assert count == 1
                    arg_list.append(
                        ObjectID(self.task_spec.ArgId(i, 0).Binary()))
                else:
                    data = self.task_spec.ArgData(i)[
                        :self.task_spec.ArgDataSize(i)]
                    metadata = self.task_spec.ArgMetadata(i)[
                        :self.task_spec.ArgMetadataSize(i)]
                    if metadata == RAW_BUFFER_METADATA:
                        obj = data
                    else:
                        obj = pickle.loads(data)
                    arg_list.append(obj)
        elif lang == <int32_t>LANGUAGE_JAVA:
            arg_list = num_args * ["<java-argument>"]

        return arg_list

    def returns(self):
        """Return the object IDs for the return values of the task."""
        return_id_list = []
        for i in range(self.task_spec.NumReturns()):
            return_id_list.append(
                ObjectID(self.task_spec.ReturnId(i).Binary()))
        return return_id_list

    def required_resources(self):
        """Return the resource dictionary of the task."""
        cdef:
            unordered_map[c_string, double] resource_map = (
                self.task_spec.GetRequiredResources().GetResourceMap())
            c_string resource_name
            double resource_value
            unordered_map[c_string, double].iterator iterator = (
                resource_map.begin())

        required_resources = {}
        while iterator != resource_map.end():
            resource_name = dereference(iterator).first
            # bytes for Py2, unicode for Py3
            py_resource_name = decode(resource_name)
            resource_value = dereference(iterator).second
            required_resources[py_resource_name] = resource_value
            postincrement(iterator)
        return required_resources

    def language(self):
        """Return the language of the task."""
        return Language.from_native(self.task_spec.GetLanguage())

    def actor_creation_id(self):
        """Return the actor creation ID for the task."""
        if not self.is_actor_creation_task():
            return ActorID.nil()
        return ActorID(self.task_spec.ActorCreationId().Binary())

    def actor_creation_dummy_object_id(self):
        """Return the actor creation dummy object ID for the task."""
        if not self.is_actor_task():
            return ObjectID.nil()
        return ObjectID(
            self.task_spec.ActorCreationDummyObjectId().Binary())

    def previous_actor_task_dummy_object_id(self):
        """Return the object ID of the previously executed actor task."""
        if not self.is_actor_task():
            return ObjectID.nil()
        return ObjectID(
            self.task_spec.PreviousActorTaskDummyObjectId().Binary())

    def actor_id(self):
        """Return the actor ID for this task."""
        if not self.is_actor_task():
            return ActorID.nil()
        return ActorID(self.task_spec.ActorId().Binary())

    def actor_counter(self):
        """Return the actor counter for this task."""
        if not self.is_actor_task():
            return 0
        return self.task_spec.ActorCounter()


cdef class TaskExecutionSpec:
    """Cython wrapper class of C++ `ray::TaskExecutionSpecification`."""
    cdef:
        unique_ptr[CTaskExecutionSpec] c_spec

    def __init__(self):
        cdef:
            RpcTaskExecutionSpec message

        self.c_spec.reset(new CTaskExecutionSpec(message))

    @staticmethod
    def from_string(const c_string& string):
        """Convert a string to a Ray `TaskExecutionSpec` Python object.
        """
        cdef TaskExecutionSpec self = TaskExecutionSpec.__new__(
            TaskExecutionSpec)
        self.c_spec.reset(new CTaskExecutionSpec(string))
        return self

    def num_forwards(self):
        return self.c_spec.get().NumForwards()


cdef class Task:
    """Cython wrapper class of C++ `ray::Task`."""
    cdef:
        unique_ptr[CTask] c_task

    def __init__(
            self, TaskSpec task_spec, TaskExecutionSpec task_execution_spec):
        self.c_task.reset(new CTask(task_spec.task_spec[0],
                                    task_execution_spec.c_spec.get()[0]))


def generate_gcs_task_table_data(TaskSpec task_spec):
    """Converts a Python `TaskSpec` object to serialized GCS `TaskTableData`.
    """
    cdef:
        TaskTableData task_table_data
    task_table_data.mutable_task().mutable_task_spec().CopyFrom(
        task_spec.task_spec.GetMessage())
    return task_table_data.SerializeAsString()<|MERGE_RESOLUTION|>--- conflicted
+++ resolved
@@ -15,95 +15,6 @@
         const CTaskSpec *task_spec
         c_bool is_owner
 
-<<<<<<< HEAD
-    def __init__(self, TaskID task_id, JobID job_id, function_descriptor,
-                 arguments,
-                 int num_returns, TaskID parent_task_id, int parent_counter,
-                 ActorID actor_creation_id,
-                 ObjectID actor_creation_dummy_object_id,
-                 ObjectID previous_actor_task_dummy_object_id,
-                 int32_t max_actor_reconstructions, ActorID actor_id,
-                 ActorHandleID actor_handle_id, int actor_counter,
-                 new_actor_handles, resource_map, placement_resource_map):
-        cdef:
-            TaskSpecBuilder builder
-            unordered_map[c_string, double] required_resources
-            unordered_map[c_string, double] required_placement_resources
-            c_vector[c_string] c_function_descriptor
-            c_string pickled_str
-            c_vector[CActorHandleID] c_new_actor_handles
-
-        # Convert function descriptor to C++ vector.
-        for item in function_descriptor:
-            if not isinstance(item, bytes):
-                raise TypeError(
-                    "'function_descriptor' takes a list of byte strings.")
-            c_function_descriptor.push_back(item)
-
-        # Convert resource map to C++ unordered_map.
-        if resource_map is not None:
-            required_resources = resource_map_from_dict(resource_map)
-        if placement_resource_map is not None:
-            required_placement_resources = (
-                resource_map_from_dict(placement_resource_map))
-
-        # Build common task spec.
-        builder.SetCommonTaskSpec(
-            task_id.native(),
-            LANGUAGE_PYTHON,
-            c_function_descriptor,
-            job_id.native(),
-            parent_task_id.native(),
-            parent_counter,
-            num_returns,
-            required_resources,
-            required_placement_resources,
-        )
-
-        # Build arguments.
-        for arg in arguments:
-            if isinstance(arg, ObjectID):
-                builder.AddByRefArg((<ObjectID>arg).native())
-            elif isinstance(arg, bytes):
-                builder.AddByValueArg(arg, RAW_BUFFER_METADATA)
-            else:
-                pickled_str = pickle.dumps(
-                    arg, protocol=pickle.HIGHEST_PROTOCOL)
-                builder.AddByValueArg(pickled_str, b'')
-
-        if not actor_creation_id.is_nil():
-            # Actor creation task.
-            builder.SetActorCreationTaskSpec(
-                actor_creation_id.native(),
-                max_actor_reconstructions,
-                [],
-                False,
-            )
-        elif not actor_id.is_nil():
-            # Actor task.
-            for new_actor_handle in new_actor_handles:
-                c_new_actor_handles.push_back(
-                    (<ActorHandleID?>new_actor_handle).native())
-            builder.SetActorTaskSpec(
-                actor_id.native(),
-                actor_handle_id.native(),
-                actor_creation_dummy_object_id.native(),
-                previous_actor_task_dummy_object_id.native(),
-                actor_counter,
-                c_new_actor_handles,
-            )
-        else:
-            # Normal task.
-            pass
-        self.task_spec = new CTaskSpec(builder.GetMessage())
-        self.is_owner = True
-
-    def __dealloc__(self):
-        if self.is_owner:
-            del self.task_spec
-
-=======
->>>>>>> 08e4e3a1
     @staticmethod
     cdef make(const CTaskSpec& task_spec):
         cdef TaskSpec self = TaskSpec.__new__(TaskSpec)
