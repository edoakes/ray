from libcpp cimport bool as c_bool
from libcpp.string cimport string as c_string
from libc.stdint cimport uint8_t, uint32_t, int64_t

cdef extern from "ray/common/id.h" namespace "ray" nogil:
    cdef cppclass CBaseID[T]:
        @staticmethod
        T from_random()

        @staticmethod
        T FromBinary(const c_string &binary)

        @staticmethod
        const T Nil()

        @staticmethod
        size_t Size()

        size_t Hash() const
        c_bool IsNil() const
        c_bool operator==(const CBaseID &rhs) const
        c_bool operator!=(const CBaseID &rhs) const
        const uint8_t *data() const

        c_string Binary() const
        c_string Hex() const

    cdef cppclass CUniqueID "ray::UniqueID"(CBaseID):
        CUniqueID()

        @staticmethod
        size_t Size()

        @staticmethod
        CUniqueID from_random()

        @staticmethod
        CUniqueID FromBinary(const c_string &binary)

        @staticmethod
        const CUniqueID Nil()

        @staticmethod
        size_t Size()

    cdef cppclass CActorCheckpointID "ray::ActorCheckpointID"(CUniqueID):

        @staticmethod
        CActorCheckpointID FromBinary(const c_string &binary)

    cdef cppclass CActorClassID "ray::ActorClassID"(CUniqueID):

        @staticmethod
        CActorClassID FromBinary(const c_string &binary)

    cdef cppclass CActorID "ray::ActorID"(CBaseID[CActorID]):

        @staticmethod
        CActorID FromBinary(const c_string &binary)

        @staticmethod
        const CActorID Nil()

        @staticmethod
        size_t Size()

        @staticmethod
        CActorID Of(CJobID job_id, CTaskID parent_task_id, int64_t parent_task_counter)


    cdef cppclass CActorHandleID "ray::ActorHandleID"(CUniqueID):

        @staticmethod
        CActorHandleID FromBinary(const c_string &binary)

    cdef cppclass CClientID "ray::ClientID"(CUniqueID):

        @staticmethod
        CClientID FromBinary(const c_string &binary)

    cdef cppclass CConfigID "ray::ConfigID"(CUniqueID):

        @staticmethod
        CConfigID FromBinary(const c_string &binary)

    cdef cppclass CFunctionID "ray::FunctionID"(CUniqueID):

        @staticmethod
        CFunctionID FromBinary(const c_string &binary)

    cdef cppclass CJobID "ray::JobID"(CBaseID[CJobID]):

        @staticmethod
        CJobID FromBinary(const c_string &binary)

        @staticmethod
        const CJobID Nil()

        @staticmethod
        size_t Size()

        @staticmethod
        CJobID FromInt(uint32_t value)

    cdef cppclass CTaskID "ray::TaskID"(CBaseID[CTaskID]):

        @staticmethod
        CTaskID FromBinary(const c_string &binary)

        @staticmethod
        const CTaskID Nil()

        @staticmethod
        size_t Size()

        @staticmethod
        CTaskID ForDriverTask(const CJobID &job_id)

        @staticmethod
        CTaskID ForFakeTask()

        @staticmethod
        CTaskID ForActorCreationTask(CActorID actor_id)

        @staticmethod
        CTaskID ForActorTask(CJobID job_id, CTaskID parent_task_id, int64_t parent_task_counter, CActorID actor_id)

        @staticmethod
        CTaskID ForNormalTask(CJobID job_id, CTaskID parent_task_id, int64_t parent_task_counter)

    cdef cppclass CObjectID" ray::ObjectID"(CBaseID[CObjectID]):

        @staticmethod
        int64_t MaxObjectIndex()

        @staticmethod
        CObjectID FromBinary(const c_string &binary)

        @staticmethod
        const CObjectID Nil()

        @staticmethod
<<<<<<< HEAD
        CObjectID ForPut(const CTaskID &task_id, int64_t index)
=======
        CObjectID ForPut(const CTaskID &task_id, int64_t index, int64_t transport_type);
>>>>>>> ed89897a

        @staticmethod
        CObjectID ForTaskReturn(const CTaskID &task_id, int64_t index)

        @staticmethod
        size_t Size()

        c_bool is_put()

        int64_t ObjectIndex() const

        CTaskID TaskId() const

    cdef cppclass CWorkerID "ray::WorkerID"(CUniqueID):

        @staticmethod
        CWorkerID FromBinary(const c_string &binary)<|MERGE_RESOLUTION|>--- conflicted
+++ resolved
@@ -140,11 +140,7 @@
         const CObjectID Nil()
 
         @staticmethod
-<<<<<<< HEAD
-        CObjectID ForPut(const CTaskID &task_id, int64_t index)
-=======
         CObjectID ForPut(const CTaskID &task_id, int64_t index, int64_t transport_type);
->>>>>>> ed89897a
 
         @staticmethod
         CObjectID ForTaskReturn(const CTaskID &task_id, int64_t index)
