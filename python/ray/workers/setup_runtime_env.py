--- conflicted
+++ resolved
@@ -152,7 +152,6 @@
             runtime_env_context = setup_runtime_env(runtime_env,
                                                     args.session_dir)
 
-<<<<<<< HEAD
     if runtime_env_context and runtime_env_context.working_dir is not None:
         commands += [f"cd {runtime_env_context.working_dir}"]
 
@@ -167,12 +166,7 @@
 
     # Add a conda activate command prefix if using a conda env.
     if runtime_env_context and runtime_env_context.conda_env_name is not None:
-        worker_executable = "python"
-=======
-    # activate conda
-    if runtime_env_context and runtime_env_context.conda_env_name:
         py_executable = "python"
->>>>>>> 8e06db72
         conda_activate_commands = get_conda_activate_commands(
             runtime_env_context.conda_env_name)
         if (conda_activate_commands):
@@ -184,32 +178,6 @@
             "the context %s.", args.serialized_runtime_env,
             args.serialized_runtime_env_context)
 
-<<<<<<< HEAD
-    worker_command = [f"exec {worker_executable}"]
-    if worker_language == "java":
-        # Java worker don't parse the command parameters, add option.
-        remaining_args.insert(
-            len(remaining_args) - 1, "-D{}={}".format(
-                "serialized-runtime-env", f"'{args.serialized_runtime_env}'"))
-        worker_command += remaining_args
-    elif worker_language == "cpp":
-        worker_command += remaining_args
-        # cpp worker flags must use underscore
-        worker_command += [
-            "--serialized_runtime_env", f"'{args.serialized_runtime_env}'"
-        ]
-    else:
-        worker_command += remaining_args
-        # Pass the runtime for working_dir setup.
-        # We can't do it in shim process here because it requires
-        # connection to gcs.
-        worker_command += [
-            "--serialized-runtime-env", f"'{args.serialized_runtime_env}'"
-        ]
-
-    commands += [" ".join(worker_command)]
-    command_str = " && ".join(commands)
-=======
     commands += [
         " ".join(
             [f"exec {py_executable}"] + remaining_args +
@@ -218,9 +186,8 @@
             # connection to gcs.
             ["--serialized-runtime-env", f"'{args.serialized_runtime_env}'"])
     ]
-    command_separator = " && "
-    command_str = command_separator.join(commands)
->>>>>>> 8e06db72
+
+    command_str = " && ".join(commands)
 
     # update env vars
     if runtime_env.get("env_vars"):
