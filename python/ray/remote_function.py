--- conflicted
+++ resolved
@@ -323,16 +323,8 @@
                 num_returns, resources, max_retries, retry_exceptions,
                 placement_group.id, placement_group_bundle_index,
                 placement_group_capture_child_tasks,
-<<<<<<< HEAD
-                worker.debugger_breakpoint,
-                parsed_runtime_env.serialize(),
-                parsed_runtime_env.get("uris") or [],
-                override_environment_variables=override_environment_variables
-                or dict())
-=======
-                worker.debugger_breakpoint, runtime_env_dict,
-                runtime_env_dict.get("uris") or [])
->>>>>>> cc3199b8
+                worker.debugger_breakpoint, parsed_runtime_env.serialize(),
+                parsed_runtime_env.get("uris") or [])
             # Reset worker's debug context from the last "remote" command
             # (which applies only to this .remote call).
             worker.debugger_breakpoint = b""
