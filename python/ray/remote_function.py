--- conflicted
+++ resolved
@@ -304,21 +304,9 @@
                     "Cross language remote function " \
                     "cannot be executed locally."
             object_refs = worker.core_worker.submit_task(
-<<<<<<< HEAD
                 self._language, self._function_descriptor, list_args, name,
-                num_returns, resources, max_retries, placement_group.id,
-=======
-                self._language,
-                self._function_descriptor,
-                list_args,
-                name,
-                num_returns,
-                resources,
-                max_retries,
-                retry_exceptions,
-                placement_group.id,
->>>>>>> 7736cdd9
-                placement_group_bundle_index,
+                num_returns, resources, max_retries, retry_exceptions,
+                placement_group.id, placement_group_bundle_index,
                 placement_group_capture_child_tasks,
                 worker.debugger_breakpoint, runtime_env_dict)
 
