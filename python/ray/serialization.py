--- conflicted
+++ resolved
@@ -68,19 +68,6 @@
         return self._total_bytes
 
 
-<<<<<<< HEAD
-class ArrowSerializedObject(SerializedObject):
-    def __init__(self, serialized_object, contained_object_ids):
-        super(ArrowSerializedObject, self).__init__(b"", contained_object_ids)
-        self.serialized_object = serialized_object
-
-    @property
-    def total_bytes(self):
-        return self.serialized_object.total_bytes
-
-
-=======
->>>>>>> 42cbf801
 class RawSerializedObject(SerializedObject):
     def __init__(self, value):
         super(RawSerializedObject,
@@ -155,177 +142,6 @@
             new_handle._deserialization_helper(serialized_obj, True)
             return new_handle
 
-<<<<<<< HEAD
-        if not worker.use_pickle:
-            serialization_context = pyarrow.default_serialization_context()
-            # Tell the serialization context to use the cloudpickle version
-            # that we ship with Ray.
-            serialization_context.set_pickle(pickle.dumps, pickle.loads)
-            pyarrow.register_torch_serialization_handlers(
-                serialization_context)
-
-            def id_serializer(obj):
-                return pickle.dumps(obj)
-
-            def id_deserializer(serialized_obj):
-                return pickle.loads(serialized_obj)
-
-            def object_id_serializer(obj):
-                self.add_contained_object_id(obj)
-                owner_id = ""
-                owner_address = ""
-                if obj.is_direct_call_type():
-                    worker = ray.worker.get_global_worker()
-                    worker.check_connected()
-                    obj, owner_id, owner_address = (
-                        worker.core_worker.serialize_and_promote_object_id(obj)
-                    )
-                obj = obj.__reduce__()
-                owner_id = owner_id.__reduce__() if owner_id else owner_id
-                return pickle.dumps((obj, owner_id, owner_address))
-
-            def object_id_deserializer(serialized_obj):
-                obj_id, owner_id, owner_address = pickle.loads(serialized_obj)
-                # NOTE(swang): Must deserialize the object first before asking
-                # the core worker to resolve the value. This is to make sure
-                # that the ref count for the ObjectID is greater than 0 by the
-                # time the core worker resolves the value of the object.
-                deserialized_object_id = obj_id[0](obj_id[1][0])
-                if owner_id:
-                    worker = ray.worker.get_global_worker()
-                    worker.check_connected()
-                    # UniqueIDs are serialized as
-                    # (class name, (unique bytes,)).
-                    worker.core_worker.deserialize_and_register_object_id(
-                        obj_id[1][0], owner_id[1][0], owner_address)
-                return deserialized_object_id
-
-            for id_type in ray._raylet._ID_TYPES:
-                if id_type == ray._raylet.ObjectID:
-                    serialization_context.register_type(
-                        id_type,
-                        "{}.{}".format(id_type.__module__, id_type.__name__),
-                        custom_serializer=object_id_serializer,
-                        custom_deserializer=object_id_deserializer)
-                else:
-                    serialization_context.register_type(
-                        id_type,
-                        "{}.{}".format(id_type.__module__, id_type.__name__),
-                        custom_serializer=id_serializer,
-                        custom_deserializer=id_deserializer)
-
-            # We register this serializer on each worker instead of calling
-            # _register_custom_serializer from the driver so that isinstance
-            # still works.
-            serialization_context.register_type(
-                ray.actor.ActorHandle,
-                "ray.ActorHandle",
-                pickle=False,
-                custom_serializer=actor_handle_serializer,
-                custom_deserializer=actor_handle_deserializer)
-            self.pyarrow_context = serialization_context
-        else:
-            self._register_cloudpickle_serializer(
-                ray.actor.ActorHandle,
-                custom_serializer=actor_handle_serializer,
-                custom_deserializer=actor_handle_deserializer)
-
-            def id_serializer(obj):
-                return obj.__reduce__()
-
-            def id_deserializer(serialized_obj):
-                return serialized_obj[0](*serialized_obj[1])
-
-            def object_id_serializer(obj):
-                self.add_contained_object_id(obj)
-                owner_id = ""
-                owner_address = ""
-                if obj.is_direct_call_type():
-                    worker = ray.worker.get_global_worker()
-                    worker.check_connected()
-                    obj, owner_id, owner_address = (
-                        worker.core_worker.serialize_and_promote_object_id(obj)
-                    )
-                obj = id_serializer(obj)
-                owner_id = id_serializer(owner_id) if owner_id else owner_id
-                return (obj, owner_id, owner_address)
-
-            def object_id_deserializer(serialized_obj):
-                obj_id, owner_id, owner_address = serialized_obj
-                # NOTE(swang): Must deserialize the object first before asking
-                # the core worker to resolve the value. This is to make sure
-                # that the ref count for the ObjectID is greater than 0 by the
-                # time the core worker resolves the value of the object.
-
-                deserialized_object_id = id_deserializer(obj_id)
-                if owner_id:
-                    worker = ray.worker.get_global_worker()
-                    worker.check_connected()
-                    # UniqueIDs are serialized as
-                    # (class name, (unique bytes,)).
-                    worker.core_worker.deserialize_and_register_object_id(
-                        obj_id[1][0], owner_id[1][0], owner_address)
-                return deserialized_object_id
-
-            for id_type in ray._raylet._ID_TYPES:
-                if id_type == ray._raylet.ObjectID:
-                    self._register_cloudpickle_serializer(
-                        id_type, object_id_serializer, object_id_deserializer)
-                else:
-                    self._register_cloudpickle_serializer(
-                        id_type, id_serializer, id_deserializer)
-
-    def get_and_clear_contained_object_ids(self):
-        if not hasattr(self._thread_local, "object_ids"):
-            self._thread_local.object_ids = set()
-            return set()
-
-        object_ids = self._thread_local.object_ids
-        self._thread_local.object_ids = set()
-        return object_ids
-
-    def add_contained_object_id(self, object_id):
-        if not hasattr(self._thread_local, "object_ids"):
-            self._thread_local.object_ids = set()
-
-        self._thread_local.object_ids.add(object_id)
-
-    def initialize(self):
-        """ Register custom serializers """
-        if not self.worker.use_pickle:
-            for error_cls in RAY_EXCEPTION_TYPES:
-                self.register_custom_serializer(
-                    error_cls,
-                    use_dict=True,
-                    local=True,
-                    class_id=error_cls.__module__ + ". " + error_cls.__name__,
-                )
-                # Tell Ray to serialize lambdas with pickle.
-            self.register_custom_serializer(
-                type(lambda: 0),
-                use_pickle=True,
-                local=True,
-                class_id="lambda")
-            # Tell Ray to serialize types with pickle.
-            self.register_custom_serializer(
-                type(int), use_pickle=True, local=True, class_id="type")
-            # Tell Ray to serialize RayParameters as dictionaries. This is
-            # used when passing around actor handles.
-            self.register_custom_serializer(
-                ray.signature.RayParameter,
-                use_dict=True,
-                local=True,
-                class_id="ray.signature.RayParameter")
-            # Tell Ray to serialize StringIO with pickle. We do this because
-            # Ray's default __dict__ serialization is incorrect for this type
-            # (the object's __dict__ is empty and therefore doesn't
-            # contain the full state of the object).
-            self.register_custom_serializer(
-                io.StringIO,
-                use_pickle=True,
-                local=True,
-                class_id="io.StringIO")
-=======
         self._register_cloudpickle_serializer(
             ray.actor.ActorHandle,
             custom_serializer=actor_handle_serializer,
@@ -338,6 +154,7 @@
             return serialized_obj[0](*serialized_obj[1])
 
         def object_id_serializer(obj):
+            self.add_contained_object_id(obj)
             owner_id = ""
             owner_address = ""
             if obj.is_direct_call_type():
@@ -372,7 +189,6 @@
             else:
                 self._register_cloudpickle_serializer(id_type, id_serializer,
                                                       id_deserializer)
->>>>>>> 42cbf801
 
     def _register_cloudpickle_serializer(self, cls, custom_serializer,
                                          custom_deserializer):
@@ -478,40 +294,13 @@
             # that this object can also be read by Java.
             return RawSerializedObject(value)
 
-<<<<<<< HEAD
-        if self.worker.use_pickle:
-            writer = Pickle5Writer()
-            if ray.cloudpickle.FAST_CLOUDPICKLE_USED:
-                inband = pickle.dumps(
-                    value, protocol=5, buffer_callback=writer.buffer_callback)
-            else:
-                inband = pickle.dumps(value)
-            return Pickle5SerializedObject(
-                inband, writer, self.get_and_clear_contained_object_ids())
-        else:
-            try:
-                serialized_value = self._store_and_register_pyarrow(value)
-            except TypeError:
-                # TypeError can happen because one of the members of the object
-                # may not be serializable for cloudpickle. So we need
-                # these extra fallbacks here to start from the beginning.
-                # Hopefully the object could have a `__reduce__` method.
-                self.register_custom_serializer(type(value), use_pickle=True)
-                logger.warning("WARNING: Serializing the class {} failed, "
-                               "falling back to cloudpickle.".format(
-                                   type(value)))
-                serialized_value = self._store_and_register_pyarrow(value)
-
-            return ArrowSerializedObject(
-                serialized_value, self.get_and_clear_contained_object_ids())
-=======
         assert self.worker.use_pickle
         assert ray.cloudpickle.FAST_CLOUDPICKLE_USED
         writer = Pickle5Writer()
         inband = pickle.dumps(
             value, protocol=5, buffer_callback=writer.buffer_callback)
-        return Pickle5SerializedObject(inband, writer)
->>>>>>> 42cbf801
+        return Pickle5SerializedObject(
+            inband, writer, self.get_and_clear_contained_object_ids())
 
     def register_custom_serializer(self,
                                    cls,
