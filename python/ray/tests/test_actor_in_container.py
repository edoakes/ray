--- conflicted
+++ resolved
@@ -40,15 +40,7 @@
     ray.shutdown()
 
 
-<<<<<<< HEAD
-# Raylet runs in container image "ray-nest-container:nightly-py36-cpu"
-# Ray job run in container image "ray-nest-container:nightly-py36-cpu-pandas"
 @pytest.mark.skipif(sys.platform != "linux", reason="Only works on linux.")
-=======
-# Raylet runs in container image "ray-worker-container:nightly-py36-cpu"
-# Ray job run in container image "ray-worker-container:nightly-py36-cpu-pandas"
-@pytest.mark.skipif("sys.platform != 'linux'")
->>>>>>> 096b38df
 def test_actor_in_heterogeneous_image():
     job_config = ray.job_config.JobConfig(
         runtime_env={
