--- conflicted
+++ resolved
@@ -775,7 +775,38 @@
     assert job_config_serialized.count(b"image") == 2
 
 
-<<<<<<< HEAD
+def test_working_dir_override_failure(shutdown_only):
+    ray.init()
+
+    @ray.remote(runtime_env={"working_dir": "."})
+    def f():
+        pass
+
+    with pytest.raises(NotImplementedError):
+        f.remote()
+
+    @ray.remote
+    def g():
+        pass
+
+    with pytest.raises(NotImplementedError):
+        g.options(runtime_env={"working_dir": "."}).remote()
+
+    @ray.remote(runtime_env={"working_dir": "."})
+    class A:
+        pass
+
+    with pytest.raises(NotImplementedError):
+        A.remote()
+
+    @ray.remote
+    class B:
+        pass
+
+    with pytest.raises(NotImplementedError):
+        B.options(runtime_env={"working_dir": "."}).remote()
+
+
 @pytest.mark.skipif(
     sys.platform == "win32", reason="runtime_env unsupported on Windows.")
 def test_invalid_conda_env(shutdown_only):
@@ -800,38 +831,6 @@
         ray.get(f.options(runtime_env=bad_env).remote())
 
     assert (time.time() - start) < (first_time / 2.0)
-=======
-def test_working_dir_override_failure(shutdown_only):
-    ray.init()
-
-    @ray.remote(runtime_env={"working_dir": "."})
-    def f():
-        pass
-
-    with pytest.raises(NotImplementedError):
-        f.remote()
-
-    @ray.remote
-    def g():
-        pass
-
-    with pytest.raises(NotImplementedError):
-        g.options(runtime_env={"working_dir": "."}).remote()
-
-    @ray.remote(runtime_env={"working_dir": "."})
-    class A:
-        pass
-
-    with pytest.raises(NotImplementedError):
-        A.remote()
-
-    @ray.remote
-    class B:
-        pass
-
-    with pytest.raises(NotImplementedError):
-        B.options(runtime_env={"working_dir": "."}).remote()
->>>>>>> e701ded5
 
 
 if __name__ == "__main__":
