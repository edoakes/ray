--- conflicted
+++ resolved
@@ -49,7 +49,6 @@
                  job_config=job_config,
                  logging_level=logging.DEBUG,
                  namespace="default_test_namespace"
-<<<<<<< HEAD
 )
 except ValueError:
     print("ValueError:", traceback.format_exc())
@@ -58,16 +57,6 @@
     print("TypeError:", traceback.format_exc())
     sys.exit(0)
 except Exception:
-=======
-        )
-except ValueError as value_e:
-    print("ValueError: ", traceback.format_exc())
-    sys.exit(0)
-except TypeError as type_e:
-    print("TypeError: ", traceback.format_exc())
-    sys.exit(0)
-except Exception as e:
->>>>>>> c51f79bc
     print("ERROR:", traceback.format_exc())
     sys.exit(0)
 
@@ -196,11 +185,7 @@
         # names will return 2.
 
         runtime_env = f"""{{  "working_dir": "{S3_PACKAGE_URI}" }}"""
-<<<<<<< HEAD
         _, pkg_name = parse_uri(S3_PACKAGE_URI)
-=======
-        _, pkg_name = working_dir_pkg.parse_uri(S3_PACKAGE_URI)
->>>>>>> c51f79bc
         runtime_env_dir = ray.worker._global_node.get_runtime_env_dir_path()
         working_dir = Path(os.path.join(runtime_env_dir,
                                         pkg_name)).with_suffix("")
@@ -287,24 +272,15 @@
     # Execute the following cmd in driver with runtime_env
     execute_statement = ""
     script = driver_script.format(**locals())
-<<<<<<< HEAD
     out = run_string_as_driver(script, env).strip().split()[-1]
-=======
-    out = run_string_as_driver(script, env)
->>>>>>> c51f79bc
     assert out.strip().splitlines()[-1].startswith("TypeError")
 
     runtime_env = f"{{ 'working_dir': os.path.join(r'{working_dir}', 'na') }}"
     # Execute the following cmd in driver with runtime_env
     execute_statement = ""
     script = driver_script.format(**locals())
-<<<<<<< HEAD
     out = run_string_as_driver(script, env).strip().split()[-1]
     assert out.strip().splitlines()[-1].startswith("ValueError")
-=======
-    out = run_string_as_driver(script, env)
-    assert out.strip().splitlines()[-1].startswith("TypeError")
->>>>>>> c51f79bc
 
     runtime_env = "{ 'working_dir': 's3://bucket/package' }"
     # Execute the following cmd in driver with runtime_env
@@ -326,42 +302,26 @@
     # Execute the following cmd in driver with runtime_env
     execute_statement = ""
     script = driver_script.format(**locals())
-<<<<<<< HEAD
     out = run_string_as_driver(script, env).strip().split()[-1]
     assert out.strip().splitlines()[-1].startswith("TypeError")
-=======
-    out = run_string_as_driver(script, env)
-    assert out.strip().splitlines()[-1].startswith("ValueError")
->>>>>>> c51f79bc
 
     runtime_env = f"{{ 'py_modules': [os.path.join(r'{working_dir}', 'na')] }}"
     # Execute the following cmd in driver with runtime_env
     execute_statement = ""
     script = driver_script.format(**locals())
-<<<<<<< HEAD
     out = run_string_as_driver(script, env).strip().split()[-1]
     assert out.strip().splitlines()[-1].startswith("ValueError")
 
     runtime_env = "{ 'py_modules': ['s3://bucket/package'] }"
-=======
+    # Execute the following cmd in driver with runtime_env
+    execute_statement = ""
+    script = driver_script.format(**locals())
     out = run_string_as_driver(script, env)
     assert out.strip().splitlines()[-1].startswith("ValueError")
 
-    runtime_env = "{ 'working_dir': 's3://bucket/package' }"
->>>>>>> c51f79bc
-    # Execute the following cmd in driver with runtime_env
-    execute_statement = ""
-    script = driver_script.format(**locals())
-    out = run_string_as_driver(script, env)
-    assert out.strip().splitlines()[-1].startswith("ValueError")
-
-
-@pytest.mark.skipif(sys.platform == "win32", reason="Fail to create temp dir.")
-<<<<<<< HEAD
-@pytest.mark.parametrize("client_mode", [True, False])
-=======
-@pytest.mark.parametrize("client_mode", [False, True])
->>>>>>> c51f79bc
+
+@pytest.mark.skipif(sys.platform == "win32", reason="Fail to create temp dir.")
+@pytest.mark.parametrize("client_mode", [True, False])
 def test_single_node(ray_start_cluster_head, working_dir_parametrized,
                      client_mode):
     cluster = ray_start_cluster_head
@@ -372,7 +332,6 @@
     print(working_dir_parametrized)
     working_dir, runtime_env, expected = working_dir_parametrized
     print(working_dir, runtime_env, expected)
-<<<<<<< HEAD
 
     # Setup runtime env here
     runtime_env = f"""{{  "working_dir": "{working_dir}" }}"""
@@ -380,11 +339,6 @@
     execute_statement = "print(sum(ray.get([run_test.remote()] * 1000)))"
     script = driver_script.format(**locals())
 
-=======
-    # Execute the following cmd in driver with runtime_env
-    execute_statement = "print(sum(ray.get([run_test.remote()] * 1000)))"
-    script = driver_script.format(**locals())
->>>>>>> c51f79bc
     with tempfile.TemporaryDirectory() as tmp_dir:
         # Execute driver script in brand new, empty directory
         os.chdir(tmp_dir)
@@ -596,37 +550,9 @@
 """
     script = driver_script.format(**locals())
     out = run_string_as_driver(script, env)
-<<<<<<< HEAD
     working_dir_uri = out.strip().split()[-1]
     assert working_dir_uri.startswith("gcs://_ray_pkg_")
     assert working_dir_uri.endswith(".zip")
-=======
-    assert out.strip().split()[-1] == working_dir
-
-
-@pytest.mark.skipif(sys.platform == "win32", reason="Fail to create temp dir.")
-@pytest.mark.parametrize("client_mode", [True, False])
-def test_two_node_uri(two_node_cluster, working_dir, client_mode):
-    cluster, _ = two_node_cluster
-    address, env, runtime_env_dir = start_client_server(cluster, client_mode)
-    with tempfile.NamedTemporaryFile(suffix="zip") as tmp_file:
-        pkg_name, _ = working_dir_pkg.get_project_package_name(
-            working_dir, [], [])
-        pkg_uri = working_dir_pkg.Protocol.PIN_GCS.value + "://" + pkg_name
-        working_dir_pkg.create_project_package(working_dir, [], [],
-                                               tmp_file.name)
-        working_dir_pkg.push_package(pkg_uri, tmp_file.name)
-        runtime_env = f"""{{ "uris": ["{pkg_uri}"] }}"""
-        # Execute the following cmd in driver with runtime_env
-        execute_statement = "print(sum(ray.get([run_test.remote()] * 1000)))"
-    script = driver_script.format(**locals())
-    out = run_string_as_driver(script, env)
-    assert out.strip().split()[-1] == "1000"
-    assert len(list(Path(runtime_env_dir).iterdir())) == 1
-    # pinned uri will not be deleted
-    print(list(kv._internal_kv_list("")))
-    assert len(kv._internal_kv_list("pingcs://")) == 1
->>>>>>> c51f79bc
 
 
 @pytest.mark.skipif(sys.platform == "win32", reason="Fail to create temp dir.")
