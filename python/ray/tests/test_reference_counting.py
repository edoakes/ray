--- conflicted
+++ resolved
@@ -6,13 +6,10 @@
 import tempfile
 import time
 import uuid
-<<<<<<< HEAD
 
 import numpy as np
 
 import pytest
-=======
->>>>>>> 16e37416
 
 import ray
 import ray.cluster_utils
@@ -400,10 +397,6 @@
 # Test that a passed reference held by an actor after a task finishes
 # is kept until the reference is removed from the worker. Also tests giving
 # the worker a duplicate reference to the same object ID.
-<<<<<<< HEAD
-@pytest.mark.skip("TODO(edoakes): fix race condition in raylet pinning.")
-=======
->>>>>>> 16e37416
 def test_worker_holding_serialized_reference(one_worker_100MiB):
     @ray.remote
     def child(dep1, dep2):
