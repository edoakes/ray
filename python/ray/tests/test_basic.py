--- conflicted
+++ resolved
@@ -11,12 +11,9 @@
 import tempfile
 import threading
 import time
-<<<<<<< HEAD
+import pickle
 import uuid
-=======
-import pickle
 import weakref
->>>>>>> 94e2fcea
 
 import numpy as np
 import pytest
