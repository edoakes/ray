import logging

from typing import Dict, Any, List, Optional, Tuple

from ray._raylet import (
    Count as CythonCount,
    Histogram as CythonHistogram,
    Gauge as CythonGauge,
)  # noqa: E402

logger = logging.getLogger(__name__)


class Metric:
    """The parent class of custom metrics.

    Ray's custom metrics APIs are rooted from this class and share
    the same public methods.
    """

    def __init__(self,
                 name: str,
                 description: str = "",
                 tag_keys: Optional[Tuple[str]] = None):
        if len(name) == 0:
            raise ValueError("Empty name is not allowed. "
                             "Please provide a metric name.")
        self._name = name
        self._description = description
        # We don't specify unit because it won't be
        # exported to Prometheus anyway.
        self._unit = ""
        # The default tags key-value pair.
        self._default_tags = {}
        # Keys of tags.
        self._tag_keys = tag_keys or tuple()
        # The Cython metric class. This should be set in the child class.
        self._metric = None

        if not isinstance(self._tag_keys, tuple):
            raise TypeError("tag_keys should be a tuple type, got: "
                            f"{type(self._tag_keys)}")

        for key in self._tag_keys:
            if not isinstance(key, str):
                raise TypeError(f"Tag keys must be str, got {type(key)}.")

    def set_default_tags(self, default_tags: Dict[str, str]):
        """Set default tags of metrics.

        Example:
            >>> # Note that set_default_tags returns the instance itself.
            >>> counter = Counter("name")
            >>> counter2 = counter.set_default_tags({"a": "b"})
            >>> assert counter is counter2
            >>> # this means you can instantiate it in this way.
            >>> counter = Counter("name").set_default_tags({"a": "b"})

        Args:
            default_tags(dict): Default tags that are
                used for every record method.

        Returns:
            Metric: it returns the instance itself.
        """
        for key, val in default_tags.items():
            if key not in self._tag_keys:
                raise ValueError(f"Unrecognized tag key {key}.")
            if not isinstance(val, str):
                raise TypeError(f"Tag values must be str, got {type(val)}.")

        self._default_tags = default_tags
        return self

    def record(self, value: float, tags: dict = None) -> None:
        """Record the metric point of the metric.

        Tags passed in will take precedence over the metric's default tags.

        Args:
            value(float): The value to be recorded as a metric point.
        """
        assert self._metric is not None
<<<<<<< HEAD
        final_tags = {}
        tags_copy = tags.copy() if tags else {}
        for tag_key in self._tag_keys:
            # Prefer passed tags over default tags.
            if tags is not None and tag_key in tags:
                final_tags[tag_key] = tags_copy.pop(tag_key)
            elif tag_key in self._default_tags:
                final_tags[tag_key] = self._default_tags[tag_key]
            else:
                raise ValueError(f"Missing value for tag key {tag_key}.")

        if len(tags_copy) > 0:
            raise ValueError(
                f"Unrecognized tag keys: {list(tags_copy.keys())}.")

        self._metric.record(value, tags=final_tags)
=======
        if tags is not None:
            for val in tags.values():
                if not isinstance(val, str):
                    raise TypeError(
                        f"Tag values must be str, got {type(val)}.")

        default_tag_copy = self._default_tags.copy()
        default_tag_copy.update(tags or {})
        self._metric.record(value, tags=default_tag_copy)
>>>>>>> 9b071eb4

    @property
    def info(self) -> Dict[str, Any]:
        """Return the information of this metric.

        Example:
            >>> counter = Counter("name", description="desc")
                print(counter.info)
                \"""
                {
                    "name": "name",
                    "description": "desc"
                    "tag_keys": ("ray.key")
                    "default_tags": {"ray.key": "abc"}
                }
                \"""
        """
        return {
            "name": self._name,
            "description": self._description,
            "tag_keys": self._tag_keys,
            "default_tags": self._default_tags
        }


class Count(Metric):
    """The count of the number of metric points.

    This is corresponding to Prometheus' Count metric.

    Args:
        name(str): Name of the metric.
        description(str): Description of the metric.
        tag_keys(tuple): Tag keys of the metric.
    """

    def __init__(self,
                 name: str,
                 description: str = "",
                 tag_keys: Optional[Tuple[str]] = None):
        super().__init__(name, description, tag_keys)
        self._metric = CythonCount(self._name, self._description, self._unit,
                                   self._tag_keys)


class Histogram(Metric):
    """Histogram distribution of metric points.

    This is corresponding to Prometheus' Histogram metric.
    Recording metrics with histogram will enable you to import
    min, mean, max, 25, 50, 95, 99 percentile latency.

    Args:
        name(str): Name of the metric.
        description(str): Description of the metric.
        boundaries(list): Boundaries of histogram buckets.
        tag_keys(tuple): Tag keys of the metric.
    """

    def __init__(self,
                 name: str,
                 description: str = "",
                 boundaries: List[float] = None,
                 tag_keys: Optional[Tuple[str]] = None):
        super().__init__(name, description, tag_keys)
        if boundaries is None or len(boundaries) == 0:
            raise ValueError(
                "boundaries argument should be provided when using the "
                "Histogram class. e.g., Histogram(boundaries=[1.0, 2.0])")
        self.boundaries = boundaries
        self._metric = CythonHistogram(self._name, self._description,
                                       self._unit, self.boundaries,
                                       self._tag_keys)

    @property
    def info(self):
        """Return information about histogram metric."""
        info = super().info
        info.update({"boundaries": self.boundaries})
        return info


class Gauge(Metric):
    """Gauge Keeps the last recorded value, drops everything before.

    This is corresponding to Prometheus' Gauge metric.

    Args:
        name(str): Name of the metric.
        description(str): Description of the metric.
        tag_keys(tuple): Tag keys of the metric.
    """

    def __init__(self,
                 name: str,
                 description: str = "",
                 tag_keys: Optional[Tuple[str]] = None):
        super().__init__(name, description, tag_keys)
        self._metric = CythonGauge(self._name, self._description, self._unit,
                                   self._tag_keys)


__all__ = [
    "Count",
    "Histogram",
    "Gauge",
]<|MERGE_RESOLUTION|>--- conflicted
+++ resolved
@@ -81,7 +81,12 @@
             value(float): The value to be recorded as a metric point.
         """
         assert self._metric is not None
-<<<<<<< HEAD
+        if tags is not None:
+            for val in tags.values():
+                if not isinstance(val, str):
+                    raise TypeError(
+                        f"Tag values must be str, got {type(val)}.")
+
         final_tags = {}
         tags_copy = tags.copy() if tags else {}
         for tag_key in self._tag_keys:
@@ -98,17 +103,6 @@
                 f"Unrecognized tag keys: {list(tags_copy.keys())}.")
 
         self._metric.record(value, tags=final_tags)
-=======
-        if tags is not None:
-            for val in tags.values():
-                if not isinstance(val, str):
-                    raise TypeError(
-                        f"Tag values must be str, got {type(val)}.")
-
-        default_tag_copy = self._default_tags.copy()
-        default_tag_copy.update(tags or {})
-        self._metric.record(value, tags=default_tag_copy)
->>>>>>> 9b071eb4
 
     @property
     def info(self) -> Dict[str, Any]:
