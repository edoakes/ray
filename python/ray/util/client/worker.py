"""This file includes the Worker class which sits on the client side.
It implements the Ray API functions that are forwarded through grpc calls
to the server.
"""
import base64
import json
import logging
import os
import threading
import time
import uuid
import warnings
from collections import defaultdict
from concurrent.futures import Future
import tempfile
from typing import (Any, Callable, Dict, List, Optional, Tuple, TYPE_CHECKING,
                    Union)

import grpc

from ray.job_config import JobConfig
import ray.cloudpickle as cloudpickle
# Use cloudpickle's version of pickle for UnpicklingError
from ray.cloudpickle.compat import pickle
import ray.core.generated.ray_client_pb2 as ray_client_pb2
import ray.core.generated.ray_client_pb2_grpc as ray_client_pb2_grpc
from ray.exceptions import GetTimeoutError
from ray.ray_constants import DEFAULT_CLIENT_RECONNECT_GRACE_PERIOD
from ray.util.client.client_pickler import (convert_to_arg, dumps_from_client,
                                            loads_from_server)
from ray.util.client.common import (ClientActorClass, ClientActorHandle,
                                    ClientActorRef, ClientObjectRef,
                                    ClientRemoteFunc, ClientStub, GRPC_OPTIONS,
                                    GRPC_UNRECOVERABLE_ERRORS, INT32_MAX)
from ray.util.client.dataclient import DataClient
from ray.util.client.logsclient import LogstreamClient
from ray.util.debug import log_once
import ray._private.utils
from ray._private.runtime_env.py_modules import upload_py_modules_if_needed
from ray._private.runtime_env.working_dir import upload_working_dir_if_needed

if TYPE_CHECKING:
    from ray.actor import ActorClass
    from ray.remote_function import RemoteFunction

logger = logging.getLogger(__name__)

INITIAL_TIMEOUT_SEC = 5
MAX_TIMEOUT_SEC = 30

# The max amount of time an operation can run blocking in the server. This
# allows for Ctrl-C of the client to work without explicitly cancelling server
# operations.
MAX_BLOCKING_OPERATION_TIME_S: float = 2.0

# If the total size (bytes) of all outbound messages to schedule tasks since
# the connection began exceeds this value, a warning should be raised
MESSAGE_SIZE_THRESHOLD = 10 * 2**20  # 10 MB

# Links to the Ray Design Pattern doc to use in the task overhead warning
# message
DESIGN_PATTERN_FINE_GRAIN_TASKS_LINK = \
    "https://docs.google.com/document/d/167rnnDFIVRhHhK4mznEIemOtj63IOhtIPvSYaPgI4Fg/edit#heading=h.f7ins22n6nyl" # noqa E501

DESIGN_PATTERN_LARGE_OBJECTS_LINK = \
    "https://docs.google.com/document/d/167rnnDFIVRhHhK4mznEIemOtj63IOhtIPvSYaPgI4Fg/edit#heading=h.1afmymq455wu" # noqa E501


def backoff(timeout: int) -> int:
    timeout = timeout + 5
    if timeout > MAX_TIMEOUT_SEC:
        timeout = MAX_TIMEOUT_SEC
    return timeout


class Worker:
    def __init__(
            self,
            conn_str: str = "",
            secure: bool = False,
            metadata: List[Tuple[str, str]] = None,
            connection_retries: int = 3,
            _credentials: Optional[grpc.ChannelCredentials] = None,
    ):
        """Initializes the worker side grpc client.

        Args:
            conn_str: The host:port connection string for the ray server.
            secure: whether to use SSL secure channel or not.
            metadata: additional metadata passed in the grpc request headers.
            connection_retries: Number of times to attempt to reconnect to the
              ray server if it doesn't respond immediately. Setting to 0 tries
              at least once.  For infinite retries, catch the ConnectionError
              exception.
            _credentials: gprc channel credentials. Default ones will be used
              if None.
        """
        self._client_id = make_client_id()
        self.metadata = [("client_id", self._client_id)] + (metadata if
                                                            metadata else [])
        self.channel = None
        self.server = None
        self._conn_state = grpc.ChannelConnectivity.IDLE
        self._converted: Dict[str, ClientStub] = {}
        self._secure = secure or os.environ.get("RAY_USE_TLS",
                                                "0").lower() in ("1", "true")
        self._conn_str = conn_str
        self._connection_retries = connection_retries

        if _credentials is not None:
            self._credentials = _credentials
            self._secure = True
        else:
            self._credentials = None

        self._reconnect_grace_period = DEFAULT_CLIENT_RECONNECT_GRACE_PERIOD
        if "RAY_CLIENT_RECONNECT_GRACE_PERIOD" in os.environ:
            # Use value in environment variable if available
            self._reconnect_grace_period = \
                int(os.environ["RAY_CLIENT_RECONNECT_GRACE_PERIOD"])
        # Disable retries if grace period is set to 0
        self._reconnect_enabled = self._reconnect_grace_period != 0

        # Set to True when the connection cannot be recovered and reconnect
        # attempts should be stopped
        self._in_shutdown = False
        # Set to True after initial connection succeeds
        self._has_connected = False

        self._connect_channel()
        self._has_connected = True

        # Has Ray been initialized on the server?
        self._serverside_ray_initialized = False

        # Initialize the streams to finish protocol negotiation.
        self.data_client = DataClient(self, self._client_id, self.metadata)
        self.reference_count: Dict[bytes, int] = defaultdict(int)

        self.log_client = LogstreamClient(self, self.metadata)
        self.log_client.set_logstream_level(logging.INFO)

        self.closed = False

        # Track this value to raise a warning if a lot of data are transferred.
        self.total_outbound_message_size_bytes = 0

        # Used to create unique IDs for RPCs to the RayletServicer
        self._req_id_lock = threading.Lock()
        self._req_id = 0

    def _connect_channel(self, reconnecting=False) -> None:
        """
        Attempts to connect to the server specified by conn_str. If
        reconnecting after an RPC error, cleans up the old channel and
        continues to attempt to connect until the grace period is over.
        """
        if self.channel is not None:
            self.channel.unsubscribe(self._on_channel_state_change)
            self.channel.close()

        if self._secure:
            if self._credentials is not None:
                credentials = self._credentials
            elif os.environ.get("RAY_USE_TLS", "0").lower() in ("1", "true"):
                server_cert_chain, private_key, ca_cert = ray._private.utils \
                    .load_certs_from_env()
                credentials = grpc.ssl_channel_credentials(
                    certificate_chain=server_cert_chain,
                    private_key=private_key,
                    root_certificates=ca_cert)
            else:
                credentials = grpc.ssl_channel_credentials()
            self.channel = grpc.secure_channel(
                self._conn_str, credentials, options=GRPC_OPTIONS)
        else:
            self.channel = grpc.insecure_channel(
                self._conn_str, options=GRPC_OPTIONS)

        self.channel.subscribe(self._on_channel_state_change)

        # Retry the connection until the channel responds to something
        # looking like a gRPC connection, though it may be a proxy.
        start_time = time.time()
        conn_attempts = 0
        timeout = INITIAL_TIMEOUT_SEC
        service_ready = False
        while conn_attempts < max(self._connection_retries, 1) or reconnecting:
            conn_attempts += 1
            if self._in_shutdown:
                # User manually closed the worker before connection finished
                break
            elapsed_time = time.time() - start_time
            if reconnecting and elapsed_time > self._reconnect_grace_period:
                self._in_shutdown = True
                raise ConnectionError(
                    "Failed to reconnect within the reconnection grace period "
                    f"({self._reconnect_grace_period}s)")
            try:
                # Let gRPC wait for us to see if the channel becomes ready.
                # If it throws, we couldn't connect.
                grpc.channel_ready_future(self.channel).result(timeout=timeout)
                # The HTTP2 channel is ready. Wrap the channel with the
                # RayletDriverStub, allowing for unary requests.
                self.server = ray_client_pb2_grpc.RayletDriverStub(
                    self.channel)
                service_ready = bool(self.ping_server())
                if service_ready:
                    break
                # Ray is not ready yet, wait a timeout
                time.sleep(timeout)
            except grpc.FutureTimeoutError:
                logger.debug(
                    f"Couldn't connect channel in {timeout} seconds, retrying")
                # Note that channel_ready_future constitutes its own timeout,
                # which is why we do not sleep here.
            except grpc.RpcError as e:
                logger.debug("Ray client server unavailable, "
                             f"retrying in {timeout}s...")
                logger.debug(f"Received when checking init: {e.details()}")
                # Ray is not ready yet, wait a timeout.
                time.sleep(timeout)
            # Fallthrough, backoff, and retry at the top of the loop
            logger.debug("Waiting for Ray to become ready on the server, "
                         f"retry in {timeout}s...")
            if not reconnecting:
                # Don't increase backoff when trying to reconnect --
                # we already know the server exists, attempt to reconnect
                # as soon as we can
                timeout = backoff(timeout)

        # If we made it through the loop without service_ready
        # it means we've used up our retries and
        # should error back to the user.
        if not service_ready:
            self._in_shutdown = True
            if log_once("ray_client_security_groups"):
                warnings.warn(
                    "Ray Client connection timed out. Ensure that "
                    "the Ray Client port on the head node is reachable "
                    "from your local machine. See https://docs.ray.io/en"
                    "/latest/cluster/ray-client.html#step-2-check-ports for "
                    "more information.")
            raise ConnectionError("ray client connection timeout")

    def _can_reconnect(self, e: grpc.RpcError) -> bool:
        """
        Returns True if the RPC error can be recovered from and a retry is
        appropriate, false otherwise.
        """
        if not self._reconnect_enabled:
            return False
        if self._in_shutdown:
            # Channel is being shutdown, don't try to reconnect
            return False
        if e.code() in GRPC_UNRECOVERABLE_ERRORS:
            # Unrecoverable error -- These errors are specifically raised
            # by the server's application logic
            return False
        if e.code() == grpc.StatusCode.INTERNAL:
            details = e.details()
            if details == "Exception serializing request!":
                # The client failed tried to send a bad request (for example,
                # passing "None" instead of a valid grpc message). Don't
                # try to reconnect/retry.
                return False
        # All other errors can be treated as recoverable
        return True

    def _call_stub(self, stub_name: str, *args, **kwargs) -> Any:
        """
        Calls the stub specified by stub_name (Schedule, WaitObject, etc...).
        If a recoverable error occurrs while calling the stub, attempts to
        retry the RPC.
        """
        while not self._in_shutdown:
            try:
                return getattr(self.server, stub_name)(*args, **kwargs)
            except grpc.RpcError as e:
                if self._can_reconnect(e):
                    time.sleep(.5)
                    continue
                raise
            except ValueError:
                # Trying to use the stub on a cancelled channel will raise
                # ValueError. This should only happen when the data client
                # is attempting to reset the connection -- sleep and try
                # again.
                time.sleep(.5)
                continue
        raise ConnectionError("Client is shutting down.")

    def _add_ids_to_metadata(self, metadata: Any):
        """
        Adds a unique req_id and the current thread's identifier to the
        metadata. These values are useful for preventing mutating operations
        from being replayed on the server side in the event that the client
        must retry a requsest.
        Args:
            metadata - the gRPC metadata to append the IDs to
        """
        if not self._reconnect_enabled:
            # IDs not needed if the reconnects are disabled
            return metadata
        thread_id = str(threading.get_ident())
        with self._req_id_lock:
            self._req_id += 1
            if self._req_id > INT32_MAX:
                self._req_id = 1
            req_id = str(self._req_id)
        return metadata + [("thread_id", thread_id), ("req_id", req_id)]

    def _on_channel_state_change(self, conn_state: grpc.ChannelConnectivity):
        logger.debug(f"client gRPC channel state change: {conn_state}")
        self._conn_state = conn_state

    def connection_info(self):
        try:
            data = self.data_client.ConnectionInfo()
        except grpc.RpcError as e:
            raise decode_exception(e)
        return {
            "num_clients": data.num_clients,
            "python_version": data.python_version,
            "ray_version": data.ray_version,
            "ray_commit": data.ray_commit,
            "protocol_version": data.protocol_version,
        }

    def register_callback(
            self, ref: ClientObjectRef,
            callback: Callable[[ray_client_pb2.DataResponse], None]) -> None:
        req = ray_client_pb2.GetRequest(ids=[ref.id], asynchronous=True)
        self.data_client.RegisterGetCallback(req, callback)

    def get(self, vals, *, timeout: Optional[float] = None) -> Any:
        if isinstance(vals, list):
            if not vals:
                return []
            to_get = vals
        elif isinstance(vals, ClientObjectRef):
            to_get = [vals]
        else:
            raise Exception("Can't get something that's not a "
                            "list of IDs or just an ID: %s" % type(vals))

        if timeout is None:
            deadline = None
        else:
            deadline = time.monotonic() + timeout

        while True:
            if deadline:
                op_timeout = min(MAX_BLOCKING_OPERATION_TIME_S,
                                 max(deadline - time.monotonic(), 0.001))
            else:
                op_timeout = MAX_BLOCKING_OPERATION_TIME_S
            try:
                res = self._get(to_get, op_timeout)
                break
            except GetTimeoutError:
                if deadline and time.monotonic() > deadline:
                    raise
                logger.debug("Internal retry for get {}".format(to_get))
        if len(to_get) != len(res):
            raise Exception(
                "Mismatched number of items in request ({}) and response ({})"
                .format(len(to_get), len(res)))
        if isinstance(vals, ClientObjectRef):
            res = res[0]
        return res

    def _get(self, ref: List[ClientObjectRef], timeout: float):
        req = ray_client_pb2.GetRequest(
            ids=[r.id for r in ref], timeout=timeout)
        try:
            resp = self._call_stub("GetObject", req, metadata=self.metadata)
        except grpc.RpcError as e:
            raise decode_exception(e)
        if not resp.valid:
            try:
                err = cloudpickle.loads(resp.error)
            except (pickle.UnpicklingError, TypeError):
                logger.exception("Failed to deserialize {}".format(resp.error))
                raise
            raise err
        return loads_from_server(resp.data)

    def put(self, val, *, client_ref_id: bytes = None):
        if isinstance(val, ClientObjectRef):
            raise TypeError(
                "Calling 'put' on an ObjectRef is not allowed "
                "(similarly, returning an ObjectRef from a remote "
                "function is not allowed). If you really want to "
                "do this, you can wrap the ObjectRef in a list and "
                "call 'put' on it (or return it).")
        data = dumps_from_client(val, self._client_id)
        return self._put_pickled(data, client_ref_id)

    def _put_pickled(self, data, client_ref_id: bytes):
        req = ray_client_pb2.PutRequest(data=data)
        if client_ref_id is not None:
            req.client_ref_id = client_ref_id
        resp = self.data_client.PutObject(req)
        if not resp.valid:
            try:
                raise cloudpickle.loads(resp.error)
            except (pickle.UnpicklingError, TypeError):
                logger.exception("Failed to deserialize {}".format(resp.error))
                raise
        return ClientObjectRef(resp.id)

    # TODO(ekl) respect MAX_BLOCKING_OPERATION_TIME_S for wait too
    def wait(self,
             object_refs: List[ClientObjectRef],
             *,
             num_returns: int = 1,
             timeout: float = None,
             fetch_local: bool = True
             ) -> Tuple[List[ClientObjectRef], List[ClientObjectRef]]:
        if not isinstance(object_refs, list):
            raise TypeError("wait() expected a list of ClientObjectRef, "
                            f"got {type(object_refs)}")
        for ref in object_refs:
            if not isinstance(ref, ClientObjectRef):
                raise TypeError("wait() expected a list of ClientObjectRef, "
                                f"got list containing {type(ref)}")
        data = {
            "object_ids": [object_ref.id for object_ref in object_refs],
            "num_returns": num_returns,
            "timeout": timeout if (timeout is not None) else -1,
            "client_id": self._client_id,
        }
        req = ray_client_pb2.WaitRequest(**data)
        resp = self._call_stub("WaitObject", req, metadata=self.metadata)
        if not resp.valid:
            # TODO(ameer): improve error/exceptions messages.
            raise Exception("Client Wait request failed. Reference invalid?")
        client_ready_object_ids = [
            ClientObjectRef(ref) for ref in resp.ready_object_ids
        ]
        client_remaining_object_ids = [
            ClientObjectRef(ref) for ref in resp.remaining_object_ids
        ]

        return (client_ready_object_ids, client_remaining_object_ids)

    def call_remote(self, instance, *args, **kwargs) -> List[Future]:
        task = instance._prepare_client_task()
        for arg in args:
            pb_arg = convert_to_arg(arg, self._client_id)
            task.args.append(pb_arg)
        for k, v in kwargs.items():
            task.kwargs[k].CopyFrom(convert_to_arg(v, self._client_id))
        return self._call_schedule_for_task(task, instance._num_returns())

    def _call_schedule_for_task(self, task: ray_client_pb2.ClientTask,
                                num_returns: int) -> List[Future]:
        logger.debug("Scheduling %s" % task)
        task.client_id = self._client_id
        if num_returns is None:
            num_returns = 1

        id_futures = [Future() for _ in range(num_returns)]

        def populate_ids(
                resp: Union[ray_client_pb2.DataResponse, Exception]) -> None:
            if isinstance(resp, Exception):
                if isinstance(resp, grpc.RpcError):
                    resp = decode_exception(resp)
                for future in id_futures:
                    future.set_exception(resp)
                return

            ticket = resp.task_ticket
            if not ticket.valid:
                try:
                    ex = cloudpickle.loads(ticket.error)
                except (pickle.UnpicklingError, TypeError) as e_new:
                    ex = e_new
                for future in id_futures:
                    future.set_exception(ex)
                return

            if len(ticket.return_ids) != num_returns:
                exc = ValueError(
                    f"Expected {num_returns} returns but received "
                    f"{len(ticket.return_ids)}")
                for future, raw_id in zip(id_futures, ticket.return_ids):
                    future.set_exception(exc)
                return

            for future, raw_id in zip(id_futures, ticket.return_ids):
                future.set_result(raw_id)

        self.data_client.Schedule(task, populate_ids)

        self.total_outbound_message_size_bytes += task.ByteSize()
        if self.total_outbound_message_size_bytes > MESSAGE_SIZE_THRESHOLD \
                and log_once("client_communication_overhead_warning"):
            warnings.warn(
                "More than 10MB of messages have been created to schedule "
                "tasks on the server. This can be slow on Ray Client due to "
                "communication overhead over the network. If you're running "
                "many fine-grained tasks, consider running them inside a "
                "single remote function. See the section on \"Too "
                "fine-grained tasks\" in the Ray Design Patterns document for "
                f"more details: {DESIGN_PATTERN_FINE_GRAIN_TASKS_LINK}. If "
                "your functions frequently use large objects, consider "
                "storing the objects remotely with ray.put. An example of "
                "this is shown in the \"Closure capture of large / "
                "unserializable object\" section of the Ray Design Patterns "
                "document, available here: "
                f"{DESIGN_PATTERN_LARGE_OBJECTS_LINK}", UserWarning)
        return id_futures

    def call_release(self, id: bytes) -> None:
        if self.closed:
            return
        self.reference_count[id] -= 1
        if self.reference_count[id] == 0:
            self._release_server(id)
            del self.reference_count[id]

    def _release_server(self, id: bytes) -> None:
        if self.data_client is not None:
            logger.debug(f"Releasing {id.hex()}")
            self.data_client.ReleaseObject(
                ray_client_pb2.ReleaseRequest(ids=[id]))

    def call_retain(self, id: bytes) -> None:
        logger.debug(f"Retaining {id.hex()}")
        self.reference_count[id] += 1

    def close(self):
        self._in_shutdown = True
        self.closed = True
        self.data_client.close()
        self.log_client.close()
        self.server = None
        if self.channel:
            self.channel.close()
            self.channel = None

    def get_actor(self, name: str,
                  namespace: Optional[str] = None) -> ClientActorHandle:
        task = ray_client_pb2.ClientTask()
        task.type = ray_client_pb2.ClientTask.NAMED_ACTOR
        task.name = name
        task.namespace = namespace or ""
        futures = self._call_schedule_for_task(task, 1)
        assert len(futures) == 1
        handle = ClientActorHandle(ClientActorRef(futures[0]))
        # `actor_ref.is_nil()` waits until the underlying ID is resolved.
        # This is needed because `get_actor` is often used to check the
        # existence of an actor.
        if handle.actor_ref.is_nil():
            raise ValueError(f"ActorID for {name} is empty")
        return handle

    def terminate_actor(self, actor: ClientActorHandle,
                        no_restart: bool) -> None:
        if not isinstance(actor, ClientActorHandle):
            raise ValueError("ray.kill() only supported for actors. "
                             "Got: {}.".format(type(actor)))
        term_actor = ray_client_pb2.TerminateRequest.ActorTerminate()
        term_actor.id = actor.actor_ref.id
        term_actor.no_restart = no_restart
        term = ray_client_pb2.TerminateRequest(actor=term_actor)
        term.client_id = self._client_id
        try:
            self.data_client.Terminate(term)
        except grpc.RpcError as e:
            raise decode_exception(e)

    def terminate_task(self, obj: ClientObjectRef, force: bool,
                       recursive: bool) -> None:
        if not isinstance(obj, ClientObjectRef):
            raise TypeError(
                "ray.cancel() only supported for non-actor object refs. "
                f"Got: {type(obj)}.")
        term_object = ray_client_pb2.TerminateRequest.TaskObjectTerminate()
        term_object.id = obj.id
        term_object.force = force
        term_object.recursive = recursive
        term = ray_client_pb2.TerminateRequest(task_object=term_object)
        term.client_id = self._client_id
        try:
            self.data_client.Terminate(term)
        except grpc.RpcError as e:
            raise decode_exception(e)

    def get_cluster_info(self,
                         req_type: ray_client_pb2.ClusterInfoType.TypeEnum,
                         timeout: Optional[float] = None):
        req = ray_client_pb2.ClusterInfoRequest()
        req.type = req_type
        resp = self.server.ClusterInfo(
            req, timeout=timeout, metadata=self.metadata)
        if resp.WhichOneof("response_type") == "resource_table":
            # translate from a proto map to a python dict
            output_dict = {k: v for k, v in resp.resource_table.table.items()}
            return output_dict
        elif resp.WhichOneof("response_type") == "runtime_context":
            return resp.runtime_context
        return json.loads(resp.json)

    def internal_kv_get(self, key: bytes) -> bytes:
        req = ray_client_pb2.KVGetRequest(key=key)
        resp = self._call_stub("KVGet", req, metadata=self.metadata)
        return resp.value

    def internal_kv_exists(self, key: bytes) -> bytes:
        req = ray_client_pb2.KVGetRequest(key=key)
        resp = self._call_stub("KVGet", req, metadata=self.metadata)
        return resp.value

    def internal_kv_put(self, key: bytes, value: bytes,
                        overwrite: bool) -> bool:
        req = ray_client_pb2.KVPutRequest(
            key=key, value=value, overwrite=overwrite)
        metadata = self._add_ids_to_metadata(self.metadata)
        resp = self._call_stub("KVPut", req, metadata=metadata)
        return resp.already_exists

    def internal_kv_del(self, key: bytes) -> None:
        req = ray_client_pb2.KVDelRequest(key=key)
        metadata = self._add_ids_to_metadata(self.metadata)
        self._call_stub("KVDel", req, metadata=metadata)

    def internal_kv_list(self, prefix: bytes) -> bytes:
        req = ray_client_pb2.KVListRequest(prefix=prefix)
        return self._call_stub("KVList", req, metadata=self.metadata).keys

    def list_named_actors(self, all_namespaces: bool) -> List[Dict[str, str]]:
        req = ray_client_pb2.ClientListNamedActorsRequest(
            all_namespaces=all_namespaces)
        return json.loads(self.data_client.ListNamedActors(req).actors_json)

    def is_initialized(self) -> bool:
        if not self.is_connected() or self.server is None:
            return False
        if not self._serverside_ray_initialized:
            # We only check that Ray is initialized on the server once to
            # avoid making an RPC every time this function is called. This is
            # safe to do because Ray only 'un-initializes' on the server when
            # the Client connection is torn down.
            self._serverside_ray_initialized = self.get_cluster_info(
                ray_client_pb2.ClusterInfoType.IS_INITIALIZED)

        return self._serverside_ray_initialized

    def ping_server(self, timeout=None) -> bool:
        """Simple health check.

        Piggybacks the IS_INITIALIZED call to check if the server provides
        an actual response.
        """
        if self.server is not None:
            logger.debug("Pinging server.")
            result = self.get_cluster_info(
                ray_client_pb2.ClusterInfoType.PING, timeout=timeout)
            return result is not None
        return False

    def is_connected(self) -> bool:
        return not self._in_shutdown and self._has_connected

    def _server_init(self,
                     job_config: JobConfig,
                     ray_init_kwargs: Optional[Dict[str, Any]] = None):
        """Initialize the server"""
        if ray_init_kwargs is None:
            ray_init_kwargs = {}
        try:
            if job_config is None:
                serialized_job_config = None
            else:
                with tempfile.TemporaryDirectory() as tmp_dir:
<<<<<<< HEAD
                    runtime_env = job_config.runtime_env or {}
                    runtime_env = upload_py_modules_if_needed(
                        runtime_env, tmp_dir)
                    runtime_env = upload_working_dir_if_needed(
                        runtime_env, tmp_dir)
                    # Remove excludes, it isn't relevant after the upload step.
                    runtime_env.pop("excludes", None)
                    job_config.set_runtime_env(runtime_env)
=======
                    job_config.set_runtime_env(
                        upload_working_dir_if_needed(
                            job_config.runtime_env or {},
                            tmp_dir,
                            logger=logger))
>>>>>>> 6bd49a8c

                serialized_job_config = pickle.dumps(job_config)

            response = self.data_client.Init(
                ray_client_pb2.InitRequest(
                    job_config=serialized_job_config,
                    ray_init_kwargs=json.dumps(ray_init_kwargs),
                    reconnect_grace_period=self._reconnect_grace_period))
            if not response.ok:
                raise ConnectionAbortedError(
                    f"Initialization failure from server:\n{response.msg}")

        except grpc.RpcError as e:
            raise decode_exception(e)

    def _convert_actor(self, actor: "ActorClass") -> str:
        """Register a ClientActorClass for the ActorClass and return a UUID"""
        key = uuid.uuid4().hex
        md = actor.__ray_metadata__
        cls = md.modified_class
        self._converted[key] = ClientActorClass(
            cls,
            options={
                "max_restarts": md.max_restarts,
                "max_task_retries": md.max_task_retries,
                "num_cpus": md.num_cpus,
                "num_gpus": md.num_gpus,
                "memory": md.memory,
                "object_store_memory": md.object_store_memory,
                "resources": md.resources,
                "accelerator_type": md.accelerator_type,
                "runtime_env": md.runtime_env
            })
        return key

    def _convert_function(self, func: "RemoteFunction") -> str:
        """Register a ClientRemoteFunc for the ActorClass and return a UUID"""
        key = uuid.uuid4().hex
        f = func._function
        self._converted[key] = ClientRemoteFunc(
            f,
            options={
                "num_cpus": func._num_cpus,
                "num_gpus": func._num_gpus,
                "max_calls": func._max_calls,
                "max_retries": func._max_retries,
                "resources": func._resources,
                "accelerator_type": func._accelerator_type,
                "num_returns": func._num_returns,
                "memory": func._memory,
                "runtime_env": func._runtime_env,
            })
        return key

    def _get_converted(self, key: str) -> "ClientStub":
        """Given a UUID, return the converted object"""
        return self._converted[key]

    def _converted_key_exists(self, key: str) -> bool:
        """Check if a key UUID is present in the store of converted objects."""
        return key in self._converted

    def _dumps_from_client(self, val) -> bytes:
        return dumps_from_client(val, self._client_id)


def make_client_id() -> str:
    id = uuid.uuid4()
    return id.hex


def decode_exception(e: grpc.RpcError) -> Exception:
    if e.code() != grpc.StatusCode.ABORTED:
        # The ABORTED status code is used by the server when an application
        # error is serialized into the the exception details. If the code
        # isn't ABORTED, then return the original error since there's no
        # serialized error to decode.
        # See server.py::return_exception_in_context for details
        return ConnectionError(f"GRPC connection failed: {e}")
    data = base64.standard_b64decode(e.details())
    return loads_from_server(data)<|MERGE_RESOLUTION|>--- conflicted
+++ resolved
@@ -677,22 +677,14 @@
                 serialized_job_config = None
             else:
                 with tempfile.TemporaryDirectory() as tmp_dir:
-<<<<<<< HEAD
                     runtime_env = job_config.runtime_env or {}
                     runtime_env = upload_py_modules_if_needed(
-                        runtime_env, tmp_dir)
+                        runtime_env, tmp_dir, logger=logger)
                     runtime_env = upload_working_dir_if_needed(
-                        runtime_env, tmp_dir)
+                        runtime_env, tmp_dir, logger=logger)
                     # Remove excludes, it isn't relevant after the upload step.
                     runtime_env.pop("excludes", None)
                     job_config.set_runtime_env(runtime_env)
-=======
-                    job_config.set_runtime_env(
-                        upload_working_dir_if_needed(
-                            job_config.runtime_env or {},
-                            tmp_dir,
-                            logger=logger))
->>>>>>> 6bd49a8c
 
                 serialized_job_config = pickle.dumps(job_config)
 
