--- conflicted
+++ resolved
@@ -756,15 +756,8 @@
             placement_group_capture_child_tasks,
             # Store actor_method_cpu in actor handle's extension data.
             extension_data=str(actor_method_cpu),
-<<<<<<< HEAD
             serialized_runtime_env=parsed_runtime_env.serialize(),
-            runtime_env_uris=parsed_runtime_env.get("uris") or [],
-            override_environment_variables=override_environment_variables
-            or dict())
-=======
-            runtime_env_dict=runtime_env_dict,
-            runtime_env_uris=runtime_env_dict.get("uris") or [])
->>>>>>> cc3199b8
+            runtime_env_uris=parsed_runtime_env.get("uris") or [])
 
         actor_handle = ActorHandle(
             meta.language,
