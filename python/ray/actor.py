import inspect
import logging
import weakref

import ray.ray_constants as ray_constants
import ray._raylet
import ray._private.signature as signature
import ray._private.runtime_env as runtime_support
import ray.worker
from ray.util.annotations import PublicAPI
from ray.util.placement_group import (
    PlacementGroup, check_placement_group_index, get_current_placement_group)

from ray import ActorClassID, Language
from ray._raylet import PythonFunctionDescriptor
from ray._private.client_mode_hook import client_mode_hook
from ray._private.client_mode_hook import client_mode_should_convert
from ray._private.client_mode_hook import client_mode_convert_actor
from ray import cross_language
from ray.util.inspect import (
    is_function_or_method,
    is_class_method,
    is_static_method,
)
from ray.exceptions import AsyncioActorExit
from ray.util.tracing.tracing_helper import (_tracing_actor_creation,
                                             _tracing_actor_method_invocation,
                                             _inject_tracing_into_class)

logger = logging.getLogger(__name__)


@PublicAPI
@client_mode_hook(auto_init=False)
def method(*args, **kwargs):
    """Annotate an actor method.

    .. code-block:: python

        @ray.remote
        class Foo:
            @ray.method(num_returns=2)
            def bar(self):
                return 1, 2

        f = Foo.remote()

        _, _ = f.bar.remote()

    Args:
        num_returns: The number of object refs that should be returned by
            invocations of this actor method.
    """
    assert len(args) == 0
    assert len(kwargs) == 1
    assert "num_returns" in kwargs
    num_returns = kwargs["num_returns"]

    def annotate_method(method):
        method.__ray_num_returns__ = num_returns
        return method

    return annotate_method


# Create objects to wrap method invocations. This is done so that we can
# invoke methods with actor.method.remote() instead of actor.method().
class ActorMethod:
    """A class used to invoke an actor method.

    Note: This class only keeps a weak ref to the actor, unless it has been
    passed to a remote function. This avoids delays in GC of the actor.

    Attributes:
        _actor_ref: A weakref handle to the actor.
        _method_name: The name of the actor method.
        _num_returns: The default number of return values that the method
            invocation should return.
        _decorator: An optional decorator that should be applied to the actor
            method invocation (as opposed to the actor method execution) before
            invoking the method. The decorator must return a function that
            takes in two arguments ("args" and "kwargs"). In most cases, it
            should call the function that was passed into the decorator and
            return the resulting ObjectRefs. For an example, see
            "test_decorated_method" in "python/ray/tests/test_actor.py".
    """

    def __init__(self,
                 actor,
                 method_name,
                 num_returns,
                 decorator=None,
                 hardref=False):
        self._actor_ref = weakref.ref(actor)
        self._method_name = method_name
        self._num_returns = num_returns
        # This is a decorator that is used to wrap the function invocation (as
        # opposed to the function execution). The decorator must return a
        # function that takes in two arguments ("args" and "kwargs"). In most
        # cases, it should call the function that was passed into the decorator
        # and return the resulting ObjectRefs.
        self._decorator = decorator

        # Acquire a hard ref to the actor, this is useful mainly when passing
        # actor method handles to remote functions.
        if hardref:
            self._actor_hard_ref = actor
        else:
            self._actor_hard_ref = None

    def __call__(self, *args, **kwargs):
        raise TypeError("Actor methods cannot be called directly. Instead "
                        f"of running 'object.{self._method_name}()', try "
                        f"'object.{self._method_name}.remote()'.")

    def remote(self, *args, **kwargs):
        return self._remote(args, kwargs)

    def options(self, **options):
        """Convenience method for executing an actor method call with options.

        Same arguments as func._remote(), but returns a wrapped function
        that a non-underscore .remote() can be called on.

        Examples:
            # The following two calls are equivalent.
            >>> actor.my_method._remote(args=[x, y], name="foo", num_returns=2)
            >>> actor.my_method.options(name="foo", num_returns=2).remote(x, y)
        """

        func_cls = self

        class FuncWrapper:
            def remote(self, *args, **kwargs):
                return func_cls._remote(args=args, kwargs=kwargs, **options)

        return FuncWrapper()

    @_tracing_actor_method_invocation
    def _remote(self, args=None, kwargs=None, name="", num_returns=None):
        if num_returns is None:
            num_returns = self._num_returns

        def invocation(args, kwargs):
            actor = self._actor_hard_ref or self._actor_ref()
            if actor is None:
                raise RuntimeError("Lost reference to actor")
            return actor._actor_method_call(
                self._method_name,
                args=args,
                kwargs=kwargs,
                name=name,
                num_returns=num_returns)

        # Apply the decorator if there is one.
        if self._decorator is not None:
            invocation = self._decorator(invocation)

        return invocation(args, kwargs)

    def __getstate__(self):
        return {
            "actor": self._actor_ref(),
            "method_name": self._method_name,
            "num_returns": self._num_returns,
            "decorator": self._decorator,
        }

    def __setstate__(self, state):
        self.__init__(
            state["actor"],
            state["method_name"],
            state["num_returns"],
            state["decorator"],
            hardref=True)


class ActorClassMethodMetadata(object):
    """Metadata for all methods in an actor class. This data can be cached.

    Attributes:
        methods: The actor methods.
        decorators: Optional decorators that should be applied to the
            method invocation function before invoking the actor methods. These
            can be set by attaching the attribute
            "__ray_invocation_decorator__" to the actor method.
        signatures: The signatures of the methods.
        num_returns: The default number of return values for
            each actor method.
    """

    _cache = {}  # This cache will be cleared in ray.worker.disconnect()

    def __init__(self):
        class_name = type(self).__name__
        raise TypeError(f"{class_name} can not be constructed directly, "
                        f"instead of running '{class_name}()', "
                        f"try '{class_name}.create()'")

    @classmethod
    def reset_cache(cls):
        cls._cache.clear()

    @classmethod
    def create(cls, modified_class, actor_creation_function_descriptor):
        # Try to create an instance from cache.
        cached_meta = cls._cache.get(actor_creation_function_descriptor)
        if cached_meta is not None:
            return cached_meta

        # Create an instance without __init__ called.
        self = cls.__new__(cls)

        actor_methods = inspect.getmembers(modified_class,
                                           is_function_or_method)
        self.methods = dict(actor_methods)

        # Extract the signatures of each of the methods. This will be used
        # to catch some errors if the methods are called with inappropriate
        # arguments.
        self.decorators = {}
        self.signatures = {}
        self.num_returns = {}
        for method_name, method in actor_methods:
            # Whether or not this method requires binding of its first
            # argument. For class and static methods, we do not want to bind
            # the first argument, but we do for instance methods
            method = inspect.unwrap(method)
            is_bound = (is_class_method(method)
                        or is_static_method(modified_class, method_name))

            # Print a warning message if the method signature is not
            # supported. We don't raise an exception because if the actor
            # inherits from a class that has a method whose signature we
            # don't support, there may not be much the user can do about it.
            self.signatures[method_name] = signature.extract_signature(
                method, ignore_first=not is_bound)
            # Set the default number of return values for this method.
            if hasattr(method, "__ray_num_returns__"):
                self.num_returns[method_name] = (method.__ray_num_returns__)
            else:
                self.num_returns[method_name] = (
                    ray_constants.DEFAULT_ACTOR_METHOD_NUM_RETURN_VALS)

            if hasattr(method, "__ray_invocation_decorator__"):
                self.decorators[method_name] = (
                    method.__ray_invocation_decorator__)

        # Update cache.
        cls._cache[actor_creation_function_descriptor] = self
        return self


class ActorClassMetadata:
    """Metadata for an actor class.

    Attributes:
        language: The actor language, e.g. Python, Java.
        modified_class: The original class that was decorated (with some
            additional methods added like __ray_terminate__).
        actor_creation_function_descriptor: The function descriptor for
            the actor creation task.
        class_id: The ID of this actor class.
        class_name: The name of this class.
        num_cpus: The default number of CPUs required by the actor creation
            task.
        num_gpus: The default number of GPUs required by the actor creation
            task.
        memory: The heap memory quota for this actor.
        object_store_memory: The object store memory quota for this actor.
        resources: The default resources required by the actor creation task.
        accelerator_type: The specified type of accelerator required for the
            node on which this actor runs.
        runtime_env: The runtime environment for this actor.
        last_export_session_and_job: A pair of the last exported session
            and job to help us to know whether this function was exported.
            This is an imperfect mechanism used to determine if we need to
            export the remote function again. It is imperfect in the sense that
            the actor class definition could be exported multiple times by
            different workers.
        method_meta: The actor method metadata.
    """

    def __init__(self, language, modified_class,
                 actor_creation_function_descriptor, class_id, max_restarts,
                 max_task_retries, num_cpus, num_gpus, memory,
                 object_store_memory, resources, accelerator_type,
                 runtime_env):
        self.language = language
        self.modified_class = modified_class
        self.actor_creation_function_descriptor = \
            actor_creation_function_descriptor
        self.class_name = actor_creation_function_descriptor.class_name
        self.is_cross_language = language != Language.PYTHON
        self.class_id = class_id
        self.max_restarts = max_restarts
        self.max_task_retries = max_task_retries
        self.num_cpus = num_cpus
        self.num_gpus = num_gpus
        self.memory = memory
        self.object_store_memory = object_store_memory
        self.resources = resources
        self.accelerator_type = accelerator_type
        self.runtime_env = runtime_env
        self.last_export_session_and_job = None
        self.method_meta = ActorClassMethodMetadata.create(
            modified_class, actor_creation_function_descriptor)


class ActorClass:
    """An actor class.

    This is a decorated class. It can be used to create actors.

    Attributes:
        __ray_metadata__: Contains metadata for the actor.
    """

    def __init__(cls, name, bases, attr):
        """Prevents users from directly inheriting from an ActorClass.

        This will be called when a class is defined with an ActorClass object
        as one of its base classes. To intentionally construct an ActorClass,
        use the '_ray_from_modified_class' classmethod.

        Raises:
            TypeError: Always.
        """
        for base in bases:
            if isinstance(base, ActorClass):
                raise TypeError(
                    f"Attempted to define subclass '{name}' of actor "
                    f"class '{base.__ray_metadata__.class_name}'. "
                    "Inheriting from actor classes is "
                    "not currently supported. You can instead "
                    "inherit from a non-actor base class and make "
                    "the derived class an actor class (with "
                    "@ray.remote).")

        # This shouldn't be reached because one of the base classes must be
        # an actor class if this was meant to be subclassed.
        assert False, ("ActorClass.__init__ should not be called. Please use "
                       "the @ray.remote decorator instead.")

    def __call__(self, *args, **kwargs):
        """Prevents users from directly instantiating an ActorClass.

        This will be called instead of __init__ when 'ActorClass()' is executed
        because an is an object rather than a metaobject. To properly
        instantiated a remote actor, use 'ActorClass.remote()'.

        Raises:
            Exception: Always.
        """
        raise TypeError("Actors cannot be instantiated directly. "
                        f"Instead of '{self.__ray_metadata__.class_name}()', "
                        f"use '{self.__ray_metadata__.class_name}.remote()'.")

    @classmethod
    def _ray_from_modified_class(cls, modified_class, class_id, max_restarts,
                                 max_task_retries, num_cpus, num_gpus, memory,
                                 object_store_memory, resources,
                                 accelerator_type, runtime_env):
        for attribute in [
                "remote",
                "_remote",
                "_ray_from_modified_class",
                "_ray_from_function_descriptor",
        ]:
            if hasattr(modified_class, attribute):
                logger.warning("Creating an actor from class "
                               f"{modified_class.__name__} overwrites "
                               f"attribute {attribute} of that class")

        # Make sure the actor class we are constructing inherits from the
        # original class so it retains all class properties.
        class DerivedActorClass(cls, modified_class):
            pass

        name = f"ActorClass({modified_class.__name__})"
        DerivedActorClass.__module__ = modified_class.__module__
        DerivedActorClass.__name__ = name
        DerivedActorClass.__qualname__ = name
        # Construct the base object.
        self = DerivedActorClass.__new__(DerivedActorClass)
        # Actor creation function descriptor.
        actor_creation_function_descriptor = \
            PythonFunctionDescriptor.from_class(
                modified_class.__ray_actor_class__)

        self.__ray_metadata__ = ActorClassMetadata(
            Language.PYTHON, modified_class,
            actor_creation_function_descriptor, class_id, max_restarts,
            max_task_retries, num_cpus, num_gpus, memory, object_store_memory,
            resources, accelerator_type, runtime_env)

        return self

    @classmethod
    def _ray_from_function_descriptor(
            cls, language, actor_creation_function_descriptor, max_restarts,
            max_task_retries, num_cpus, num_gpus, memory, object_store_memory,
            resources, accelerator_type, runtime_env):
        self = ActorClass.__new__(ActorClass)

        self.__ray_metadata__ = ActorClassMetadata(
            language, None, actor_creation_function_descriptor, None,
            max_restarts, max_task_retries, num_cpus, num_gpus, memory,
            object_store_memory, resources, accelerator_type, runtime_env)

        return self

    def remote(self, *args, **kwargs):
        """Create an actor.

        Args:
            args: These arguments are forwarded directly to the actor
                constructor.
            kwargs: These arguments are forwarded directly to the actor
                constructor.

        Returns:
            A handle to the newly created actor.
        """
        return self._remote(args=args, kwargs=kwargs)

    def options(self,
                args=None,
                kwargs=None,
                num_cpus=None,
                num_gpus=None,
                memory=None,
                object_store_memory=None,
                resources=None,
                accelerator_type=None,
                max_concurrency=None,
                max_restarts=None,
                max_task_retries=None,
                name=None,
                namespace=None,
                lifetime=None,
                placement_group="default",
                placement_group_bundle_index=-1,
                placement_group_capture_child_tasks=None,
                runtime_env=None):
        """Configures and overrides the actor instantiation parameters.

        The arguments are the same as those that can be passed
        to :obj:`ray.remote`.

        Examples:

        .. code-block:: python

            @ray.remote(num_cpus=2, resources={"CustomResource": 1})
            class Foo:
                def method(self):
                    return 1
            # Class Foo will require 1 cpu instead of 2.
            # It will also require no custom resources.
            Bar = Foo.options(num_cpus=1, resources=None)
        """

        actor_cls = self

        class ActorOptionWrapper:
            def remote(self, *args, **kwargs):
                return actor_cls._remote(
                    args=args,
                    kwargs=kwargs,
                    num_cpus=num_cpus,
                    num_gpus=num_gpus,
                    memory=memory,
                    object_store_memory=object_store_memory,
                    resources=resources,
                    accelerator_type=accelerator_type,
                    max_concurrency=max_concurrency,
                    max_restarts=max_restarts,
                    max_task_retries=max_task_retries,
                    name=name,
                    namespace=namespace,
                    lifetime=lifetime,
                    placement_group=placement_group,
                    placement_group_bundle_index=placement_group_bundle_index,
                    placement_group_capture_child_tasks=(
                        placement_group_capture_child_tasks),
                    runtime_env=runtime_env)

        return ActorOptionWrapper()

    @_tracing_actor_creation
    def _remote(self,
                args=None,
                kwargs=None,
                num_cpus=None,
                num_gpus=None,
                memory=None,
                object_store_memory=None,
                resources=None,
                accelerator_type=None,
                max_concurrency=None,
                max_restarts=None,
                max_task_retries=None,
                name=None,
                namespace=None,
                lifetime=None,
                placement_group="default",
                placement_group_bundle_index=-1,
                placement_group_capture_child_tasks=None,
                runtime_env=None):
        """Create an actor.

        This method allows more flexibility than the remote method because
        resource requirements can be specified and override the defaults in the
        decorator.

        Args:
            args: The arguments to forward to the actor constructor.
            kwargs: The keyword arguments to forward to the actor constructor.
            num_cpus: The number of CPUs required by the actor creation task.
            num_gpus: The number of GPUs required by the actor creation task.
            memory: Restrict the heap memory usage of this actor.
            object_store_memory: Restrict the object store memory used by
                this actor when creating objects.
            resources: The custom resources required by the actor creation
                task.
            max_concurrency: The max number of concurrent calls to allow for
                this actor. This only works with direct actor calls. The max
                concurrency defaults to 1 for threaded execution, and 1000 for
                asyncio execution. Note that the execution order is not
                guaranteed when max_concurrency > 1.
            name: The globally unique name for the actor, which can be used
                to retrieve the actor via ray.get_actor(name) as long as the
                actor is still alive.
            namespace: Override the namespace to use for the actor. By default,
                actors are created in an anonymous namespace. The actor can
                be retrieved via ray.get_actor(name=name, namespace=namespace).
            lifetime: Either `None`, which defaults to the actor will fate
                share with its creator and will be deleted once its refcount
                drops to zero, or "detached", which means the actor will live
                as a global object independent of the creator.
            placement_group: the placement group this actor belongs to,
                or None if it doesn't belong to any group. Setting to "default"
                autodetects the placement group based on the current setting of
                placement_group_capture_child_tasks.
            placement_group_bundle_index: the index of the bundle
                if the actor belongs to a placement group, which may be -1 to
                specify any available bundle.
            placement_group_capture_child_tasks: Whether or not children tasks
                of this actor should implicitly use the same placement group
                as its parent. It is True by default.
            runtime_env (Dict[str, Any]): Specifies the runtime environment for
                this actor or task and its children (see
                :ref:`runtime-environments` for details).  This API is in beta
                and may change before becoming stable.

        Returns:
            A handle to the newly created actor.
        """
        if args is None:
            args = []
        if kwargs is None:
            kwargs = {}
        meta = self.__ray_metadata__
        actor_has_async_methods = len(
            inspect.getmembers(
                meta.modified_class,
                predicate=inspect.iscoroutinefunction)) > 0
        is_asyncio = actor_has_async_methods

        if max_concurrency is None:
            if is_asyncio:
                max_concurrency = 1000
            else:
                max_concurrency = 1

        if max_concurrency < 1:
            raise ValueError("max_concurrency must be >= 1")

        if client_mode_should_convert(auto_init=True):
            return client_mode_convert_actor(
                self,
                args,
                kwargs,
                num_cpus=num_cpus,
                num_gpus=num_gpus,
                memory=memory,
                object_store_memory=object_store_memory,
                resources=resources,
                accelerator_type=accelerator_type,
                max_concurrency=max_concurrency,
                max_restarts=max_restarts,
                max_task_retries=max_task_retries,
                name=name,
                namespace=namespace,
                lifetime=lifetime,
                placement_group=placement_group,
                placement_group_bundle_index=placement_group_bundle_index,
                placement_group_capture_child_tasks=(
                    placement_group_capture_child_tasks),
                runtime_env=runtime_env)

        worker = ray.worker.global_worker
        worker.check_connected()

        if name is not None:
            if not isinstance(name, str):
                raise TypeError(
                    f"name must be None or a string, got: '{type(name)}'.")
            elif name == "":
                raise ValueError("Actor name cannot be an empty string.")
        if namespace is not None:
            ray._private.utils.validate_namespace(namespace)

        # Check whether the name is already taken.
        # TODO(edoakes): this check has a race condition because two drivers
        # could pass the check and then create the same named actor. We should
        # instead check this when we create the actor, but that's currently an
        # async call.
        if name is not None:
            try:
                ray.get_actor(name, namespace=namespace)
            except ValueError:  # Name is not taken.
                pass
            else:
                raise ValueError(
                    f"The name {name} (namespace={namespace}) is already "
                    "taken. Please use "
                    "a different name or get the existing actor using "
                    f"ray.get_actor('{name}', namespace='{namespace}')")

        if lifetime is None:
            detached = False
        elif lifetime == "detached":
            detached = True
        else:
            raise ValueError(
                "actor `lifetime` argument must be either `None` or 'detached'"
            )

        if placement_group_capture_child_tasks is None:
            placement_group_capture_child_tasks = (
                worker.should_capture_child_tasks_in_placement_group)

        if placement_group == "default":
            if placement_group_capture_child_tasks:
                placement_group = get_current_placement_group()
            else:
                placement_group = PlacementGroup.empty()

        if not placement_group:
            placement_group = PlacementGroup.empty()

        check_placement_group_index(placement_group,
                                    placement_group_bundle_index)

        # Set the actor's default resources if not already set. First three
        # conditions are to check that no resources were specified in the
        # decorator. Last three conditions are to check that no resources were
        # specified when _remote() was called.
        if (meta.num_cpus is None and meta.num_gpus is None
                and meta.resources is None and meta.accelerator_type is None
                and num_cpus is None and num_gpus is None and resources is None
                and accelerator_type is None):
            # In the default case, actors acquire no resources for
            # their lifetime, and actor methods will require 1 CPU.
            cpus_to_use = ray_constants.DEFAULT_ACTOR_CREATION_CPU_SIMPLE
            actor_method_cpu = ray_constants.DEFAULT_ACTOR_METHOD_CPU_SIMPLE
        else:
            # If any resources are specified (here or in decorator), then
            # all resources are acquired for the actor's lifetime and no
            # resources are associated with methods.
            cpus_to_use = (ray_constants.DEFAULT_ACTOR_CREATION_CPU_SPECIFIED
                           if meta.num_cpus is None else meta.num_cpus)
            actor_method_cpu = ray_constants.DEFAULT_ACTOR_METHOD_CPU_SPECIFIED

        # LOCAL_MODE cannot handle cross_language
        if worker.mode == ray.LOCAL_MODE:
            assert not meta.is_cross_language, \
                "Cross language ActorClass cannot be executed locally."

        # Export the actor.
        if not meta.is_cross_language and (meta.last_export_session_and_job !=
                                           worker.current_session_and_job):
            # If this actor class was not exported in this session and job,
            # we need to export this function again, because current GCS
            # doesn't have it.
            meta.last_export_session_and_job = (worker.current_session_and_job)
            # After serialize / deserialize modified class, the __module__
            # of modified class will be ray.cloudpickle.cloudpickle.
            # So, here pass actor_creation_function_descriptor to make
            # sure export actor class correct.
            worker.function_actor_manager.export_actor_class(
                meta.modified_class, meta.actor_creation_function_descriptor,
                meta.method_meta.methods.keys())

        resources = ray._private.utils.resources_from_resource_arguments(
            cpus_to_use, meta.num_gpus, meta.memory, meta.object_store_memory,
            meta.resources, meta.accelerator_type, num_cpus, num_gpus, memory,
            object_store_memory, resources, accelerator_type)

        # If the actor methods require CPU resources, then set the required
        # placement resources. If actor_placement_resources is empty, then
        # the required placement resources will be the same as resources.
        actor_placement_resources = {}
        assert actor_method_cpu in [0, 1]
        if actor_method_cpu == 1:
            actor_placement_resources = resources.copy()
            actor_placement_resources["CPU"] += 1
        if meta.is_cross_language:
            creation_args = cross_language.format_args(worker, args, kwargs)
        else:
            function_signature = meta.method_meta.signatures["__init__"]
            creation_args = signature.flatten_args(function_signature, args,
                                                   kwargs)

        if runtime_env is None:
            runtime_env = meta.runtime_env

        job_runtime_env = worker.core_worker.get_current_runtime_env_dict()
        runtime_env_dict = runtime_support.override_task_or_actor_runtime_env(
            runtime_env, job_runtime_env)

        actor_id = worker.core_worker.create_actor(
            meta.language,
            meta.actor_creation_function_descriptor,
            creation_args,
            max_restarts or meta.max_restarts,
            max_task_retries or meta.max_task_retries,
            resources,
            actor_placement_resources,
            max_concurrency,
            detached,
            name if name is not None else "",
            namespace if namespace is not None else "",
            is_asyncio,
            placement_group.id,
            placement_group_bundle_index,
            placement_group_capture_child_tasks,
            # Store actor_method_cpu in actor handle's extension data.
            extension_data=str(actor_method_cpu),
<<<<<<< HEAD
            runtime_env_dict=runtime_env_dict)
=======
            runtime_env_dict=runtime_env_dict,
            runtime_env_uris=runtime_env_dict.get("uris") or [],
            override_environment_variables=override_environment_variables
            or dict())
>>>>>>> 73b8936a

        actor_handle = ActorHandle(
            meta.language,
            actor_id,
            meta.method_meta.decorators,
            meta.method_meta.signatures,
            meta.method_meta.num_returns,
            actor_method_cpu,
            meta.actor_creation_function_descriptor,
            worker.current_session_and_job,
            original_handle=True)

        return actor_handle


class ActorHandle:
    """A handle to an actor.

    The fields in this class are prefixed with _ray_ to hide them from the user
    and to avoid collision with actor method names.

    An ActorHandle can be created in three ways. First, by calling .remote() on
    an ActorClass. Second, by passing an actor handle into a task (forking the
    ActorHandle). Third, by directly serializing the ActorHandle (e.g., with
    cloudpickle).

    Attributes:
        _ray_actor_language: The actor language.
        _ray_actor_id: Actor ID.
        _ray_method_decorators: Optional decorators for the function
            invocation. This can be used to change the behavior on the
            invocation side, whereas a regular decorator can be used to change
            the behavior on the execution side.
        _ray_method_signatures: The signatures of the actor methods.
        _ray_method_num_returns: The default number of return values for
            each method.
        _ray_actor_method_cpus: The number of CPUs required by actor methods.
        _ray_original_handle: True if this is the original actor handle for a
            given actor. If this is true, then the actor will be destroyed when
            this handle goes out of scope.
        _ray_is_cross_language: Whether this actor is cross language.
        _ray_actor_creation_function_descriptor: The function descriptor
            of the actor creation task.
    """

    def __init__(self,
                 language,
                 actor_id,
                 method_decorators,
                 method_signatures,
                 method_num_returns,
                 actor_method_cpus,
                 actor_creation_function_descriptor,
                 session_and_job,
                 original_handle=False):
        self._ray_actor_language = language
        self._ray_actor_id = actor_id
        self._ray_original_handle = original_handle
        self._ray_method_decorators = method_decorators
        self._ray_method_signatures = method_signatures
        self._ray_method_num_returns = method_num_returns
        self._ray_actor_method_cpus = actor_method_cpus
        self._ray_session_and_job = session_and_job
        self._ray_is_cross_language = language != Language.PYTHON
        self._ray_actor_creation_function_descriptor = \
            actor_creation_function_descriptor
        self._ray_function_descriptor = {}

        if not self._ray_is_cross_language:
            assert isinstance(actor_creation_function_descriptor,
                              PythonFunctionDescriptor)
            module_name = actor_creation_function_descriptor.module_name
            class_name = actor_creation_function_descriptor.class_name
            for method_name in self._ray_method_signatures.keys():
                function_descriptor = PythonFunctionDescriptor(
                    module_name, method_name, class_name)
                self._ray_function_descriptor[
                    method_name] = function_descriptor
                method = ActorMethod(
                    self,
                    method_name,
                    self._ray_method_num_returns[method_name],
                    decorator=self._ray_method_decorators.get(method_name))
                setattr(self, method_name, method)

    def __del__(self):
        # Mark that this actor handle has gone out of scope. Once all actor
        # handles are out of scope, the actor will exit.
        if ray.worker:
            worker = ray.worker.global_worker
            if worker.connected and hasattr(worker, "core_worker"):
                worker.core_worker.remove_actor_handle_reference(
                    self._ray_actor_id)

    def _actor_method_call(self,
                           method_name,
                           args=None,
                           kwargs=None,
                           name="",
                           num_returns=None):
        """Method execution stub for an actor handle.

        This is the function that executes when
        `actor.method_name.remote(*args, **kwargs)` is called. Instead of
        executing locally, the method is packaged as a task and scheduled
        to the remote actor instance.

        Args:
            method_name: The name of the actor method to execute.
            args: A list of arguments for the actor method.
            kwargs: A dictionary of keyword arguments for the actor method.
            name (str): The name to give the actor method call task.
            num_returns (int): The number of return values for the method.

        Returns:
            object_refs: A list of object refs returned by the remote actor
                method.
        """
        worker = ray.worker.global_worker

        args = args or []
        kwargs = kwargs or {}
        if self._ray_is_cross_language:
            list_args = cross_language.format_args(worker, args, kwargs)
            function_descriptor = \
                cross_language.get_function_descriptor_for_actor_method(
                    self._ray_actor_language,
                    self._ray_actor_creation_function_descriptor, method_name)
        else:
            function_signature = self._ray_method_signatures[method_name]

            if not args and not kwargs and not function_signature:
                list_args = []
            else:
                list_args = signature.flatten_args(function_signature, args,
                                                   kwargs)
            function_descriptor = self._ray_function_descriptor[method_name]

        if worker.mode == ray.LOCAL_MODE:
            assert not self._ray_is_cross_language,\
                "Cross language remote actor method " \
                "cannot be executed locally."

        object_refs = worker.core_worker.submit_actor_task(
            self._ray_actor_language, self._ray_actor_id, function_descriptor,
            list_args, name, num_returns, self._ray_actor_method_cpus)

        if len(object_refs) == 1:
            object_refs = object_refs[0]
        elif len(object_refs) == 0:
            object_refs = None

        return object_refs

    def __getattr__(self, item):
        if not self._ray_is_cross_language:
            raise AttributeError(f"'{type(self).__name__}' object has "
                                 f"no attribute '{item}'")
        if item in ["__ray_terminate__", "__ray_checkpoint__"]:

            class FakeActorMethod(object):
                def __call__(self, *args, **kwargs):
                    raise TypeError(
                        "Actor methods cannot be called directly. Instead "
                        "of running 'object.{}()', try 'object.{}.remote()'.".
                        format(item, item))

                def remote(self, *args, **kwargs):
                    logger.warning(f"Actor method {item} is not "
                                   "supported by cross language.")

            return FakeActorMethod()

        return ActorMethod(
            self,
            item,
            ray_constants.
            # Currently, we use default num returns
            DEFAULT_ACTOR_METHOD_NUM_RETURN_VALS,
            # Currently, cross-lang actor method not support decorator
            decorator=None)

    # Make tab completion work.
    def __dir__(self):
        return self._ray_method_signatures.keys()

    def __repr__(self):
        return ("Actor("
                f"{self._ray_actor_creation_function_descriptor.class_name}, "
                f"{self._actor_id.hex()})")

    @property
    def _actor_id(self):
        return self._ray_actor_id

    def _serialization_helper(self):
        """This is defined in order to make pickling work.

        Returns:
            A dictionary of the information needed to reconstruct the object.
        """
        worker = ray.worker.global_worker
        worker.check_connected()

        if hasattr(worker, "core_worker"):
            # Non-local mode
            state = worker.core_worker.serialize_actor_handle(
                self._ray_actor_id)
        else:
            # Local mode
            state = ({
                "actor_language": self._ray_actor_language,
                "actor_id": self._ray_actor_id,
                "method_decorators": self._ray_method_decorators,
                "method_signatures": self._ray_method_signatures,
                "method_num_returns": self._ray_method_num_returns,
                "actor_method_cpus": self._ray_actor_method_cpus,
                "actor_creation_function_descriptor": self.
                _ray_actor_creation_function_descriptor,
            }, None)

        return state

    @classmethod
    def _deserialization_helper(cls, state, outer_object_ref=None):
        """This is defined in order to make pickling work.

        Args:
            state: The serialized state of the actor handle.
            outer_object_ref: The ObjectRef that the serialized actor handle
                was contained in, if any. This is used for counting references
                to the actor handle.

        """
        worker = ray.worker.global_worker
        worker.check_connected()

        if hasattr(worker, "core_worker"):
            # Non-local mode
            return worker.core_worker.deserialize_and_register_actor_handle(
                state, outer_object_ref)
        else:
            # Local mode
            return cls(
                # TODO(swang): Accessing the worker's current task ID is not
                # thread-safe.
                state["actor_language"],
                state["actor_id"],
                state["method_decorators"],
                state["method_signatures"],
                state["method_num_returns"],
                state["actor_method_cpus"],
                state["actor_creation_function_descriptor"],
                worker.current_session_and_job)

    def __reduce__(self):
        """This code path is used by pickling but not by Ray forking."""
        state = self._serialization_helper()
        return ActorHandle._deserialization_helper, state


def modify_class(cls):
    # cls has been modified.
    if hasattr(cls, "__ray_actor_class__"):
        return cls

    # Give an error if cls is an old-style class.
    if not issubclass(cls, object):
        raise TypeError(
            "The @ray.remote decorator cannot be applied to old-style "
            "classes. In Python 2, you must declare the class with "
            "'class ClassName(object):' instead of 'class ClassName:'.")

    # Modify the class to have an additional method that will be used for
    # terminating the worker.
    class Class(cls):
        __ray_actor_class__ = cls  # The original actor class

        def __ray_terminate__(self):
            worker = ray.worker.global_worker
            if worker.mode != ray.LOCAL_MODE:
                ray.actor.exit_actor()

    Class.__module__ = cls.__module__
    Class.__name__ = cls.__name__

    if not is_function_or_method(getattr(Class, "__init__", None)):
        # Add __init__ if it does not exist.
        # Actor creation will be executed with __init__ together.

        # Assign an __init__ function will avoid many checks later on.
        def __init__(self):
            pass

        Class.__init__ = __init__

    return Class


def make_actor(cls, num_cpus, num_gpus, memory, object_store_memory, resources,
               accelerator_type, max_restarts, max_task_retries, runtime_env):
    Class = modify_class(cls)
    _inject_tracing_into_class(Class)

    if max_restarts is None:
        max_restarts = 0
    if max_task_retries is None:
        max_task_retries = 0

    infinite_restart = max_restarts == -1
    if not infinite_restart:
        if max_restarts < 0:
            raise ValueError("max_restarts must be an integer >= -1 "
                             "-1 indicates infinite restarts")
        else:
            # Make sure we don't pass too big of an int to C++, causing
            # an overflow.
            max_restarts = min(max_restarts, ray_constants.MAX_INT64_VALUE)

    if max_restarts == 0 and max_task_retries != 0:
        raise ValueError(
            "max_task_retries cannot be set if max_restarts is 0.")

    return ActorClass._ray_from_modified_class(
        Class, ActorClassID.from_random(), max_restarts, max_task_retries,
        num_cpus, num_gpus, memory, object_store_memory, resources,
        accelerator_type, runtime_env)


def exit_actor():
    """Intentionally exit the current actor.

    This function is used to disconnect an actor and exit the worker.
    Any ``atexit`` handlers installed in the actor will be run.

    Raises:
        Exception: An exception is raised if this is a driver or this
            worker is not an actor.
    """
    worker = ray.worker.global_worker
    if worker.mode == ray.WORKER_MODE and not worker.actor_id.is_nil():
        # Intentionally disconnect the core worker from the raylet so the
        # raylet won't push an error message to the driver.
        ray.worker.disconnect()
        # Disconnect global state from GCS.
        ray.state.state.disconnect()

        # In asyncio actor mode, we can't raise SystemExit because it will just
        # quit the asycnio event loop thread, not the main thread. Instead, we
        # raise a custom error to the main thread to tell it to exit.
        if worker.core_worker.current_actor_is_asyncio():
            raise AsyncioActorExit()

        # Set a flag to indicate this is an intentional actor exit. This
        # reduces log verbosity.
        exit = SystemExit(0)
        exit.is_ray_terminate = True
        raise exit
        assert False, "This process should have terminated."
    else:
        raise TypeError("exit_actor called on a non-actor worker.")<|MERGE_RESOLUTION|>--- conflicted
+++ resolved
@@ -739,14 +739,8 @@
             placement_group_capture_child_tasks,
             # Store actor_method_cpu in actor handle's extension data.
             extension_data=str(actor_method_cpu),
-<<<<<<< HEAD
-            runtime_env_dict=runtime_env_dict)
-=======
             runtime_env_dict=runtime_env_dict,
-            runtime_env_uris=runtime_env_dict.get("uris") or [],
-            override_environment_variables=override_environment_variables
-            or dict())
->>>>>>> 73b8936a
+            runtime_env_uris=runtime_env_dict.get("uris") or [])
 
         actor_handle = ActorHandle(
             meta.language,
