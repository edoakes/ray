import collections
import errno
import json
import logging
import multiprocessing
import os
import random
import socket
import subprocess
import sys
import time
import redis

import colorama
# Ray modules
import ray
import ray.ray_constants as ray_constants
import psutil

resource = None
if sys.platform != "win32":
    import resource

# True if processes are run in the valgrind profiler.
RUN_RAYLET_PROFILER = False
RUN_PLASMA_STORE_PROFILER = False

# Location of the redis server and module.
RAY_HOME = os.path.join(os.path.dirname(__file__), "../..")
REDIS_EXECUTABLE = os.path.join(
    os.path.abspath(os.path.dirname(__file__)),
    "core/src/ray/thirdparty/redis/src/redis-server")
REDIS_MODULE = os.path.join(
    os.path.abspath(os.path.dirname(__file__)),
    "core/src/ray/gcs/redis_module/libray_redis_module.so")

# Location of the credis server and modules.
# credis will be enabled if the environment variable RAY_USE_NEW_GCS is set.
CREDIS_EXECUTABLE = os.path.join(
    os.path.abspath(os.path.dirname(__file__)),
    "core/src/credis/redis/src/redis-server")
CREDIS_MASTER_MODULE = os.path.join(
    os.path.abspath(os.path.dirname(__file__)),
    "core/src/credis/build/src/libmaster.so")
CREDIS_MEMBER_MODULE = os.path.join(
    os.path.abspath(os.path.dirname(__file__)),
    "core/src/credis/build/src/libmember.so")

# Location of the plasma object store executable.
PLASMA_STORE_EXECUTABLE = os.path.join(
    os.path.abspath(os.path.dirname(__file__)),
    "core/src/plasma/plasma_store_server")

# Location of the raylet executables.
RAYLET_MONITOR_EXECUTABLE = os.path.join(
    os.path.abspath(os.path.dirname(__file__)),
    "core/src/ray/raylet/raylet_monitor")
RAYLET_EXECUTABLE = os.path.join(
    os.path.abspath(os.path.dirname(__file__)), "core/src/ray/raylet/raylet")
GCS_SERVER_EXECUTABLE = os.path.join(
    os.path.abspath(os.path.dirname(__file__)), "core/src/ray/gcs/gcs_server")

DEFAULT_JAVA_WORKER_CLASSPATH = [
    os.path.join(
        os.path.abspath(os.path.dirname(__file__)), "../../../build/java/*"),
]

# Logger for this module. It should be configured at the entry point
# into the program using Ray. Ray provides a default configuration at
# entry/init points.
logger = logging.getLogger(__name__)

ProcessInfo = collections.namedtuple("ProcessInfo", [
    "process", "stdout_file", "stderr_file", "use_valgrind", "use_gdb",
    "use_valgrind_profiler", "use_perftools_profiler", "use_tmux"
])


def address(ip_address, port):
    return ip_address + ":" + str(port)


def new_port():
    return random.randint(10000, 65535)


def include_java_from_redis(redis_client):
    """This is used for query include_java bool from redis.

    Args:
        redis_client (StrictRedis): The redis client to GCS.

    Returns:
        True if this cluster backend enables Java worker.
    """
    return redis_client.get("INCLUDE_JAVA") == b"1"


def find_redis_address_or_die():
    pids = psutil.pids()
    redis_addresses = set()
    for pid in pids:
        try:
            proc = psutil.Process(pid)
            # HACK: Workaround for UNIX idiosyncrasy
            # Normally, cmdline() is supposed to return the argument list.
            # But it in some cases (such as when setproctitle is called),
            # an arbitrary string resembling a command-line is stored in
            # the first argument.
            # Explanation: https://unix.stackexchange.com/a/432681
            # More info: https://github.com/giampaolo/psutil/issues/1179
            for arglist in proc.cmdline():
                # Given we're merely seeking --redis-address, we just split
                # every argument on spaces for now.
                for arg in arglist.split(" "):
                    # TODO(ekl): Find a robust solution for locating Redis.
                    if arg.startswith("--redis-address="):
                        addr = arg.split("=")[1]
                        redis_addresses.add(addr)
        except psutil.AccessDenied:
            pass
        except psutil.NoSuchProcess:
            pass
    if len(redis_addresses) > 1:
        raise ConnectionError(
            "Found multiple active Ray instances: {}. ".format(redis_addresses)
            + "Please specify the one to connect to by setting `address`.")
        sys.exit(1)
    elif not redis_addresses:
        raise ConnectionError(
            "Could not find any running Ray instance. "
            "Please specify the one to connect to by setting `address`.")
    return redis_addresses.pop()


def get_address_info_from_redis_helper(redis_address,
                                       node_ip_address,
                                       redis_password=None):
    redis_ip_address, redis_port = redis_address.split(":")
    # For this command to work, some other client (on the same machine as
    # Redis) must have run "CONFIG SET protected-mode no".
    redis_client = create_redis_client(redis_address, password=redis_password)

    client_table = ray.state._parse_client_table(redis_client)
    if len(client_table) == 0:
        raise Exception(
            "Redis has started but no raylets have registered yet.")

    relevant_client = None
    for client_info in client_table:
        client_node_ip_address = client_info["NodeManagerAddress"]
        if (client_node_ip_address == node_ip_address
                or (client_node_ip_address == "127.0.0.1"
                    and redis_ip_address == get_node_ip_address())):
            relevant_client = client_info
            break
    if relevant_client is None:
        raise Exception(
            "Redis has started but no raylets have registered yet.")

    return {
        "object_store_address": relevant_client["ObjectStoreSocketName"],
        "raylet_socket_name": relevant_client["RayletSocketName"],
        "node_manager_port": relevant_client["NodeManagerPort"]
    }


def get_address_info_from_redis(redis_address,
                                node_ip_address,
                                num_retries=5,
                                redis_password=None):
    counter = 0
    while True:
        try:
            return get_address_info_from_redis_helper(
                redis_address, node_ip_address, redis_password=redis_password)
        except Exception:
            if counter == num_retries:
                raise
            # Some of the information may not be in Redis yet, so wait a little
            # bit.
            logger.warning(
                "Some processes that the driver needs to connect to have "
                "not registered with Redis, so retrying. Have you run "
                "'ray start' on this node?")
            time.sleep(1)
        counter += 1


def get_webui_url_from_redis(redis_client):
    webui_url = redis_client.hmget("webui", "url")[0]
    return ray.utils.decode(webui_url) if webui_url is not None else None


def remaining_processes_alive():
    """See if the remaining processes are alive or not.

    Note that this ignores processes that have been explicitly killed,
    e.g., via a command like node.kill_raylet().

    Returns:
        True if the remaining processes started by ray.init() are alive and
            False otherwise.

    Raises:
        Exception: An exception is raised if the processes were not started by
            ray.init().
    """
    if ray.worker._global_node is None:
        raise Exception("This process is not in a position to determine "
                        "whether all processes are alive or not.")
    return ray.worker._global_node.remaining_processes_alive()


def validate_redis_address(address, redis_address):
    """Validates redis address parameter and splits it into host/ip components.

    We temporarily support both 'address' and 'redis_address', so both are
    handled here.

    Returns:
        redis_address: string containing the full <host:port> address.
        redis_ip: string representing the host portion of the address.
        redis_port: integer representing the port portion of the address.

    Raises:
        ValueError: if both address and redis_address were specified or the
            address was malformed.
    """

    if redis_address == "auto":
        raise ValueError("auto address resolution not supported for "
                         "redis_address parameter. Please use address.")

    if address:
        if redis_address:
            raise ValueError(
                "Both address and redis_address specified. Use only address.")
        if address == "auto":
            address = find_redis_address_or_die()
        redis_address = address

    redis_address = address_to_ip(redis_address)

    redis_address_parts = redis_address.split(":")
    if len(redis_address_parts) != 2:
        raise ValueError("Malformed address. Expected '<host>:<port>'.")
    redis_ip = redis_address_parts[0]
    try:
        redis_port = int(redis_address_parts[1])
    except ValueError:
        raise ValueError("Malformed address port. Must be an integer.")
    if redis_port < 1024 or redis_port > 65535:
        raise ValueError("Invalid address port. Must "
                         "be between 1024 and 65535.")

    return redis_address, redis_ip, redis_port


def address_to_ip(address):
    """Convert a hostname to a numerical IP addresses in an address.

    This should be a no-op if address already contains an actual numerical IP
    address.

    Args:
        address: This can be either a string containing a hostname (or an IP
            address) and a port or it can be just an IP address.

    Returns:
        The same address but with the hostname replaced by a numerical IP
            address.
    """
    address_parts = address.split(":")
    ip_address = socket.gethostbyname(address_parts[0])
    # Make sure localhost isn't resolved to the loopback ip
    if ip_address == "127.0.0.1":
        ip_address = get_node_ip_address()
    return ":".join([ip_address] + address_parts[1:])


def get_node_ip_address(address="8.8.8.8:53"):
    """Determine the IP address of the local node.

    Args:
        address (str): The IP address and port of any known live service on the
            network you care about.

    Returns:
        The IP address of the current node.
    """
    ip_address, port = address.split(":")
    s = socket.socket(socket.AF_INET, socket.SOCK_DGRAM)
    try:
        # This command will raise an exception if there is no internet
        # connection.
        s.connect((ip_address, int(port)))
        node_ip_address = s.getsockname()[0]
    except OSError as e:
        node_ip_address = "127.0.0.1"
        # [Errno 101] Network is unreachable
        if e.errno == errno.ENETUNREACH:
            try:
                # try get node ip address from host name
                host_name = socket.getfqdn(socket.gethostname())
                node_ip_address = socket.gethostbyname(host_name)
            except Exception:
                pass
    finally:
        s.close()

    return node_ip_address


def create_redis_client(redis_address, password=None):
    """Create a Redis client.

    Args:
        The IP address, port, and password of the Redis server.

    Returns:
        A Redis client.
    """
    redis_ip_address, redis_port = redis_address.split(":")
    # For this command to work, some other client (on the same machine
    # as Redis) must have run "CONFIG SET protected-mode no".
    return redis.StrictRedis(
        host=redis_ip_address, port=int(redis_port), password=password)


def start_ray_process(command,
                      process_type,
                      env_updates=None,
                      cwd=None,
                      use_valgrind=False,
                      use_gdb=False,
                      use_valgrind_profiler=False,
                      use_perftools_profiler=False,
                      use_tmux=False,
                      stdout_file=None,
                      stderr_file=None,
                      pipe_stdin=False,
                      fate_share=None):
    """Start one of the Ray processes.

    TODO(rkn): We need to figure out how these commands interact. For example,
    it may only make sense to start a process in gdb if we also start it in
    tmux. Similarly, certain combinations probably don't make sense, like
    simultaneously running the process in valgrind and the profiler.

    Args:
        command (List[str]): The command to use to start the Ray process.
        process_type (str): The type of the process that is being started
            (e.g., "raylet").
        env_updates (dict): A dictionary of additional environment variables to
            run the command with (in addition to the caller's environment
            variables).
        cwd (str): The directory to run the process in.
        use_valgrind (bool): True if we should start the process in valgrind.
        use_gdb (bool): True if we should start the process in gdb.
        use_valgrind_profiler (bool): True if we should start the process in
            the valgrind profiler.
        use_perftools_profiler (bool): True if we should profile the process
            using perftools.
        use_tmux (bool): True if we should start the process in tmux.
        stdout_file: A file handle opened for writing to redirect stdout to. If
            no redirection should happen, then this should be None.
        stderr_file: A file handle opened for writing to redirect stderr to. If
            no redirection should happen, then this should be None.
        pipe_stdin: If true, subprocess.PIPE will be passed to the process as
            stdin.
        fate_share: If true, the child will be killed if its parent (us) dies.
            Note that this functionality must be supported, or it is an error.

    Returns:
        Information about the process that was started including a handle to
            the process that was started.
    """
    # Detect which flags are set through environment variables.
    valgrind_env_var = "RAY_{}_VALGRIND".format(process_type.upper())
    if os.environ.get(valgrind_env_var) == "1":
        logger.info("Detected environment variable '%s'.", valgrind_env_var)
        use_valgrind = True
    valgrind_profiler_env_var = "RAY_{}_VALGRIND_PROFILER".format(
        process_type.upper())
    if os.environ.get(valgrind_profiler_env_var) == "1":
        logger.info("Detected environment variable '%s'.",
                    valgrind_profiler_env_var)
        use_valgrind_profiler = True
    perftools_profiler_env_var = "RAY_{}_PERFTOOLS_PROFILER".format(
        process_type.upper())
    if os.environ.get(perftools_profiler_env_var) == "1":
        logger.info("Detected environment variable '%s'.",
                    perftools_profiler_env_var)
        use_perftools_profiler = True
    tmux_env_var = "RAY_{}_TMUX".format(process_type.upper())
    if os.environ.get(tmux_env_var) == "1":
        logger.info("Detected environment variable '%s'.", tmux_env_var)
        use_tmux = True
    gdb_env_var = "RAY_{}_GDB".format(process_type.upper())
    if os.environ.get(gdb_env_var) == "1":
        logger.info("Detected environment variable '%s'.", gdb_env_var)
        use_gdb = True

    if sum(
        [use_gdb, use_valgrind, use_valgrind_profiler, use_perftools_profiler
         ]) > 1:
        raise ValueError(
            "At most one of the 'use_gdb', 'use_valgrind', "
            "'use_valgrind_profiler', and 'use_perftools_profiler' flags can "
            "be used at a time.")
    if env_updates is None:
        env_updates = {}
    if not isinstance(env_updates, dict):
        raise ValueError("The 'env_updates' argument must be a dictionary.")

    modified_env = os.environ.copy()
    modified_env.update(env_updates)

    if use_gdb:
        if not use_tmux:
            raise ValueError(
                "If 'use_gdb' is true, then 'use_tmux' must be true as well.")

        # TODO(suquark): Any better temp file creation here?
        gdb_init_path = "/tmp/ray/gdb_init_{}_{}".format(
            process_type, time.time())
        ray_process_path = command[0]
        ray_process_args = command[1:]
        run_args = " ".join(["'{}'".format(arg) for arg in ray_process_args])
        with open(gdb_init_path, "w") as gdb_init_file:
            gdb_init_file.write("run {}".format(run_args))
        command = ["gdb", ray_process_path, "-x", gdb_init_path]

    if use_valgrind:
        command = [
            "valgrind", "--track-origins=yes", "--leak-check=full",
            "--show-leak-kinds=all", "--leak-check-heuristics=stdstring",
            "--error-exitcode=1"
        ] + command

    if use_valgrind_profiler:
        command = ["valgrind", "--tool=callgrind"] + command

    if use_perftools_profiler:
        modified_env["LD_PRELOAD"] = os.environ["PERFTOOLS_PATH"]
        modified_env["CPUPROFILE"] = os.environ["PERFTOOLS_LOGFILE"]

    if use_tmux:
        # The command has to be created exactly as below to ensure that it
        # works on all versions of tmux. (Tested with tmux 1.8-5, travis'
        # version, and tmux 2.1)
        command = ["tmux", "new-session", "-d", "{}".format(" ".join(command))]

    if fate_share is None:
        logger.warning("fate_share= should be passed to start_ray_process()")
    if fate_share:
        assert ray.utils.detect_fate_sharing_support(), (
            "kernel-level fate-sharing must only be specified if "
            "detect_fate_sharing_support() has returned True")

    def preexec_fn():
        import signal
        signal.pthread_sigmask(signal.SIG_BLOCK, {signal.SIGINT})
        if fate_share and sys.platform.startswith("linux"):
            ray.utils.set_kill_on_parent_death_linux()

    process = subprocess.Popen(
        command,
        env=modified_env,
        cwd=cwd,
        stdout=stdout_file,
        stderr=stderr_file,
        stdin=subprocess.PIPE if pipe_stdin else None,
        preexec_fn=preexec_fn if sys.platform != "win32" else None)

    if fate_share and sys.platform == "win32":
        ray.utils.set_kill_child_on_death_win32(process)

    return ProcessInfo(
        process=process,
        stdout_file=stdout_file.name if stdout_file is not None else None,
        stderr_file=stderr_file.name if stderr_file is not None else None,
        use_valgrind=use_valgrind,
        use_gdb=use_gdb,
        use_valgrind_profiler=use_valgrind_profiler,
        use_perftools_profiler=use_perftools_profiler,
        use_tmux=use_tmux)


def wait_for_redis_to_start(redis_ip_address,
                            redis_port,
                            password=None,
                            num_retries=5):
    """Wait for a Redis server to be available.

    This is accomplished by creating a Redis client and sending a random
    command to the server until the command gets through.

    Args:
        redis_ip_address (str): The IP address of the redis server.
        redis_port (int): The port of the redis server.
        password (str): The password of the redis server.
        num_retries (int): The number of times to try connecting with redis.
            The client will sleep for one second between attempts.

    Raises:
        Exception: An exception is raised if we could not connect with Redis.
    """
    redis_client = redis.StrictRedis(
        host=redis_ip_address, port=redis_port, password=password)
    # Wait for the Redis server to start.
    counter = 0
    while counter < num_retries:
        try:
            # Run some random command and see if it worked.
            logger.debug(
                "Waiting for redis server at {}:{} to respond...".format(
                    redis_ip_address, redis_port))
            redis_client.client_list()
        except redis.ConnectionError:
            # Wait a little bit.
            time.sleep(1)
            logger.info("Failed to connect to the redis server, retrying.")
            counter += 1
        else:
            break
    if counter == num_retries:
        raise Exception("Unable to connect to Redis. If the Redis instance is "
                        "on a different machine, check that your firewall is "
                        "configured properly.")


def _compute_version_info():
    """Compute the versions of Python, and Ray.

    Returns:
        A tuple containing the version information.
    """
    ray_version = ray.__version__
    python_version = ".".join(map(str, sys.version_info[:3]))
    return ray_version, python_version


def _put_version_info_in_redis(redis_client):
    """Store version information in Redis.

    This will be used to detect if workers or drivers are started using
    different versions of Python, or Ray.

    Args:
        redis_client: A client for the primary Redis shard.
    """
    redis_client.set("VERSION_INFO", json.dumps(_compute_version_info()))


def check_version_info(redis_client):
    """Check if various version info of this process is correct.

    This will be used to detect if workers or drivers are started using
    different versions of Python, or Ray. If the version
    information is not present in Redis, then no check is done.

    Args:
        redis_client: A client for the primary Redis shard.

    Raises:
        Exception: An exception is raised if there is a version mismatch.
    """
    redis_reply = redis_client.get("VERSION_INFO")

    # Don't do the check if there is no version information in Redis. This
    # is to make it easier to do things like start the processes by hand.
    if redis_reply is None:
        return

    true_version_info = tuple(json.loads(ray.utils.decode(redis_reply)))
    version_info = _compute_version_info()
    if version_info != true_version_info:
        node_ip_address = get_node_ip_address()
        error_message = ("Version mismatch: The cluster was started with:\n"
                         "    Ray: " + true_version_info[0] + "\n"
                         "    Python: " + true_version_info[1] + "\n"
                         "This process on node " + node_ip_address +
                         " was started with:" + "\n"
                         "    Ray: " + version_info[0] + "\n"
                         "    Python: " + version_info[1] + "\n")
        if version_info[:2] != true_version_info[:2]:
            raise Exception(error_message)
        else:
            logger.warning(error_message)


def start_reaper(fate_share=None):
    """Start the reaper process.

    This is a lightweight process that simply
    waits for its parent process to die and then terminates its own
    process group. This allows us to ensure that ray processes are always
    terminated properly so long as that process itself isn't SIGKILLed.

    Returns:
        ProcessInfo for the process that was started.
    """
    # Make ourselves a process group leader so that the reaper can clean
    # up other ray processes without killing the process group of the
    # process that started us.
    try:
        os.setpgrp()
    except (AttributeError, OSError) as e:
        errcode = e.errno if isinstance(e, OSError) else None
        if errcode == errno.EPERM and os.getpgrp() == os.getpid():
            # Nothing to do; we're already a session leader.
            pass
        else:
            logger.warning("setpgrp failed, processes may not be "
                           "cleaned up properly: {}.".format(e))
            # Don't start the reaper in this case as it could result in killing
            # other user processes.
            return None

    reaper_filepath = os.path.join(
        os.path.dirname(os.path.abspath(__file__)), "ray_process_reaper.py")
    command = [sys.executable, "-u", reaper_filepath]
    process_info = start_ray_process(
        command,
        ray_constants.PROCESS_TYPE_REAPER,
        pipe_stdin=True,
        fate_share=fate_share)
    return process_info


def start_redis(node_ip_address,
                redirect_files,
                resource_spec,
                port=None,
                redis_shard_ports=None,
                num_redis_shards=1,
                redis_max_clients=None,
                redirect_worker_output=False,
                password=None,
                use_credis=None,
                include_java=False,
                fate_share=None):
    """Start the Redis global state store.

    Args:
        node_ip_address: The IP address of the current node. This is only used
            for recording the log filenames in Redis.
        redirect_files: The list of (stdout, stderr) file pairs.
        resource_spec (ResourceSpec): Resources for the node.
        port (int): If provided, the primary Redis shard will be started on
            this port.
        redis_shard_ports: A list of the ports to use for the non-primary Redis
            shards.
        num_redis_shards (int): If provided, the number of Redis shards to
            start, in addition to the primary one. The default value is one
            shard.
        redis_max_clients: If this is provided, Ray will attempt to configure
            Redis with this maxclients number.
        redirect_worker_output (bool): True if worker output should be
            redirected to a file and false otherwise. Workers will have access
            to this value when they start up.
        password (str): Prevents external clients without the password
            from connecting to Redis if provided.
        use_credis: If True, additionally load the chain-replicated libraries
            into the redis servers.  Defaults to None, which means its value is
            set by the presence of "RAY_USE_NEW_GCS" in os.environ.
        include_java (bool): If True, the raylet backend can also support
            Java worker.

    Returns:
        A tuple of the address for the primary Redis shard, a list of
            addresses for the remaining shards, and the processes that were
            started.
    """

    if len(redirect_files) != 1 + num_redis_shards:
        raise ValueError("The number of redirect file pairs should be equal "
                         "to the number of redis shards (including the "
                         "primary shard) we will start.")
    if redis_shard_ports is None:
        redis_shard_ports = num_redis_shards * [None]
    elif len(redis_shard_ports) != num_redis_shards:
        raise Exception("The number of Redis shard ports does not match the "
                        "number of Redis shards.")

    processes = []

    if use_credis is None:
        use_credis = ("RAY_USE_NEW_GCS" in os.environ)
    if use_credis:
        if password is not None:
            # TODO(pschafhalter) remove this once credis supports
            # authenticating Redis ports
            raise Exception("Setting the `redis_password` argument is not "
                            "supported in credis. To run Ray with "
                            "password-protected Redis ports, ensure that "
                            "the environment variable `RAY_USE_NEW_GCS=off`.")
        assert num_redis_shards == 1, (
            "For now, RAY_USE_NEW_GCS supports 1 shard, and credis "
            "supports 1-node chain for that shard only.")

    if use_credis:
        redis_executable = CREDIS_EXECUTABLE
        # TODO(suquark): We need credis here because some symbols need to be
        # imported from credis dynamically through dlopen when Ray is built
        # with RAY_USE_NEW_GCS=on. We should remove them later for the primary
        # shard.
        # See src/ray/gcs/redis_module/ray_redis_module.cc
        redis_modules = [CREDIS_MASTER_MODULE, REDIS_MODULE]
    else:
        redis_executable = REDIS_EXECUTABLE
        redis_modules = [REDIS_MODULE]

    redis_stdout_file, redis_stderr_file = redirect_files[0]
    # Start the primary Redis shard.
    port, p = _start_redis_instance(
        redis_executable,
        modules=redis_modules,
        port=port,
        password=password,
        redis_max_clients=redis_max_clients,
        # Below we use None to indicate no limit on the memory of the
        # primary Redis shard.
        redis_max_memory=None,
        stdout_file=redis_stdout_file,
        stderr_file=redis_stderr_file,
        fate_share=fate_share)
    processes.append(p)
    redis_address = address(node_ip_address, port)

    # Register the number of Redis shards in the primary shard, so that clients
    # know how many redis shards to expect under RedisShards.
    primary_redis_client = redis.StrictRedis(
        host=node_ip_address, port=port, password=password)
    primary_redis_client.set("NumRedisShards", str(num_redis_shards))

    # Put the redirect_worker_output bool in the Redis shard so that workers
    # can access it and know whether or not to redirect their output.
    primary_redis_client.set("RedirectOutput", 1
                             if redirect_worker_output else 0)

    # put the include_java bool to primary redis-server, so that other nodes
    # can access it and know whether or not to enable cross-languages.
    primary_redis_client.set("INCLUDE_JAVA", 1 if include_java else 0)

    # Init job counter to GCS.
    primary_redis_client.set("JobCounter", 0)

    # Store version information in the primary Redis shard.
    _put_version_info_in_redis(primary_redis_client)

    # Calculate the redis memory.
    assert resource_spec.resolved()
    redis_max_memory = resource_spec.redis_max_memory

    # Start other Redis shards. Each Redis shard logs to a separate file,
    # prefixed by "redis-<shard number>".
    redis_shards = []
    for i in range(num_redis_shards):
        redis_stdout_file, redis_stderr_file = redirect_files[i + 1]
        if use_credis:
            redis_executable = CREDIS_EXECUTABLE
            # It is important to load the credis module BEFORE the ray module,
            # as the latter contains an extern declaration that the former
            # supplies.
            redis_modules = [CREDIS_MEMBER_MODULE, REDIS_MODULE]
        else:
            redis_executable = REDIS_EXECUTABLE
            redis_modules = [REDIS_MODULE]

        redis_shard_port, p = _start_redis_instance(
            redis_executable,
            modules=redis_modules,
            port=redis_shard_ports[i],
            password=password,
            redis_max_clients=redis_max_clients,
            redis_max_memory=redis_max_memory,
            stdout_file=redis_stdout_file,
            stderr_file=redis_stderr_file,
            fate_share=fate_share)
        processes.append(p)

        shard_address = address(node_ip_address, redis_shard_port)
        redis_shards.append(shard_address)
        # Store redis shard information in the primary redis shard.
        primary_redis_client.rpush("RedisShards", shard_address)

    if use_credis:
        # Configure the chain state. The way it is intended to work is
        # the following:
        #
        # PRIMARY_SHARD
        #
        # SHARD_1 (master replica) -> SHARD_1 (member replica)
        #                                        -> SHARD_1 (member replica)
        #
        # SHARD_2 (master replica) -> SHARD_2 (member replica)
        #                                        -> SHARD_2 (member replica)
        # ...
        #
        #
        # If we have credis members in future, their modules should be:
        # [CREDIS_MEMBER_MODULE, REDIS_MODULE], and they will be initialized by
        # execute_command("MEMBER.CONNECT_TO_MASTER", node_ip_address, port)
        #
        # Currently we have num_redis_shards == 1, so only one chain will be
        # created, and the chain only contains master.

        # TODO(suquark): Currently, this is not correct because we are
        # using the master replica as the primary shard. This should be
        # fixed later. I had tried to fix it but failed because of heartbeat
        # issues.
        primary_client = redis.StrictRedis(
            host=node_ip_address, port=port, password=password)
        shard_client = redis.StrictRedis(
            host=node_ip_address, port=redis_shard_port, password=password)
        primary_client.execute_command("MASTER.ADD", node_ip_address,
                                       redis_shard_port)
        shard_client.execute_command("MEMBER.CONNECT_TO_MASTER",
                                     node_ip_address, port)

    return redis_address, redis_shards, processes


def _start_redis_instance(executable,
                          modules,
                          port=None,
                          redis_max_clients=None,
                          num_retries=20,
                          stdout_file=None,
                          stderr_file=None,
                          password=None,
                          redis_max_memory=None,
                          fate_share=None):
    """Start a single Redis server.

    Notes:
        If "port" is not None, then we will only use this port and try
        only once. Otherwise, random ports will be used and the maximum
        retries count is "num_retries".

    Args:
        executable (str): Full path of the redis-server executable.
        modules (list of str): A list of pathnames, pointing to the redis
            module(s) that will be loaded in this redis server.
        port (int): If provided, start a Redis server with this port.
        redis_max_clients: If this is provided, Ray will attempt to configure
            Redis with this maxclients number.
        num_retries (int): The number of times to attempt to start Redis. If a
            port is provided, this defaults to 1.
        stdout_file: A file handle opened for writing to redirect stdout to. If
            no redirection should happen, then this should be None.
        stderr_file: A file handle opened for writing to redirect stderr to. If
            no redirection should happen, then this should be None.
        password (str): Prevents external clients without the password
            from connecting to Redis if provided.
        redis_max_memory: The max amount of memory (in bytes) to allow redis
            to use, or None for no limit. Once the limit is exceeded, redis
            will start LRU eviction of entries.

    Returns:
        A tuple of the port used by Redis and ProcessInfo for the process that
            was started. If a port is passed in, then the returned port value
            is the same.

    Raises:
        Exception: An exception is raised if Redis could not be started.
    """
    assert os.path.isfile(executable)
    for module in modules:
        assert os.path.isfile(module)
    counter = 0
    if port is not None:
        # If a port is specified, then try only once to connect.
        # This ensures that we will use the given port.
        num_retries = 1
    else:
        port = new_port()

    load_module_args = []
    for module in modules:
        load_module_args += ["--loadmodule", module]

    while counter < num_retries:
        if counter > 0:
            logger.warning("Redis failed to start, retrying now.")

        # Construct the command to start the Redis server.
        command = [executable]
        if password:
            if " " in password:
                raise ValueError("Spaces not permitted in redis password.")
            command += ["--requirepass", password]
        command += (
            ["--port", str(port), "--loglevel", "warning"] + load_module_args)
        process_info = start_ray_process(
            command,
            ray_constants.PROCESS_TYPE_REDIS_SERVER,
            stdout_file=stdout_file,
            stderr_file=stderr_file,
            fate_share=fate_share)
        time.sleep(0.1)
        # Check if Redis successfully started (or at least if it the executable
        # did not exit within 0.1 seconds).
        if process_info.process.poll() is None:
            break
        port = new_port()
        counter += 1
    if counter == num_retries:
        raise Exception("Couldn't start Redis. Check log files: {} {}".format(
            stdout_file.name, stderr_file.name))

    # Create a Redis client just for configuring Redis.
    redis_client = redis.StrictRedis(
        host="127.0.0.1", port=port, password=password)
    # Wait for the Redis server to start.
    wait_for_redis_to_start("127.0.0.1", port, password=password)
    # Configure Redis to generate keyspace notifications. TODO(rkn): Change
    # this to only generate notifications for the export keys.
    redis_client.config_set("notify-keyspace-events", "Kl")

    # Configure Redis to not run in protected mode so that processes on other
    # hosts can connect to it. TODO(rkn): Do this in a more secure way.
    redis_client.config_set("protected-mode", "no")

    # Discard old task and object metadata.
    if redis_max_memory is not None:
        redis_client.config_set("maxmemory", str(redis_max_memory))
        redis_client.config_set("maxmemory-policy", "allkeys-lru")
        redis_client.config_set("maxmemory-samples", "10")
        logger.debug("Starting Redis shard with {} GB max memory.".format(
            round(redis_max_memory / 1e9, 2)))

    # If redis_max_clients is provided, attempt to raise the number of maximum
    # number of Redis clients.
    if redis_max_clients is not None:
        redis_client.config_set("maxclients", str(redis_max_clients))
    elif resource is not None:
        # If redis_max_clients is not provided, determine the current ulimit.
        # We will use this to attempt to raise the maximum number of Redis
        # clients.
        current_max_clients = int(
            redis_client.config_get("maxclients")["maxclients"])
        # The below command should be the same as doing ulimit -n.
        ulimit_n = resource.getrlimit(resource.RLIMIT_NOFILE)[0]
        # The quantity redis_client_buffer appears to be the required buffer
        # between the maximum number of redis clients and ulimit -n. That is,
        # if ulimit -n returns 10000, then we can set maxclients to
        # 10000 - redis_client_buffer.
        redis_client_buffer = 32
        if current_max_clients < ulimit_n - redis_client_buffer:
            redis_client.config_set("maxclients",
                                    ulimit_n - redis_client_buffer)

    # Increase the hard and soft limits for the redis client pubsub buffer to
    # 128MB. This is a hack to make it less likely for pubsub messages to be
    # dropped and for pubsub connections to therefore be killed.
    cur_config = (redis_client.config_get("client-output-buffer-limit")[
        "client-output-buffer-limit"])
    cur_config_list = cur_config.split()
    assert len(cur_config_list) == 12
    cur_config_list[8:] = ["pubsub", "134217728", "134217728", "60"]
    redis_client.config_set("client-output-buffer-limit",
                            " ".join(cur_config_list))
    # Put a time stamp in Redis to indicate when it was started.
    redis_client.set("redis_start_time", time.time())
    return port, process_info


def start_log_monitor(redis_address,
                      logs_dir,
                      stdout_file=None,
                      stderr_file=None,
                      redis_password=None,
                      fate_share=None):
    """Start a log monitor process.

    Args:
        redis_address (str): The address of the Redis instance.
        logs_dir (str): The directory of logging files.
        stdout_file: A file handle opened for writing to redirect stdout to. If
            no redirection should happen, then this should be None.
        stderr_file: A file handle opened for writing to redirect stderr to. If
            no redirection should happen, then this should be None.
        redis_password (str): The password of the redis server.

    Returns:
        ProcessInfo for the process that was started.
    """
    log_monitor_filepath = os.path.join(
        os.path.dirname(os.path.abspath(__file__)), "log_monitor.py")
    command = [
        sys.executable, "-u", log_monitor_filepath,
        "--redis-address={}".format(redis_address),
        "--logs-dir={}".format(logs_dir)
    ]
    if redis_password:
        command += ["--redis-password", redis_password]
    process_info = start_ray_process(
        command,
        ray_constants.PROCESS_TYPE_LOG_MONITOR,
        stdout_file=stdout_file,
        stderr_file=stderr_file,
        fate_share=fate_share)
    return process_info


def start_reporter(redis_address,
                   stdout_file=None,
                   stderr_file=None,
                   redis_password=None,
                   fate_share=None):
    """Start a reporter process.

    Args:
        redis_address (str): The address of the Redis instance.
        stdout_file: A file handle opened for writing to redirect stdout to. If
            no redirection should happen, then this should be None.
        stderr_file: A file handle opened for writing to redirect stderr to. If
            no redirection should happen, then this should be None.
        redis_password (str): The password of the redis server.

    Returns:
        ProcessInfo for the process that was started.
    """
    reporter_filepath = os.path.join(
        os.path.dirname(os.path.abspath(__file__)), "reporter.py")
    command = [
        sys.executable, "-u", reporter_filepath,
        "--redis-address={}".format(redis_address)
    ]
    if redis_password:
        command += ["--redis-password", redis_password]

    process_info = start_ray_process(
        command,
        ray_constants.PROCESS_TYPE_REPORTER,
        stdout_file=stdout_file,
        stderr_file=stderr_file,
        fate_share=fate_share)
    return process_info


def start_dashboard(require_webui,
                    host,
                    redis_address,
                    temp_dir,
                    stdout_file=None,
                    stderr_file=None,
                    redis_password=None,
                    fate_share=None):
    """Start a dashboard process.

    Args:
        require_webui (bool): If true, this will raise an exception if we fail
            to start the webui. Otherwise it will print a warning if we fail
            to start the webui.
        host (str): The host to bind the dashboard web server to.
        redis_address (str): The address of the Redis instance.
        temp_dir (str): The temporary directory used for log files and
            information for this Ray session.
        stdout_file: A file handle opened for writing to redirect stdout to. If
            no redirection should happen, then this should be None.
        stderr_file: A file handle opened for writing to redirect stderr to. If
            no redirection should happen, then this should be None.
        redis_password (str): The password of the redis server.

    Returns:
        ProcessInfo for the process that was started.
    """
    port = 8265  # Note: list(map(ord, "RAY")) == [82, 65, 89]
    while True:
        try:
            port_test_socket = socket.socket()
            port_test_socket.bind(("127.0.0.1", port))
            port_test_socket.close()
            break
        except socket.error:
            port += 1

    dashboard_filepath = os.path.join(
        os.path.dirname(os.path.abspath(__file__)), "dashboard/dashboard.py")
    command = [
        sys.executable,
        "-u",
        dashboard_filepath,
        "--host={}".format(host),
        "--port={}".format(port),
        "--redis-address={}".format(redis_address),
        "--temp-dir={}".format(temp_dir),
    ]
    if redis_password:
        command += ["--redis-password", redis_password]

    webui_dependencies_present = True
    try:
        import aiohttp  # noqa: F401
        import grpc  # noqa: F401
    except ImportError:
        webui_dependencies_present = False
        warning_message = (
            "Failed to start the dashboard. The dashboard requires Python 3 "
            "as well as 'pip install aiohttp psutil setproctitle grpcio'.")
        if require_webui:
            raise ImportError(warning_message)
        else:
            logger.warning(warning_message)

    if webui_dependencies_present:
        process_info = start_ray_process(
            command,
            ray_constants.PROCESS_TYPE_DASHBOARD,
            stdout_file=stdout_file,
            stderr_file=stderr_file,
            fate_share=fate_share)

        dashboard_url = "{}:{}".format(
            host if host != "0.0.0.0" else get_node_ip_address(), port)
        logger.info("View the Ray dashboard at {}{}{}{}{}".format(
            colorama.Style.BRIGHT, colorama.Fore.GREEN, dashboard_url,
            colorama.Fore.RESET, colorama.Style.NORMAL))
        return dashboard_url, process_info
    else:
        return None, None


def start_gcs_server(redis_address,
                     stdout_file=None,
                     stderr_file=None,
                     redis_password=None,
                     config=None,
                     fate_share=None):
    """Start a gcs server.
    Args:
        redis_address (str): The address that the Redis server is listening on.
        stdout_file: A file handle opened for writing to redirect stdout to. If
            no redirection should happen, then this should be None.
        stderr_file: A file handle opened for writing to redirect stderr to. If
            no redirection should happen, then this should be None.
        redis_password (str): The password of the redis server.
        config (dict|None): Optional configuration that will
            override defaults in RayConfig.
    Returns:
        ProcessInfo for the process that was started.
    """
    gcs_ip_address, gcs_port = redis_address.split(":")
    redis_password = redis_password or ""
    config = config or {}
    config_str = ",".join(["{},{}".format(*kv) for kv in config.items()])
    command = [
        GCS_SERVER_EXECUTABLE,
        "--redis_address={}".format(gcs_ip_address),
        "--redis_port={}".format(gcs_port),
        "--config_list={}".format(config_str),
    ]
    if redis_password:
        command += ["--redis_password={}".format(redis_password)]
    process_info = start_ray_process(
        command,
        ray_constants.PROCESS_TYPE_GCS_SERVER,
        stdout_file=stdout_file,
        stderr_file=stderr_file,
        fate_share=fate_share)
    return process_info


def start_raylet(redis_address,
                 node_ip_address,
                 node_manager_port,
                 raylet_name,
                 plasma_store_name,
                 worker_path,
                 temp_dir,
                 session_dir,
                 resource_spec,
                 object_manager_port=None,
                 redis_password=None,
                 use_valgrind=False,
                 use_profiler=False,
                 stdout_file=None,
                 stderr_file=None,
                 config=None,
                 include_java=False,
                 java_worker_options=None,
                 load_code_from_local=False,
                 fate_share=None):
    """Start a raylet, which is a combined local scheduler and object manager.

    Args:
        redis_address (str): The address of the primary Redis server.
        node_ip_address (str): The IP address of this node.
        node_manager_port(int): The port to use for the node manager. This must
            not be 0.
        raylet_name (str): The name of the raylet socket to create.
        plasma_store_name (str): The name of the plasma store socket to connect
             to.
        worker_path (str): The path of the Python file that new worker
            processes will execute.
        temp_dir (str): The path of the temporary directory Ray will use.
        session_dir (str): The path of this session.
        resource_spec (ResourceSpec): Resources for this raylet.
        object_manager_port: The port to use for the object manager. If this is
            None, then the object manager will choose its own port.
        redis_password: The password to use when connecting to Redis.
        use_valgrind (bool): True if the raylet should be started inside
            of valgrind. If this is True, use_profiler must be False.
        use_profiler (bool): True if the raylet should be started inside
            a profiler. If this is True, use_valgrind must be False.
        stdout_file: A file handle opened for writing to redirect stdout to. If
            no redirection should happen, then this should be None.
        stderr_file: A file handle opened for writing to redirect stderr to. If
            no redirection should happen, then this should be None.
        config (dict|None): Optional Raylet configuration that will
            override defaults in RayConfig.
        include_java (bool): If True, the raylet backend can also support
            Java worker.
<<<<<<< HEAD
        java_worker_options (str): The command options for Java worker.
=======
        java_worker_options (list): The command options for Java worker.
        use_pickle (bool): If True, use cloudpickle for serialization.
>>>>>>> a8bda9b5
    Returns:
        ProcessInfo for the process that was started.
    """
    # The caller must provide a node manager port so that we can correctly
    # populate the command to start a worker.
    assert node_manager_port is not None and node_manager_port != 0
    config = config or {}
    config_str = ",".join(["{},{}".format(*kv) for kv in config.items()])

    if use_valgrind and use_profiler:
        raise Exception("Cannot use valgrind and profiler at the same time.")

    assert resource_spec.resolved()
    num_initial_workers = resource_spec.num_cpus
    static_resources = resource_spec.to_resource_dict()

    # Limit the number of workers that can be started in parallel by the
    # raylet. However, make sure it is at least 1.
    num_cpus_static = static_resources.get("CPU", 0)
    maximum_startup_concurrency = max(
        1, min(multiprocessing.cpu_count(), num_cpus_static))

    # Format the resource argument in a form like 'CPU,1.0,GPU,0,Custom,3'.
    resource_argument = ",".join(
        ["{},{}".format(*kv) for kv in static_resources.items()])

    gcs_ip_address, gcs_port = redis_address.split(":")

    if include_java is True:
        default_cp = os.pathsep.join(DEFAULT_JAVA_WORKER_CLASSPATH)
        java_worker_command = build_java_worker_command(
            java_worker_options or ["-classpath", default_cp],
            redis_address,
            node_manager_port,
            plasma_store_name,
            raylet_name,
            redis_password,
            session_dir,
        )
    else:
        java_worker_command = []

    # Create the command that the Raylet will use to start workers.
    start_worker_command = [
        sys.executable, worker_path,
        "--node-ip-address={}".format(node_ip_address),
        "--node-manager-port={}".format(node_manager_port),
        "--object-store-name={}".format(plasma_store_name),
        "--raylet-name={}".format(raylet_name),
        "--redis-address={}".format(redis_address),
        "--config-list={}".format(config_str), "--temp-dir={}".format(temp_dir)
    ]
    if redis_password:
        start_worker_command += ["--redis-password={}".format(redis_password)]

    # If the object manager port is None, then use 0 to cause the object
    # manager to choose its own port.
    if object_manager_port is None:
        object_manager_port = 0

    if load_code_from_local:
<<<<<<< HEAD
        start_worker_command += " --load-code-from-local "
=======
        start_worker_command += ["--load-code-from-local"]
    if use_pickle:
        start_worker_command += ["--use-pickle"]
>>>>>>> a8bda9b5

    command = [
        RAYLET_EXECUTABLE,
        "--raylet_socket_name={}".format(raylet_name),
        "--store_socket_name={}".format(plasma_store_name),
        "--object_manager_port={}".format(object_manager_port),
        "--node_manager_port={}".format(node_manager_port),
        "--node_ip_address={}".format(node_ip_address),
        "--redis_address={}".format(gcs_ip_address),
        "--redis_port={}".format(gcs_port),
        "--num_initial_workers={}".format(num_initial_workers),
        "--maximum_startup_concurrency={}".format(maximum_startup_concurrency),
        "--static_resource_list={}".format(resource_argument),
        "--config_list={}".format(config_str),
        "--python_worker_command={}".format(
            subprocess.list2cmdline(start_worker_command)),
        "--java_worker_command={}".format(
            subprocess.list2cmdline(java_worker_command)),
        "--redis_password={}".format(redis_password or ""),
        "--temp_dir={}".format(temp_dir),
        "--session_dir={}".format(session_dir),
    ]
    process_info = start_ray_process(
        command,
        ray_constants.PROCESS_TYPE_RAYLET,
        use_valgrind=use_valgrind,
        use_gdb=False,
        use_valgrind_profiler=use_profiler,
        use_perftools_profiler=("RAYLET_PERFTOOLS_PATH" in os.environ),
        stdout_file=stdout_file,
        stderr_file=stderr_file,
        fate_share=fate_share)

    return process_info


def get_ray_jars_dir():
    """Return a directory where all ray-related jars and
      their dependencies locate."""
    current_dir = os.path.abspath(os.path.dirname(__file__))
    jars_dir = os.path.abspath(os.path.join(current_dir, "jars"))
    if not os.path.exists(jars_dir):
        raise Exception("Ray jars is not packaged into ray. "
                        "Please build ray with java enabled "
                        "(set env var RAY_INSTALL_JAVA=1)")
    return os.path.abspath(os.path.join(current_dir, "jars"))


def build_java_worker_command(
        java_worker_options,
        redis_address,
        node_manager_port,
        plasma_store_name,
        raylet_name,
        redis_password,
        session_dir,
):
    """This method assembles the command used to start a Java worker.

    Args:
        java_worker_options (list): The command options for Java worker.
        redis_address (str): Redis address of GCS.
        plasma_store_name (str): The name of the plasma store socket to connect
           to.
        raylet_name (str): The name of the raylet socket to create.
        redis_password (str): The password of connect to redis.
        session_dir (str): The path of this session.
    Returns:
        The command string for starting Java worker.
    """
    pairs = []
    if redis_address is not None:
        pairs.append(("ray.redis.address", redis_address))
    pairs.append(("ray.raylet.node-manager-port", node_manager_port))

    if plasma_store_name is not None:
        pairs.append(("ray.object-store.socket-name", plasma_store_name))

    if raylet_name is not None:
        pairs.append(("ray.raylet.socket-name", raylet_name))

    if redis_password is not None:
        pairs.append(("ray.redis.password", redis_password))

    pairs.append(("ray.home", RAY_HOME))
    pairs.append(("ray.log-dir", os.path.join(session_dir, "logs")))
    pairs.append(("ray.session-dir", session_dir))
    pairs.append(("ray.raylet.config.num_workers_per_process_java",
                  "RAY_WORKER_NUM_WORKERS_PLACEHOLDER"))

    command = ["java"] + ["-D{}={}".format(*pair) for pair in pairs]

    # Add ray jars path to java classpath
    ray_jars = os.path.join(get_ray_jars_dir(), "*")
    if java_worker_options is None:
        options = []
    else:
        assert isinstance(java_worker_options, (tuple, list))
        options = list(java_worker_options)
    cp_index = -1
    for i in range(len(options)):
        option = options[i]
        if option == "-cp" or option == "-classpath":
            cp_index = i + 1
            break
    if cp_index != -1:
        options[cp_index] = options[cp_index] + os.pathsep + ray_jars
    else:
        options = ["-cp", ray_jars] + options
    # Put `java_worker_options` in the last, so it can overwrite the
    # above options.
    command += options

    command += ["RAY_WORKER_DYNAMIC_OPTION_PLACEHOLDER_0"]
    command += ["org.ray.runtime.runner.worker.DefaultWorker"]

    return command


def determine_plasma_store_config(object_store_memory,
                                  plasma_directory=None,
                                  huge_pages=False):
    """Figure out how to configure the plasma object store.

    This will determine which directory to use for the plasma store. On Linux,
    we will try to use /dev/shm unless the shared memory file system is too
    small, in which case we will fall back to /tmp. If any of the object store
    memory or plasma directory parameters are specified by the user, then those
    values will be preserved.

    Args:
        object_store_memory (int): The objec store memory to use.
        plasma_directory (str): The user-specified plasma directory parameter.
        huge_pages (bool): The user-specified huge pages parameter.

    Returns:
        The plasma directory to use. If it is specified by the user, then that
            value will be preserved.
    """
    system_memory = ray.utils.get_system_memory()

    # Determine which directory to use. By default, use /tmp on MacOS and
    # /dev/shm on Linux, unless the shared-memory file system is too small,
    # in which case we default to /tmp on Linux.
    if plasma_directory is None:
        if sys.platform == "linux" or sys.platform == "linux2":
            shm_avail = ray.utils.get_shared_memory_bytes()
            # Compare the requested memory size to the memory available in
            # /dev/shm.
            if shm_avail > object_store_memory:
                plasma_directory = "/dev/shm"
            else:
                plasma_directory = "/tmp"
                logger.warning(
                    "WARNING: The object store is using /tmp instead of "
                    "/dev/shm because /dev/shm has only {} bytes available. "
                    "This may slow down performance! You may be able to free "
                    "up space by deleting files in /dev/shm or terminating "
                    "any running plasma_store_server processes. If you are "
                    "inside a Docker container, you may need to pass an "
                    "argument with the flag '--shm-size' to 'docker run'.".
                    format(shm_avail))
        else:
            plasma_directory = "/tmp"

        # Do some sanity checks.
        if object_store_memory > system_memory:
            raise Exception(
                "The requested object store memory size is greater "
                "than the total available memory.")
    else:
        plasma_directory = os.path.abspath(plasma_directory)
        logger.warning("WARNING: object_store_memory is not verified when "
                       "plasma_directory is set.")

    if not os.path.isdir(plasma_directory):
        raise Exception(
            "The file {} does not exist or is not a directory.".format(
                plasma_directory))

    return plasma_directory


def _start_plasma_store(plasma_store_memory,
                        use_valgrind=False,
                        use_profiler=False,
                        stdout_file=None,
                        stderr_file=None,
                        plasma_directory=None,
                        huge_pages=False,
                        socket_name=None,
                        fate_share=None):
    """Start a plasma store process.

    Args:
        plasma_store_memory (int): The amount of memory in bytes to start the
            plasma store with.
        use_valgrind (bool): True if the plasma store should be started inside
            of valgrind. If this is True, use_profiler must be False.
        use_profiler (bool): True if the plasma store should be started inside
            a profiler. If this is True, use_valgrind must be False.
        stdout_file: A file handle opened for writing to redirect stdout to. If
            no redirection should happen, then this should be None.
        stderr_file: A file handle opened for writing to redirect stderr to. If
            no redirection should happen, then this should be None.
        plasma_directory: A directory where the Plasma memory mapped files will
            be created.
        huge_pages: a boolean flag indicating whether to start the
            Object Store with hugetlbfs support. Requires plasma_directory.
        socket_name (str): If provided, it will specify the socket
            name used by the plasma store.

    Return:
        A tuple of the name of the plasma store socket and ProcessInfo for the
            plasma store process.
    """
    if use_valgrind and use_profiler:
        raise Exception("Cannot use valgrind and profiler at the same time.")

    if huge_pages and not (sys.platform == "linux"
                           or sys.platform == "linux2"):
        raise Exception("The huge_pages argument is only supported on "
                        "Linux.")

    if huge_pages and plasma_directory is None:
        raise Exception("If huge_pages is True, then the "
                        "plasma_directory argument must be provided.")

    if not isinstance(plasma_store_memory, int):
        plasma_store_memory = int(plasma_store_memory)

    command = [
        PLASMA_STORE_EXECUTABLE, "-s", socket_name, "-m",
        str(plasma_store_memory)
    ]
    if plasma_directory is not None:
        command += ["-d", plasma_directory]
    if huge_pages:
        command += ["-h"]
    process_info = start_ray_process(
        command,
        ray_constants.PROCESS_TYPE_PLASMA_STORE,
        use_valgrind=use_valgrind,
        use_valgrind_profiler=use_profiler,
        stdout_file=stdout_file,
        stderr_file=stderr_file,
        fate_share=fate_share)
    return process_info


def start_plasma_store(resource_spec,
                       stdout_file=None,
                       stderr_file=None,
                       plasma_directory=None,
                       huge_pages=False,
                       plasma_store_socket_name=None,
                       fate_share=None):
    """This method starts an object store process.

    Args:
        resource_spec (ResourceSpec): Resources for the node.
        stdout_file: A file handle opened for writing to redirect stdout
            to. If no redirection should happen, then this should be None.
        stderr_file: A file handle opened for writing to redirect stderr
            to. If no redirection should happen, then this should be None.
        plasma_directory: A directory where the Plasma memory mapped files will
            be created.
        huge_pages: Boolean flag indicating whether to start the Object
            Store with hugetlbfs support. Requires plasma_directory.

    Returns:
        ProcessInfo for the process that was started.
    """
    assert resource_spec.resolved()
    object_store_memory = resource_spec.object_store_memory
    plasma_directory = determine_plasma_store_config(
        object_store_memory, plasma_directory, huge_pages)

    if object_store_memory < ray_constants.OBJECT_STORE_MINIMUM_MEMORY_BYTES:
        raise ValueError("Attempting to cap object store memory usage at {} "
                         "bytes, but the minimum allowed is {} bytes.".format(
                             object_store_memory,
                             ray_constants.OBJECT_STORE_MINIMUM_MEMORY_BYTES))

    # Print the object store memory using two decimal places.
    object_store_memory_str = (object_store_memory / 10**7) / 10**2
    logger.debug("Starting the Plasma object store with {} GB memory "
                 "using {}.".format(
                     round(object_store_memory_str, 2), plasma_directory))
    # Start the Plasma store.
    process_info = _start_plasma_store(
        object_store_memory,
        use_profiler=RUN_PLASMA_STORE_PROFILER,
        stdout_file=stdout_file,
        stderr_file=stderr_file,
        plasma_directory=plasma_directory,
        huge_pages=huge_pages,
        socket_name=plasma_store_socket_name,
        fate_share=fate_share)

    return process_info


def start_worker(node_ip_address,
                 object_store_name,
                 raylet_name,
                 redis_address,
                 worker_path,
                 temp_dir,
                 stdout_file=None,
                 stderr_file=None,
                 fate_share=None):
    """This method starts a worker process.

    Args:
        node_ip_address (str): The IP address of the node that this worker is
            running on.
        object_store_name (str): The socket name of the object store.
        raylet_name (str): The socket name of the raylet server.
        redis_address (str): The address that the Redis server is listening on.
        worker_path (str): The path of the source code which the worker process
            will run.
        temp_dir (str): The path of the temp dir.
        stdout_file: A file handle opened for writing to redirect stdout to. If
            no redirection should happen, then this should be None.
        stderr_file: A file handle opened for writing to redirect stderr to. If
            no redirection should happen, then this should be None.

    Returns:
        ProcessInfo for the process that was started.
    """
    command = [
        sys.executable, "-u", worker_path,
        "--node-ip-address=" + node_ip_address,
        "--object-store-name=" + object_store_name,
        "--raylet-name=" + raylet_name,
        "--redis-address=" + str(redis_address), "--temp-dir=" + temp_dir
    ]
    process_info = start_ray_process(
        command,
        ray_constants.PROCESS_TYPE_WORKER,
        stdout_file=stdout_file,
        stderr_file=stderr_file,
        fate_share=fate_share)
    return process_info


def start_monitor(redis_address,
                  stdout_file=None,
                  stderr_file=None,
                  autoscaling_config=None,
                  redis_password=None,
                  fate_share=None):
    """Run a process to monitor the other processes.

    Args:
        redis_address (str): The address that the Redis server is listening on.
        stdout_file: A file handle opened for writing to redirect stdout to. If
            no redirection should happen, then this should be None.
        stderr_file: A file handle opened for writing to redirect stderr to. If
            no redirection should happen, then this should be None.
        autoscaling_config: path to autoscaling config file.
        redis_password (str): The password of the redis server.

    Returns:
        ProcessInfo for the process that was started.
    """
    monitor_path = os.path.join(
        os.path.dirname(os.path.abspath(__file__)), "monitor.py")
    command = [
        sys.executable, "-u", monitor_path,
        "--redis-address=" + str(redis_address)
    ]
    if autoscaling_config:
        command.append("--autoscaling-config=" + str(autoscaling_config))
    if redis_password:
        command.append("--redis-password=" + redis_password)
    process_info = start_ray_process(
        command,
        ray_constants.PROCESS_TYPE_MONITOR,
        stdout_file=stdout_file,
        stderr_file=stderr_file,
        fate_share=fate_share)
    return process_info


def start_raylet_monitor(redis_address,
                         stdout_file=None,
                         stderr_file=None,
                         redis_password=None,
                         config=None,
                         fate_share=None):
    """Run a process to monitor the other processes.

    Args:
        redis_address (str): The address that the Redis server is listening on.
        stdout_file: A file handle opened for writing to redirect stdout to. If
            no redirection should happen, then this should be None.
        stderr_file: A file handle opened for writing to redirect stderr to. If
            no redirection should happen, then this should be None.
        redis_password (str): The password of the redis server.
        config (dict|None): Optional configuration that will
            override defaults in RayConfig.

    Returns:
        ProcessInfo for the process that was started.
    """
    gcs_ip_address, gcs_port = redis_address.split(":")
    redis_password = redis_password or ""
    config = config or {}
    config_str = ",".join(["{},{}".format(*kv) for kv in config.items()])
    command = [
        RAYLET_MONITOR_EXECUTABLE,
        "--redis_address={}".format(gcs_ip_address),
        "--redis_port={}".format(gcs_port),
        "--config_list={}".format(config_str),
    ]
    if redis_password:
        command += ["--redis_password={}".format(redis_password)]
    process_info = start_ray_process(
        command,
        ray_constants.PROCESS_TYPE_RAYLET_MONITOR,
        stdout_file=stdout_file,
        stderr_file=stderr_file,
        fate_share=fate_share)
    return process_info<|MERGE_RESOLUTION|>--- conflicted
+++ resolved
@@ -1216,12 +1216,7 @@
             override defaults in RayConfig.
         include_java (bool): If True, the raylet backend can also support
             Java worker.
-<<<<<<< HEAD
-        java_worker_options (str): The command options for Java worker.
-=======
         java_worker_options (list): The command options for Java worker.
-        use_pickle (bool): If True, use cloudpickle for serialization.
->>>>>>> a8bda9b5
     Returns:
         ProcessInfo for the process that was started.
     """
@@ -1283,13 +1278,7 @@
         object_manager_port = 0
 
     if load_code_from_local:
-<<<<<<< HEAD
-        start_worker_command += " --load-code-from-local "
-=======
         start_worker_command += ["--load-code-from-local"]
-    if use_pickle:
-        start_worker_command += ["--use-pickle"]
->>>>>>> a8bda9b5
 
     command = [
         RAYLET_EXECUTABLE,
