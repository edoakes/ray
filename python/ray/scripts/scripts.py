from __future__ import absolute_import
from __future__ import division
from __future__ import print_function

import click
from datetime import datetime
import json
import logging
import os
import subprocess
import sys
import time

import ray.services as services
from ray.autoscaler.commands import (
    attach_cluster, exec_cluster, create_or_update_cluster, monitor_cluster,
    rsync, teardown_cluster, get_head_node_ip, kill_node, get_worker_node_ips)
import ray.ray_constants as ray_constants
import ray.utils
from ray.projects.scripts import project_cli, session_cli

logger = logging.getLogger(__name__)


def check_no_existing_redis_clients(node_ip_address, redis_client):
    # The client table prefix must be kept in sync with the file
    # "src/ray/gcs/redis_module/ray_redis_module.cc" where it is defined.
    REDIS_CLIENT_TABLE_PREFIX = "CL:"
    client_keys = redis_client.keys("{}*".format(REDIS_CLIENT_TABLE_PREFIX))
    # Filter to clients on the same node and do some basic checking.
    for key in client_keys:
        info = redis_client.hgetall(key)
        assert b"ray_client_id" in info
        assert b"node_ip_address" in info
        assert b"client_type" in info
        assert b"deleted" in info
        # Clients that ran on the same node but that are marked dead can be
        # ignored.
        deleted = info[b"deleted"]
        deleted = bool(int(deleted))
        if deleted:
            continue

        if ray.utils.decode(info[b"node_ip_address"]) == node_ip_address:
            raise Exception("This Redis instance is already connected to "
                            "clients with this IP address.")


@click.group()
@click.option(
    "--logging-level",
    required=False,
    default=ray_constants.LOGGER_LEVEL,
    type=str,
    help=ray_constants.LOGGER_LEVEL_HELP)
@click.option(
    "--logging-format",
    required=False,
    default=ray_constants.LOGGER_FORMAT,
    type=str,
    help=ray_constants.LOGGER_FORMAT_HELP)
def cli(logging_level, logging_format):
    level = logging.getLevelName(logging_level.upper())
    ray.utils.setup_logger(level, logging_format)


@cli.command()
@click.option(
    "--node-ip-address",
    required=False,
    type=str,
    help="the IP address of this node")
@click.option(
    "--redis-address",
    required=False,
    type=str,
    help="the address to use for connecting to Redis")
@click.option(
    "--address", required=False, type=str, help="same as --redis-address")
@click.option(
    "--redis-port",
    required=False,
    type=str,
    help="the port to use for starting Redis")
@click.option(
    "--num-redis-shards",
    required=False,
    type=int,
    help=("the number of additional Redis shards to use in "
          "addition to the primary Redis shard"))
@click.option(
    "--redis-max-clients",
    required=False,
    type=int,
    help=("If provided, attempt to configure Redis with this "
          "maximum number of clients."))
@click.option(
    "--redis-password",
    required=False,
    type=str,
    help="If provided, secure Redis ports with this password")
@click.option(
    "--redis-shard-ports",
    required=False,
    type=str,
    help="the port to use for the Redis shards other than the "
    "primary Redis shard")
@click.option(
    "--object-manager-port",
    required=False,
    type=int,
    help="the port to use for starting the object manager")
@click.option(
    "--node-manager-port",
    required=False,
    type=int,
    help="the port to use for starting the node manager")
@click.option(
    "--memory",
    required=False,
    type=int,
    help="The amount of memory (in bytes) to make available to workers. "
    "By default, this is set to the available memory on the node.")
@click.option(
    "--object-store-memory",
    required=False,
    type=int,
    help="The amount of memory (in bytes) to start the object store with. "
    "By default, this is capped at 20GB but can be set higher.")
@click.option(
    "--redis-max-memory",
    required=False,
    type=int,
    help="The max amount of memory (in bytes) to allow redis to use. Once the "
    "limit is exceeded, redis will start LRU eviction of entries. This only "
    "applies to the sharded redis tables (task, object, and profile tables). "
    "By default this is capped at 10GB but can be set higher.")
@click.option(
    "--num-cpus",
    required=False,
    type=int,
    help="the number of CPUs on this node")
@click.option(
    "--num-gpus",
    required=False,
    type=int,
    help="the number of GPUs on this node")
@click.option(
    "--resources",
    required=False,
    default="{}",
    type=str,
    help="a JSON serialized dictionary mapping resource name to "
    "resource quantity")
@click.option(
    "--head",
    is_flag=True,
    default=False,
    help="provide this argument for the head node")
@click.option(
    "--include-webui",
    is_flag=True,
    default=False,
    help="provide this argument if the UI should be started")
@click.option(
    "--webui-host",
    required=False,
    type=click.Choice(["127.0.0.1", "0.0.0.0"]),
    default="127.0.0.1",
    help="The host to bind the web UI server to. Can either be 127.0.0.1 "
    "(localhost) or 0.0.0.0 (available from all interfaces). By default, this "
    "is set to 127.0.0.1 to prevent access from external machines.")
@click.option(
    "--block",
    is_flag=True,
    default=False,
    help="provide this argument to block forever in this command")
@click.option(
    "--plasma-directory",
    required=False,
    type=str,
    help="object store directory for memory mapped files")
@click.option(
    "--huge-pages",
    is_flag=True,
    default=False,
    help="enable support for huge pages in the object store")
@click.option(
    "--autoscaling-config",
    required=False,
    type=str,
    help="the file that contains the autoscaling config")
@click.option(
    "--no-redirect-worker-output",
    is_flag=True,
    default=False,
    help="do not redirect worker stdout and stderr to files")
@click.option(
    "--no-redirect-output",
    is_flag=True,
    default=False,
    help="do not redirect non-worker stdout and stderr to files")
@click.option(
    "--plasma-store-socket-name",
    default=None,
    help="manually specify the socket name of the plasma store")
@click.option(
    "--raylet-socket-name",
    default=None,
    help="manually specify the socket path of the raylet process")
@click.option(
    "--temp-dir",
    default=None,
    help="manually specify the root temporary dir of the Ray process")
@click.option(
    "--include-java",
    is_flag=True,
    default=None,
    help="Enable Java worker support.")
@click.option(
    "--java-worker-options",
    required=False,
    default=None,
    type=str,
    help="Overwrite the options to start Java workers.")
@click.option(
    "--internal-config",
    default=None,
    type=str,
    help="Do NOT use this. This is for debugging/development purposes ONLY.")
@click.option(
    "--load-code-from-local",
    is_flag=True,
    default=False,
    help="Specify whether load code from local file or GCS serialization.")
@click.option(
    "--use-pickle/--no-use-pickle",
    is_flag=True,
    default=ray.cloudpickle.FAST_CLOUDPICKLE_USED,
    help="Use pickle for serialization.")
def start(node_ip_address, redis_address, address, redis_port,
          num_redis_shards, redis_max_clients, redis_password,
          redis_shard_ports, object_manager_port, node_manager_port, memory,
          object_store_memory, redis_max_memory, num_cpus, num_gpus, resources,
          head, include_webui, webui_host, block, plasma_directory, huge_pages,
          autoscaling_config, no_redirect_worker_output, no_redirect_output,
          plasma_store_socket_name, raylet_socket_name, temp_dir, include_java,
          java_worker_options, load_code_from_local, use_pickle,
          internal_config):
    # Convert hostnames to numerical IP address.
    if node_ip_address is not None:
        node_ip_address = services.address_to_ip(node_ip_address)

    if redis_address is not None or address is not None:
        (redis_address, redis_address_ip,
         redis_address_port) = services.validate_redis_address(
             address, redis_address)

    try:
        resources = json.loads(resources)
    except Exception:
        raise Exception("Unable to parse the --resources argument using "
                        "json.loads. Try using a format like\n\n"
                        "    --resources='{\"CustomResource1\": 3, "
                        "\"CustomReseource2\": 2}'")

    redirect_worker_output = None if not no_redirect_worker_output else True
    redirect_output = None if not no_redirect_output else True
    ray_params = ray.parameter.RayParams(
        node_ip_address=node_ip_address,
        object_manager_port=object_manager_port,
        node_manager_port=node_manager_port,
        memory=memory,
        object_store_memory=object_store_memory,
        redis_password=redis_password,
        redirect_worker_output=redirect_worker_output,
        redirect_output=redirect_output,
        num_cpus=num_cpus,
        num_gpus=num_gpus,
        resources=resources,
        plasma_directory=plasma_directory,
        huge_pages=huge_pages,
        plasma_store_socket_name=plasma_store_socket_name,
        raylet_socket_name=raylet_socket_name,
        temp_dir=temp_dir,
        include_java=include_java,
        include_webui=include_webui,
        webui_host=webui_host,
        java_worker_options=java_worker_options,
        load_code_from_local=load_code_from_local,
        use_pickle=use_pickle,
        _internal_config=internal_config)

    if head:
        # Start Ray on the head node.
        if redis_shard_ports is not None:
            redis_shard_ports = redis_shard_ports.split(",")
            # Infer the number of Redis shards from the ports if the number is
            # not provided.
            if num_redis_shards is None:
                num_redis_shards = len(redis_shard_ports)
            # Check that the arguments match.
            if len(redis_shard_ports) != num_redis_shards:
                raise Exception("If --redis-shard-ports is provided, it must "
                                "have the form '6380,6381,6382', and the "
                                "number of ports provided must equal "
                                "--num-redis-shards (which is 1 if not "
                                "provided)")

        if redis_address is not None:
            raise Exception("If --head is passed in, a Redis server will be "
                            "started, so a Redis address should not be "
                            "provided.")

        # Get the node IP address if one is not provided.
        ray_params.update_if_absent(
            node_ip_address=services.get_node_ip_address())
        logger.info("Using IP address {} for this node.".format(
            ray_params.node_ip_address))
        ray_params.update_if_absent(
            redis_port=redis_port,
            redis_shard_ports=redis_shard_ports,
            redis_max_memory=redis_max_memory,
            num_redis_shards=num_redis_shards,
            redis_max_clients=redis_max_clients,
            autoscaling_config=autoscaling_config,
            include_java=False,
        )

        node = ray.node.Node(
            ray_params, head=True, shutdown_at_exit=block, spawn_reaper=block)
        redis_address = node.redis_address

        logger.info(
            "\nStarted Ray on this node. You can add additional nodes to "
            "the cluster by calling\n\n"
            "    ray start --redis-address {}{}{}\n\n"
            "from the node you wish to add. You can connect a driver to the "
            "cluster from Python by running\n\n"
            "    import ray\n"
            "    ray.init(redis_address=\"{}{}{}\")\n\n"
            "If you have trouble connecting from a different machine, check "
            "that your firewall is configured properly. If you wish to "
            "terminate the processes that have been started, run\n\n"
            "    ray stop".format(
                redis_address, " --redis-password "
                if redis_password else "", redis_password if redis_password
                else "", redis_address, "\", redis_password=\""
                if redis_password else "", redis_password
                if redis_password else ""))
    else:
        # Start Ray on a non-head node.
        if redis_port is not None:
            raise Exception("If --head is not passed in, --redis-port is not "
                            "allowed.")
        if redis_shard_ports is not None:
            raise Exception("If --head is not passed in, --redis-shard-ports "
                            "is not allowed.")
        if redis_address is None:
            raise Exception("If --head is not passed in, --redis-address must "
                            "be provided.")
        if num_redis_shards is not None:
            raise Exception("If --head is not passed in, --num-redis-shards "
                            "must not be provided.")
        if redis_max_clients is not None:
            raise Exception("If --head is not passed in, --redis-max-clients "
                            "must not be provided.")
        if include_webui:
            raise Exception("If --head is not passed in, the --include-webui "
                            "flag is not relevant.")
        if include_java is not None:
            raise ValueError("--include-java should only be set for the head "
                             "node.")

        # Wait for the Redis server to be started. And throw an exception if we
        # can't connect to it.
        services.wait_for_redis_to_start(
            redis_address_ip, redis_address_port, password=redis_password)

        # Create a Redis client.
        redis_client = services.create_redis_client(
            redis_address, password=redis_password)

        # Check that the verion information on this node matches the version
        # information that the cluster was started with.
        services.check_version_info(redis_client)

        # Get the node IP address if one is not provided.
        ray_params.update_if_absent(
            node_ip_address=services.get_node_ip_address(redis_address))
        logger.info("Using IP address {} for this node.".format(
            ray_params.node_ip_address))
        # Check that there aren't already Redis clients with the same IP
        # address connected with this Redis instance. This raises an exception
        # if the Redis server already has clients on this node.
        check_no_existing_redis_clients(ray_params.node_ip_address,
                                        redis_client)
        ray_params.update(redis_address=redis_address)
        node = ray.node.Node(
            ray_params, head=False, shutdown_at_exit=block, spawn_reaper=block)
        logger.info("\nStarted Ray on this node. If you wish to terminate the "
                    "processes that have been started, run\n\n"
                    "    ray stop")

    if block:
        while True:
            time.sleep(1)
            deceased = node.dead_processes()
            if len(deceased) > 0:
                logger.error("Ray processes died unexpectedly:")
                for process_type, process in deceased:
                    logger.error("\t{} died with exit code {}".format(
                        process_type, process.returncode))
                # shutdown_at_exit will handle cleanup.
                logger.error("Killing remaining processes and exiting...")
                sys.exit(1)


@cli.command()
<<<<<<< HEAD
def stop():
=======
@click.option(
    "-f",
    "--force",
    is_flag=True,
    help="If set, ray will send SIGKILL instead of SIGTERM.")
@click.option(
    "-v",
    "--verbose",
    is_flag=True,
    help="If set, ray prints out more information about processes to kill.")
def stop(force, verbose):
>>>>>>> 1ca8c427
    # Note that raylet needs to exit before object store, otherwise
    # it cannot exit gracefully.
    processes_to_kill = [
        # The first element is the substring to filter.
        # The second element, if True, is to filter ps results by command name
        # (only the first 15 charactors of the executable name);
        # if False, is to filter ps results by command with all its arguments.
        # See STANDARD FORMAT SPECIFIERS section of
        # http://man7.org/linux/man-pages/man1/ps.1.html
        # about comm and args. This can help avoid killing non-ray processes.
        ["raylet", True],
        ["plasma_store", True],
        ["raylet_monitor", True],
        ["monitor.py", False],
        ["redis-server", True],
        ["default_worker.py", False],  # Python worker.
<<<<<<< HEAD
        [" ray_", True],  # Python worker.
=======
        ["ray::", True],  # Python worker.
>>>>>>> 1ca8c427
        ["org.ray.runtime.runner.worker.DefaultWorker", False],  # Java worker.
        ["log_monitor.py", False],
        ["reporter.py", False],
        ["dashboard.py", False],
        ["ray_process_reaper.py", False],
    ]

    for process in processes_to_kill:
        filter = process[0]
        if process[1]:
            format = "pid,comm"
            # According to https://superuser.com/questions/567648/ps-comm-format-always-cuts-the-process-name,  # noqa: E501
            # comm only prints the first 15 characters of the executable name.
            if len(filter) > 15:
                raise ValueError("The filter string should not be more than" +
                                 " 15 characters. Actual length: " +
                                 str(len(filter)) + ". Filter: " + filter)
        else:
<<<<<<< HEAD
            format = "pid,args"
        command = ("kill -9 $(ps ax -o " + format + " | grep '" + filter +
                   "' | grep -v grep | " + "awk '{ print $1 }') 2> /dev/null")
=======
            ps_format = "pid,args"

        debug_operator = "| tee /dev/stderr" if verbose else ""

        command = (
            "kill -s {} $(ps ax -o {} | grep {} | grep -v grep {} | grep ray |"
            "awk '{{ print $1 }}') 2> /dev/null".format(
                # ^^ This is how you escape braces in python format string.
                signal_name,
                ps_format,
                keyword,
                debug_operator))
        if verbose:
            logger.info("Calling '{}'".format(command))
>>>>>>> 1ca8c427
        subprocess.call([command], shell=True)


@cli.command()
@click.argument("cluster_config_file", required=True, type=str)
@click.option(
    "--no-restart",
    is_flag=True,
    default=False,
    help=("Whether to skip restarting Ray services during the update. "
          "This avoids interrupting running jobs."))
@click.option(
    "--restart-only",
    is_flag=True,
    default=False,
    help=("Whether to skip running setup commands and only restart Ray. "
          "This cannot be used with 'no-restart'."))
@click.option(
    "--min-workers",
    required=False,
    type=int,
    help="Override the configured min worker node count for the cluster.")
@click.option(
    "--max-workers",
    required=False,
    type=int,
    help="Override the configured max worker node count for the cluster.")
@click.option(
    "--cluster-name",
    "-n",
    required=False,
    type=str,
    help="Override the configured cluster name.")
@click.option(
    "--yes",
    "-y",
    is_flag=True,
    default=False,
    help="Don't ask for confirmation.")
def create_or_update(cluster_config_file, min_workers, max_workers, no_restart,
                     restart_only, yes, cluster_name):
    """Create or update a Ray cluster."""
    if restart_only or no_restart:
        assert restart_only != no_restart, "Cannot set both 'restart_only' " \
            "and 'no_restart' at the same time!"
    create_or_update_cluster(cluster_config_file, min_workers, max_workers,
                             no_restart, restart_only, yes, cluster_name)


@cli.command()
@click.argument("cluster_config_file", required=True, type=str)
@click.option(
    "--workers-only",
    is_flag=True,
    default=False,
    help="Only destroy the workers.")
@click.option(
    "--yes",
    "-y",
    is_flag=True,
    default=False,
    help="Don't ask for confirmation.")
@click.option(
    "--cluster-name",
    "-n",
    required=False,
    type=str,
    help="Override the configured cluster name.")
def teardown(cluster_config_file, yes, workers_only, cluster_name):
    """Tear down the Ray cluster."""
    teardown_cluster(cluster_config_file, yes, workers_only, cluster_name)


@cli.command()
@click.argument("cluster_config_file", required=True, type=str)
@click.option(
    "--yes",
    "-y",
    is_flag=True,
    default=False,
    help="Don't ask for confirmation.")
@click.option(
    "--hard",
    is_flag=True,
    default=False,
    help="Terminates the node via node provider (defaults to a 'soft kill'"
    " which terminates Ray but does not actually delete the instances).")
@click.option(
    "--cluster-name",
    "-n",
    required=False,
    type=str,
    help="Override the configured cluster name.")
def kill_random_node(cluster_config_file, yes, hard, cluster_name):
    """Kills a random Ray node. For testing purposes only."""
    click.echo("Killed node with IP " +
               kill_node(cluster_config_file, yes, hard, cluster_name))


@cli.command()
@click.argument("cluster_config_file", required=True, type=str)
@click.option(
    "--lines",
    required=False,
    default=100,
    type=int,
    help="Number of lines to tail.")
@click.option(
    "--cluster-name",
    "-n",
    required=False,
    type=str,
    help="Override the configured cluster name.")
def monitor(cluster_config_file, lines, cluster_name):
    """Runs `tail -n [lines] -f /tmp/ray/session_*/logs/monitor*` on head."""
    monitor_cluster(cluster_config_file, lines, cluster_name)


@cli.command()
@click.argument("cluster_config_file", required=True, type=str)
@click.option(
    "--start",
    is_flag=True,
    default=False,
    help="Start the cluster if needed.")
@click.option(
    "--screen", is_flag=True, default=False, help="Run the command in screen.")
@click.option(
    "--tmux", is_flag=True, default=False, help="Run the command in tmux.")
@click.option(
    "--cluster-name",
    "-n",
    required=False,
    type=str,
    help="Override the configured cluster name.")
@click.option(
    "--new", "-N", is_flag=True, help="Force creation of a new screen.")
def attach(cluster_config_file, start, screen, tmux, cluster_name, new):
    attach_cluster(cluster_config_file, start, screen, tmux, cluster_name, new)


@cli.command()
@click.argument("cluster_config_file", required=True, type=str)
@click.argument("source", required=False, type=str)
@click.argument("target", required=False, type=str)
@click.option(
    "--cluster-name",
    "-n",
    required=False,
    type=str,
    help="Override the configured cluster name.")
def rsync_down(cluster_config_file, source, target, cluster_name):
    rsync(cluster_config_file, source, target, cluster_name, down=True)


@cli.command()
@click.argument("cluster_config_file", required=True, type=str)
@click.argument("source", required=False, type=str)
@click.argument("target", required=False, type=str)
@click.option(
    "--cluster-name",
    "-n",
    required=False,
    type=str,
    help="Override the configured cluster name.")
def rsync_up(cluster_config_file, source, target, cluster_name):
    rsync(cluster_config_file, source, target, cluster_name, down=False)


@cli.command(context_settings={"ignore_unknown_options": True})
@click.argument("cluster_config_file", required=True, type=str)
@click.option(
    "--docker",
    is_flag=True,
    default=False,
    help="Runs command in the docker container specified in cluster_config.")
@click.option(
    "--stop",
    is_flag=True,
    default=False,
    help="Stop the cluster after the command finishes running.")
@click.option(
    "--start",
    is_flag=True,
    default=False,
    help="Start the cluster if needed.")
@click.option(
    "--screen",
    is_flag=True,
    default=False,
    help="Run the command in a screen.")
@click.option(
    "--tmux", is_flag=True, default=False, help="Run the command in tmux.")
@click.option(
    "--cluster-name",
    "-n",
    required=False,
    type=str,
    help="Override the configured cluster name.")
@click.option(
    "--port-forward",
    required=False,
    multiple=True,
    type=int,
    help="Port to forward. Use this multiple times to forward multiple ports.")
@click.argument("script", required=True, type=str)
@click.option("--args", required=False, type=str, help="Script args.")
def submit(cluster_config_file, docker, screen, tmux, stop, start,
           cluster_name, port_forward, script, args):
    """Uploads and runs a script on the specified cluster.

    The script is automatically synced to the following location:

        os.path.join("~", os.path.basename(script))

    Example:
        >>> ray submit [CLUSTER.YAML] experiment.py --args="--smoke-test"
    """
    assert not (screen and tmux), "Can specify only one of `screen` or `tmux`."

    if start:
        create_or_update_cluster(cluster_config_file, None, None, False, False,
                                 True, cluster_name)

    target = os.path.join("~", os.path.basename(script))
    rsync(cluster_config_file, script, target, cluster_name, down=False)

    command_parts = ["python", target]
    if args is not None:
        command_parts += [args]
    cmd = " ".join(command_parts)
    exec_cluster(cluster_config_file, cmd, docker, screen, tmux, stop, False,
                 cluster_name, list(port_forward))


@cli.command()
@click.argument("cluster_config_file", required=True, type=str)
@click.argument("cmd", required=True, type=str)
@click.option(
    "--docker",
    is_flag=True,
    default=False,
    help="Runs command in the docker container specified in cluster_config.")
@click.option(
    "--stop",
    is_flag=True,
    default=False,
    help="Stop the cluster after the command finishes running.")
@click.option(
    "--start",
    is_flag=True,
    default=False,
    help="Start the cluster if needed.")
@click.option(
    "--screen",
    is_flag=True,
    default=False,
    help="Run the command in a screen.")
@click.option(
    "--tmux", is_flag=True, default=False, help="Run the command in tmux.")
@click.option(
    "--cluster-name",
    "-n",
    required=False,
    type=str,
    help="Override the configured cluster name.")
@click.option(
    "--port-forward",
    required=False,
    multiple=True,
    type=int,
    help="Port to forward. Use this multiple times to forward multiple ports.")
def exec_cmd(cluster_config_file, cmd, docker, screen, tmux, stop, start,
             cluster_name, port_forward):
    exec_cluster(cluster_config_file, cmd, docker, screen, tmux, stop, start,
                 cluster_name, list(port_forward))


@cli.command()
@click.argument("cluster_config_file", required=True, type=str)
@click.option(
    "--cluster-name",
    "-n",
    required=False,
    type=str,
    help="Override the configured cluster name.")
def get_head_ip(cluster_config_file, cluster_name):
    click.echo(get_head_node_ip(cluster_config_file, cluster_name))


@cli.command()
@click.argument("cluster_config_file", required=True, type=str)
@click.option(
    "--cluster-name",
    "-n",
    required=False,
    type=str,
    help="Override the configured cluster name.")
def get_worker_ips(cluster_config_file, cluster_name):
    worker_ips = get_worker_node_ips(cluster_config_file, cluster_name)
    click.echo("\n".join(worker_ips))


@cli.command()
def stack():
    COMMAND = """
pyspy=`which py-spy`
if [ ! -e "$pyspy" ]; then
    echo "ERROR: Please 'pip install py-spy' (or ray[debug]) first"
    exit 1
fi
# Set IFS to iterate over lines instead of over words.
export IFS="
"
# Call sudo to prompt for password before anything has been printed.
sudo true
workers=$(
    ps aux | grep -E ' ray_|default_worker.py' | grep -v grep
)
for worker in $workers; do
    echo "Stack dump for $worker";
    pid=`echo $worker | awk '{print $2}'`;
    sudo $pyspy dump --pid $pid;
    echo;
done
    """
    subprocess.call(COMMAND, shell=True)


@cli.command()
def microbenchmark():
    from ray.ray_perf import main
    main()


@cli.command()
def clusterbenchmark():
    from ray.ray_cluster_perf import main
    main()


@cli.command()
@click.option(
    "--redis-address",
    required=False,
    type=str,
    help="Override the redis address to connect to.")
def timeline(redis_address):
    if not redis_address:
        redis_address = services.find_redis_address_or_die()
    logger.info("Connecting to Ray instance at {}.".format(redis_address))
    ray.init(redis_address=redis_address)
    time = datetime.today().strftime("%Y-%m-%d_%H-%M-%S")
    filename = "/tmp/ray-timeline-{}.json".format(time)
    ray.timeline(filename=filename)
    size = os.path.getsize(filename)
    logger.info("Trace file written to {} ({} bytes).".format(filename, size))
    logger.info(
        "You can open this with chrome://tracing in the Chrome browser.")


cli.add_command(start)
cli.add_command(stop)
cli.add_command(create_or_update, name="up")
cli.add_command(attach)
cli.add_command(exec_cmd, name="exec")
cli.add_command(rsync_down, name="rsync_down")
cli.add_command(rsync_up, name="rsync_up")
cli.add_command(submit)
cli.add_command(teardown)
cli.add_command(teardown, name="down")
cli.add_command(kill_random_node)
cli.add_command(get_head_ip, name="get_head_ip")
cli.add_command(get_worker_ips)
cli.add_command(microbenchmark)
cli.add_command(stack)
cli.add_command(timeline)
cli.add_command(project_cli)
cli.add_command(session_cli)

try:
    from ray.experimental.serve.scripts import serve_cli
    cli.add_command(serve_cli)
except Exception as e:
    logger.debug(
        "Integrating ray serve command line tool failed with {}".format(e))


def main():
    return cli()


if __name__ == "__main__":
    main()<|MERGE_RESOLUTION|>--- conflicted
+++ resolved
@@ -417,9 +417,6 @@
 
 
 @cli.command()
-<<<<<<< HEAD
-def stop():
-=======
 @click.option(
     "-f",
     "--force",
@@ -431,7 +428,6 @@
     is_flag=True,
     help="If set, ray prints out more information about processes to kill.")
 def stop(force, verbose):
->>>>>>> 1ca8c427
     # Note that raylet needs to exit before object store, otherwise
     # it cannot exit gracefully.
     processes_to_kill = [
@@ -448,11 +444,7 @@
         ["monitor.py", False],
         ["redis-server", True],
         ["default_worker.py", False],  # Python worker.
-<<<<<<< HEAD
-        [" ray_", True],  # Python worker.
-=======
         ["ray::", True],  # Python worker.
->>>>>>> 1ca8c427
         ["org.ray.runtime.runner.worker.DefaultWorker", False],  # Java worker.
         ["log_monitor.py", False],
         ["reporter.py", False],
@@ -471,11 +463,6 @@
                                  " 15 characters. Actual length: " +
                                  str(len(filter)) + ". Filter: " + filter)
         else:
-<<<<<<< HEAD
-            format = "pid,args"
-        command = ("kill -9 $(ps ax -o " + format + " | grep '" + filter +
-                   "' | grep -v grep | " + "awk '{ print $1 }') 2> /dev/null")
-=======
             ps_format = "pid,args"
 
         debug_operator = "| tee /dev/stderr" if verbose else ""
@@ -490,7 +477,6 @@
                 debug_operator))
         if verbose:
             logger.info("Calling '{}'".format(command))
->>>>>>> 1ca8c427
         subprocess.call([command], shell=True)
 
 
