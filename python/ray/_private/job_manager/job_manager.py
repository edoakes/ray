--- conflicted
+++ resolved
@@ -192,19 +192,12 @@
         except ValueError:  # Ray returns ValueError for nonexistent actor.
             return None
 
-<<<<<<< HEAD
-    def submit_job(self,
-                   job_id: Optional[str],
-                   entrypoint: str,
-                   runtime_env: Optional[Dict[str, Any]] = None) -> str:
-=======
     def submit_job(
             self,
             entrypoint: str,
             runtime_env: Optional[Dict[str, Any]] = None,
             metadata: Optional[Dict[str, str]] = None,
     ) -> str:
->>>>>>> 16d3afc6
         """
         1) Create new detached actor with same runtime_env as job spec
         2) Get task / actor level runtime_env as env var and pass into
@@ -213,13 +206,7 @@
 
         Returns unique job_id.
         """
-<<<<<<< HEAD
-        if job_id is None:
-            job_id = str(uuid4())
-
-=======
         job_id = str(uuid4())
->>>>>>> 16d3afc6
         supervisor = self._supervisor_actor_cls.options(
             lifetime="detached",
             name=self.JOB_ACTOR_NAME.format(job_id=job_id),
