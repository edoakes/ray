--- conflicted
+++ resolved
@@ -35,18 +35,6 @@
 
 def test_submit_basic_echo(job_manager):
     job_id = job_manager.submit_job("echo hello")
-<<<<<<< HEAD
-=======
-
-    wait_for_condition(
-        check_job_succeeded, job_manager=job_manager, job_id=job_id)
-    assert job_manager.get_job_stdout(job_id) == b"hello"
-
-
-def test_pass_in_job_id(job_manager):
-    job_id = job_manager.submit_job("echo hello", job_id="my_job_id")
-    assert job_id == "my_job_id"
->>>>>>> 42ac9063
 
     wait_for_condition(
         check_job_succeeded, job_manager=job_manager, job_id=job_id)
