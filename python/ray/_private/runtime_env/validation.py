--- conflicted
+++ resolved
@@ -10,7 +10,6 @@
 
 import ray
 from ray._private.runtime_env.plugin import RuntimeEnvPlugin
-from ray._private.runtime_env.working_dir import Protocol
 from ray._private.utils import import_attr
 
 logger = logging.getLogger(__name__)
@@ -26,7 +25,6 @@
     if not isinstance(working_dir, str):
         raise TypeError("`working_dir` must be a string, got "
                         f"{type(working_dir)}.")
-<<<<<<< HEAD
 
     try:
         from ray._private.runtime_env.packaging import parse_uri, Protocol
@@ -40,17 +38,6 @@
 
     if protocol == Protocol.S3 and not path.endswith(".zip"):
         raise ValueError("Only .zip files supported for S3 URIs.")
-=======
-    # Validate s3 file paths
-    elif urlparse(working_dir).scheme in {Protocol.S3.value}:
-        if not urlparse(working_dir).path.endswith(".zip"):
-            raise ValueError(
-                "Remote working_dir currently only supports zip file in s3.")
-    # Validate local directory
-    elif not Path(working_dir).is_dir():
-        raise ValueError(
-            f"working_dir {working_dir} is not a valid local directory.")
->>>>>>> c51f79bc
 
     return working_dir
 
@@ -198,26 +185,12 @@
     All options in the resulting dictionary will have non-None values.
 
     Currently supported options:
-<<<<<<< HEAD
         working_dir (Path): Specifies the working directory of the worker.
             This can either be a local directory or a remote URI.
             Examples:
                 "."  # Dynamically uploaded and unpacked into the directory.
                 ""s3://bucket/local_project.zip" # Downloaded and unpacked.
 
-=======
-        working_dir (Path | str): Specifies the working directory of the
-            worker. This can be
-                - A local directory
-                - A zip file
-                - A s3 bucket url that contains zipped working_dir files
-            Examples:
-                "."  # cwd
-                "local_project.zip"  # archive is unpacked into directory
-                "s3://bucket/local_project.zip" # downloaded then unpacked
-                                                # into directory
-        uris (List[str]): A list of URIs that define the working_dir.
->>>>>>> c51f79bc
         pip (List[str] | str): Either a list of pip packages, or a string
             containing the path to a pip requirements.txt file.
         conda (dict | str): Either the conda YAML config, the name of a
