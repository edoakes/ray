from contextlib import contextmanager
import colorama
import atexit
import faulthandler
import hashlib
import inspect
import io
import json
import logging
import os
import redis
import signal
from six.moves import queue
import sys
import threading
import time
import traceback

# Ray modules
import ray.cloudpickle as pickle
import ray.gcs_utils
import ray.memory_monitor as memory_monitor
import ray.node
import ray.parameter
import ray.ray_constants as ray_constants
import ray.remote_function
import ray.serialization as serialization
import ray.services as services
import ray
import setproctitle
import ray.signature
import ray.state

from ray import (
    ActorID,
    JobID,
    ObjectID,
    Language,
)
from ray import import_thread
from ray import profiling

from ray.exceptions import (
    RayConnectionError,
    RayError,
    RayTaskError,
    ObjectStoreFullError,
)
from ray.function_manager import FunctionActorManager
from ray.utils import (
    _random_string,
    check_oversized_pickle,
    is_cython,
    setup_logger,
)

SCRIPT_MODE = 0
WORKER_MODE = 1
LOCAL_MODE = 2

ERROR_KEY_PREFIX = b"Error:"

# Logger for this module. It should be configured at the entry point
# into the program using Ray. Ray provides a default configuration at
# entry/init points.
logger = logging.getLogger(__name__)


class ActorCheckpointInfo:
    """Information used to maintain actor checkpoints."""

    __slots__ = [
        # Number of tasks executed since last checkpoint.
        "num_tasks_since_last_checkpoint",
        # Timestamp of the last checkpoint, in milliseconds.
        "last_checkpoint_timestamp",
        # IDs of the previous checkpoints.
        "checkpoint_ids",
    ]

    def __init__(self, num_tasks_since_last_checkpoint,
                 last_checkpoint_timestamp, checkpoint_ids):
        self.num_tasks_since_last_checkpoint = num_tasks_since_last_checkpoint
        self.last_checkpoint_timestamp = last_checkpoint_timestamp
        self.checkpoint_ids = checkpoint_ids


class Worker:
    """A class used to define the control flow of a worker process.

    Note:
        The methods in this class are considered unexposed to the user. The
        functions outside of this class are considered exposed.

    Attributes:
        connected (bool): True if Ray has been started and False otherwise.
        node (ray.node.Node): The node this worker is attached to.
        mode: The mode of the worker. One of SCRIPT_MODE, LOCAL_MODE, and
            WORKER_MODE.
        cached_functions_to_run (List): A list of functions to run on all of
            the workers that should be exported as soon as connect is called.
    """

    def __init__(self):
        """Initialize a Worker object."""
        self.node = None
        self.mode = None
        self.cached_functions_to_run = []
        self.actor_init_error = None
        self.actors = {}
        # Information used to maintain actor checkpoints.
        self.actor_checkpoint_info = {}
        self.actor_task_counter = 0
        # When the worker is constructed. Record the original value of the
        # CUDA_VISIBLE_DEVICES environment variable.
        self.original_gpu_ids = ray.utils.get_cuda_visible_devices()
        self.memory_monitor = memory_monitor.MemoryMonitor()
        # A dictionary that maps from driver id to SerializationContext
        # TODO: clean up the SerializationContext once the job finished.
        self.serialization_context_map = {}
        self.function_actor_manager = FunctionActorManager(self)
        # This event is checked regularly by all of the threads so that they
        # know when to exit.
        self.threads_stopped = threading.Event()
        # Index of the current session. This number will
        # increment every time when `ray.shutdown` is called.
        self._session_index = 0
        # Functions to run to process the values returned by ray.get. Each
        # postprocessor must take two arguments ("object_ids", and "values").
        self._post_get_hooks = []

    @property
    def connected(self):
        return self.node is not None

    @property
    def node_ip_address(self):
        self.check_connected()
        return self.node.node_ip_address

    @property
    def load_code_from_local(self):
        self.check_connected()
        return self.node.load_code_from_local

    @property
    def current_job_id(self):
        if hasattr(self, "core_worker"):
            return self.core_worker.get_current_job_id()
        return JobID.nil()

    @property
    def actor_id(self):
        if hasattr(self, "core_worker"):
            return self.core_worker.get_actor_id()
        return ActorID.nil()

    @property
    def current_task_id(self):
        return self.core_worker.get_current_task_id()

    @property
    def current_session_and_job(self):
        """Get the current session index and job id as pair."""
        assert isinstance(self._session_index, int)
        assert isinstance(self.current_job_id, ray.JobID)
        return self._session_index, self.current_job_id

    def mark_actor_init_failed(self, error):
        """Called to mark this actor as failed during initialization."""

        self.actor_init_error = error

    def reraise_actor_init_error(self):
        """Raises any previous actor initialization error."""

        if self.actor_init_error is not None:
            raise self.actor_init_error

    def get_serialization_context(self, job_id=None):
        """Get the SerializationContext of the job that this worker is processing.

        Args:
            job_id: The ID of the job that indicates which job to get
                the serialization context for.

        Returns:
            The serialization context of the given job.
        """
        # This function needs to be protected by a lock, because it will be
        # called by`register_class_for_serialization`, as well as the import
        # thread, from different threads. Also, this function will recursively
        # call itself, so we use RLock here.
        if job_id is None:
            job_id = self.current_job_id
        with self.lock:
            if job_id not in self.serialization_context_map:
                self.serialization_context_map[
                    job_id] = serialization.SerializationContext(self)
            return self.serialization_context_map[job_id]

    def check_connected(self):
        """Check if the worker is connected.

        Raises:
          Exception: An exception is raised if the worker is not connected.
        """
        if not self.connected:
            raise RayConnectionError("Ray has not been started yet. You can "
                                     "start Ray with 'ray.init()'.")

    def set_mode(self, mode):
        """Set the mode of the worker.

        The mode SCRIPT_MODE should be used if this Worker is a driver that is
        being run as a Python script or interactively in a shell. It will print
        information about task failures.

        The mode WORKER_MODE should be used if this Worker is not a driver. It
        will not print information about tasks.

        The mode LOCAL_MODE should be used if this Worker is a driver and if
        you want to run the driver in a manner equivalent to serial Python for
        debugging purposes. It will not send remote function calls to the
        scheduler and will instead execute them in a blocking fashion.

        Args:
            mode: One of SCRIPT_MODE, WORKER_MODE, and LOCAL_MODE.
        """
        self.mode = mode

    def put_object(self, value, object_id=None, pin_object=True):
        """Put value in the local object store with object id `objectid`.

        This assumes that the value for `objectid` has not yet been placed in
        the local object store. If the plasma store is full, the worker will
        automatically retry up to DEFAULT_PUT_OBJECT_RETRIES times. Each
        retry will delay for an exponentially doubling amount of time,
        starting with DEFAULT_PUT_OBJECT_DELAY. After this, exception
        will be raised.

        Args:
            value: The value to put in the object store.
            object_id (object_id.ObjectID): The object ID of the value to be
                put. If None, one will be generated.
            pin_object: If set, the object will be pinned at the raylet.

        Returns:
            object_id.ObjectID: The object ID the object was put under.

        Raises:
            ray.exceptions.ObjectStoreFullError: This is raised if the attempt
                to store the object fails because the object store is full even
                after multiple retries.
        """
        # Make sure that the value is not an object ID.
        if isinstance(value, ObjectID):
            raise TypeError(
                "Calling 'put' on an ray.ObjectID is not allowed "
                "(similarly, returning an ray.ObjectID from a remote "
                "function is not allowed). If you really want to "
                "do this, you can wrap the ray.ObjectID in a list and "
                "call 'put' on it (or return it).")

        if self.mode == LOCAL_MODE:
            assert object_id is None, ("Local Mode does not support "
                                       "inserting with an objectID")

        serialized_value = self.get_serialization_context().serialize(value)
        # This *must* be the first place that we construct this python
        # ObjectID because an entry with 0 local references is created when
        # the object is Put() in the core worker, expecting that this python
        # reference will be created. If another reference is created and
        # removed before this one, it will corrupt the state in the
        # reference counter.
        return ray.ObjectID(
            self.core_worker.put_serialized_object(
                serialized_value, object_id=object_id, pin_object=pin_object))

    def deserialize_objects(self, data_metadata_pairs, object_ids):
        context = self.get_serialization_context()
        return context.deserialize_objects(data_metadata_pairs, object_ids)

    def get_objects(self, object_ids, timeout=None):
        """Get the values in the object store associated with the IDs.

        Return the values from the local object store for object_ids. This will
        block until all the values for object_ids have been written to the
        local object store.

        Args:
            object_ids (List[object_id.ObjectID]): A list of the object IDs
                whose values should be retrieved.
            timeout (float): timeout (float): The maximum amount of time in
                seconds to wait before returning.
        """
        # Make sure that the values are object IDs.
        for object_id in object_ids:
            if not isinstance(object_id, ObjectID):
                raise TypeError(
                    "Attempting to call `get` on the value {}, "
                    "which is not an ray.ObjectID.".format(object_id))

        timeout_ms = int(timeout * 1000) if timeout else -1
        data_metadata_pairs = self.core_worker.get_objects(
            object_ids, self.current_task_id, timeout_ms)
        return self.deserialize_objects(data_metadata_pairs, object_ids)

    def run_function_on_all_workers(self, function,
                                    run_on_other_drivers=False):
        """Run arbitrary code on all of the workers.

        This function will first be run on the driver, and then it will be
        exported to all of the workers to be run. It will also be run on any
        new workers that register later. If ray.init has not been called yet,
        then cache the function and export it later.

        Args:
            function (Callable): The function to run on all of the workers. It
                takes only one argument, a worker info dict. If it returns
                anything, its return values will not be used.
            run_on_other_drivers: The boolean that indicates whether we want to
                run this function on other drivers. One case is we may need to
                share objects across drivers.
        """
        # If ray.init has not been called yet, then cache the function and
        # export it when connect is called. Otherwise, run the function on all
        # workers.
        if self.mode is None:
            self.cached_functions_to_run.append(function)
        else:
            # Attempt to pickle the function before we need it. This could
            # fail, and it is more convenient if the failure happens before we
            # actually run the function locally.
            pickled_function = pickle.dumps(function)

            function_to_run_id = hashlib.sha1(pickled_function).digest()
            key = b"FunctionsToRun:" + function_to_run_id
            # First run the function on the driver.
            # We always run the task locally.
            function({"worker": self})
            # Check if the function has already been put into redis.
            function_exported = self.redis_client.setnx(b"Lock:" + key, 1)
            if not function_exported:
                # In this case, the function has already been exported, so
                # we don't need to export it again.
                return

            check_oversized_pickle(pickled_function, function.__name__,
                                   "function", self)

            # Run the function on all workers.
            self.redis_client.hmset(
                key, {
                    "job_id": self.current_job_id.binary(),
                    "function_id": function_to_run_id,
                    "function": pickled_function,
                    "run_on_other_drivers": str(run_on_other_drivers)
                })
            self.redis_client.rpush("Exports", key)
            # TODO(rkn): If the worker fails after it calls setnx and before it
            # successfully completes the hmset and rpush, then the program will
            # most likely hang. This could be fixed by making these three
            # operations into a transaction (or by implementing a custom
            # command that does all three things).

    def _get_arguments_for_execution(self, function_name, serialized_args):
        """Retrieve the arguments for the remote function.

        This retrieves the values for the arguments to the remote function that
        were passed in as object IDs. Arguments that were passed by value are
        not changed. This is called by the worker that is executing the remote
        function.

        Args:
            function_name (str): The name of the remote function whose
                arguments are being retrieved.
            serialized_args (List): The arguments to the function. These are
                either strings representing serialized objects passed by value
                or they are ray.ObjectIDs.

        Returns:
            The retrieved arguments in addition to the arguments that were
                passed by value.

        Raises:
            RayError: This exception is raised if a task that
                created one of the arguments failed.
        """
        arguments = [None] * len(serialized_args)
        object_ids = []
        object_indices = []

        for (i, arg) in enumerate(serialized_args):
            if isinstance(arg, ObjectID):
                object_ids.append(arg)
                object_indices.append(i)
            else:
                # pass the argument by value
                arguments[i] = arg

        # Get the objects from the local object store.
        if len(object_ids) > 0:
            values = self.get_objects(object_ids)
            for i, value in enumerate(values):
                if isinstance(value, RayError):
                    raise value
                else:
                    arguments[object_indices[i]] = value

        return ray.signature.recover_args(arguments)

    def main_loop(self):
        """The main loop a worker runs to receive and execute tasks."""

        def sigterm_handler(signum, frame):
            shutdown(True)
            sys.exit(1)

        ray.utils.set_sigterm_handler(sigterm_handler)
        self.core_worker.run_task_loop()
        sys.exit(0)


def get_gpu_ids():
    """Get the IDs of the GPUs that are available to the worker.

    If the CUDA_VISIBLE_DEVICES environment variable was set when the worker
    started up, then the IDs returned by this method will be a subset of the
    IDs in CUDA_VISIBLE_DEVICES. If not, the IDs will fall in the range
    [0, NUM_GPUS - 1], where NUM_GPUS is the number of GPUs that the node has.

    Returns:
        A list of GPU IDs.
    """

    # TODO(ilr) Handle inserting resources in local mode
    if _mode() == LOCAL_MODE:
        logger.info("ray.get_gpu_ids() currently does not work in LOCAL "
                    "MODE.")

    all_resource_ids = global_worker.core_worker.resource_ids()
    assigned_ids = [
        resource_id for resource_id, _ in all_resource_ids.get("GPU", [])
    ]
    # If the user had already set CUDA_VISIBLE_DEVICES, then respect that (in
    # the sense that only GPU IDs that appear in CUDA_VISIBLE_DEVICES should be
    # returned).
    if global_worker.original_gpu_ids is not None:
        assigned_ids = [
            global_worker.original_gpu_ids[gpu_id] for gpu_id in assigned_ids
        ]

    return assigned_ids


def get_resource_ids():
    """Get the IDs of the resources that are available to the worker.

    Returns:
        A dictionary mapping the name of a resource to a list of pairs, where
        each pair consists of the ID of a resource and the fraction of that
        resource reserved for this worker.
    """
    if _mode() == LOCAL_MODE:
        raise RuntimeError("ray.get_resource_ids() currently does not work in "
                           "local_mode.")

    return global_worker.core_worker.resource_ids()


def get_webui_url():
    """Get the URL to access the web UI.

    Note that the URL does not specify which node the web UI is on.

    Returns:
        The URL of the web UI as a string.
    """
    if _global_node is None:
        raise RuntimeError("Ray has not been initialized/connected.")
    return _global_node.webui_url


global_worker = Worker()
"""Worker: The global Worker object for this worker process.

We use a global Worker object to ensure that there is a single worker object
per worker process.
"""

_global_node = None
"""ray.node.Node: The global node object that is created by ray.init()."""


def print_failed_task(task_status):
    """Print information about failed tasks.

    Args:
        task_status (Dict): A dictionary containing the name, operationid, and
            error message for a failed task.
    """
    logger.error("""
      Error: Task failed
        Function Name: {}
        Task ID: {}
        Error Message: \n{}
    """.format(task_status["function_name"], task_status["operationid"],
               task_status["error_message"]))


def init(address=None,
         redis_address=None,
         redis_port=None,
         num_cpus=None,
         num_gpus=None,
         memory=None,
         object_store_memory=None,
         resources=None,
         driver_object_store_memory=None,
         redis_max_memory=None,
         log_to_driver=True,
         node_ip_address=ray_constants.NODE_DEFAULT_IP,
         driver_port=None,
         object_id_seed=None,
         local_mode=False,
         redirect_worker_output=None,
         redirect_output=None,
         ignore_reinit_error=False,
         num_redis_shards=None,
         redis_max_clients=None,
         redis_password=ray_constants.REDIS_DEFAULT_PASSWORD,
         plasma_directory=None,
         huge_pages=False,
         include_java=False,
         include_webui=None,
         webui_host="localhost",
         job_id=None,
         configure_logging=True,
         logging_level=logging.INFO,
         logging_format=ray_constants.LOGGER_FORMAT,
         plasma_store_socket_name=None,
         raylet_socket_name=None,
         temp_dir=None,
         load_code_from_local=False,
         use_pickle=True,
         _internal_config=None,
         lru_evict=False):
    """Connect to an existing Ray cluster or start one and connect to it.

    This method handles two cases. Either a Ray cluster already exists and we
    just attach this driver to it, or we start all of the processes associated
    with a Ray cluster and attach to the newly started cluster.

    To start Ray and all of the relevant processes, use this as follows:

    .. code-block:: python

        ray.init()

    To connect to an existing Ray cluster, use this as follows (substituting
    in the appropriate address):

    .. code-block:: python

        ray.init(address="123.45.67.89:6379")

    Args:
        address (str): The address of the Ray cluster to connect to. If
            this address is not provided, then this command will start Redis, a
            raylet, a plasma store, a plasma manager, and some workers.
            It will also kill these processes when Python exits.
        redis_address (str): Deprecated; same as address.
        redis_port (int): The port that the primary Redis shard should listen
            to. If None, then a random port will be chosen.
        num_cpus (int): Number of cpus the user wishes all raylets to
            be configured with.
        num_gpus (int): Number of gpus the user wishes all raylets to
            be configured with.
        resources: A dictionary mapping the name of a resource to the quantity
            of that resource available.
        memory: The amount of memory (in bytes) that is available for use by
            workers requesting memory resources. By default, this is autoset
            based on available system memory.
        object_store_memory: The amount of memory (in bytes) to start the
            object store with. By default, this is autoset based on available
            system memory, subject to a 20GB cap.
        redis_max_memory: The max amount of memory (in bytes) to allow each
            redis shard to use. Once the limit is exceeded, redis will start
            LRU eviction of entries. This only applies to the sharded redis
            tables (task, object, and profile tables).  By default, this is
            autoset based on available system memory, subject to a 10GB cap.
        log_to_driver (bool): If true, then output from all of the worker
            processes on all nodes will be directed to the driver.
        node_ip_address (str): The IP address of the node that we are on.
        driver_port (int): The port that this driver process use for its gRPC
            server.
        object_id_seed (int): Used to seed the deterministic generation of
            object IDs. The same value can be used across multiple runs of the
            same driver in order to generate the object IDs in a consistent
            manner. However, the same ID should not be used for different
            drivers.
        local_mode (bool): True if the code should be executed serially. This
        is useful for debugging.
        driver_object_store_memory (int): Limit the amount of memory the driver
            can use in the object store for creating objects. By default, this
            is autoset based on available system memory, subject to a 20GB cap.
        ignore_reinit_error: True if we should suppress errors from calling
            ray.init() a second time.
        num_redis_shards: The number of Redis shards to start in addition to
            the primary Redis shard.
        redis_max_clients: If provided, attempt to configure Redis with this
            maxclients number.
        redis_password (str): Prevents external clients without the password
            from connecting to Redis if provided.
        plasma_directory: A directory where the Plasma memory mapped files will
            be created.
        huge_pages: Boolean flag indicating whether to start the Object
            Store with hugetlbfs support. Requires plasma_directory.
        include_java: Boolean flag indicating whether to enable java worker.
        include_webui: Boolean flag indicating whether to start the web
            UI, which displays the status of the Ray cluster. If this argument
            is None, then the UI will be started if the relevant dependencies
            are present.
        webui_host: The host to bind the web UI server to. Can either be
            localhost (127.0.0.1) or 0.0.0.0 (available from all interfaces).
            By default, this is set to localhost to prevent access from
            external machines.
        job_id: The ID of this job.
        configure_logging: True if allow the logging cofiguration here.
            Otherwise, the users may want to configure it by their own.
        logging_level: Logging level, default will be logging.INFO.
        logging_format: Logging format, default contains a timestamp,
            filename, line number, and message. See ray_constants.py.
        plasma_store_socket_name (str): If provided, it will specify the socket
            name used by the plasma store.
        raylet_socket_name (str): If provided, it will specify the socket path
            used by the raylet process.
        temp_dir (str): If provided, it will specify the root temporary
            directory for the Ray process.
        load_code_from_local: Whether code should be loaded from a local module
            or from the GCS.
        use_pickle: Deprecated.
        _internal_config (str): JSON configuration for overriding
            RayConfig defaults. For testing purposes ONLY.
        lru_evict (bool): If True, when an object store is full, it will evict
            objects in LRU order to make more space and when under memory
            pressure, ray.UnreconstructableError may be thrown. If False, then
            reference counting will be used to decide which objects are safe to
            evict and when under memory pressure, ray.ObjectStoreFullError may
            be thrown.

    Returns:
        Address information about the started processes.

    Raises:
        Exception: An exception is raised if an inappropriate combination of
            arguments is passed in.
    """

    if not use_pickle:
        raise DeprecationWarning("The use_pickle argument is deprecated.")

    if redis_address is not None:
        raise DeprecationWarning("The redis_address argument is deprecated. "
                                 "Please use address instead.")

    if redis_address is not None or address is not None:
        redis_address, _, _ = services.validate_redis_address(
            address, redis_address)

    if configure_logging:
        setup_logger(logging_level, logging_format)

    if local_mode:
        driver_mode = LOCAL_MODE
    else:
        driver_mode = SCRIPT_MODE

    if global_worker.connected:
        if ignore_reinit_error:
            logger.error("Calling ray.init() again after it has already been "
                         "called.")
            return
        else:
            raise RuntimeError("Maybe you called ray.init twice by accident? "
                               "This error can be suppressed by passing in "
                               "'ignore_reinit_error=True' or by calling "
                               "'ray.shutdown()' prior to 'ray.init()'.")

    # Convert hostnames to numerical IP address.
    if node_ip_address is not None:
        node_ip_address = services.address_to_ip(node_ip_address)

    if driver_port is not None and (not isinstance(driver_port, int) or
                                    driver_port < 1024 or driver_port > 65535):
        raise ValueError(
            "driver_port must be an integer between 1024 and 65535.")

    _internal_config = (json.loads(_internal_config)
                        if _internal_config else {})
    # Set the internal config options for LRU eviction.
    if lru_evict:
        # Turn off object pinning.
        if _internal_config.get("object_pinning_enabled", False):
            raise Exception(
                "Object pinning cannot be enabled if using LRU eviction.")
        _internal_config["object_pinning_enabled"] = False
        _internal_config["object_store_full_max_retries"] = -1
        _internal_config["free_objects_period_milliseconds"] = 1000

    global _global_node
    if redis_address is None:
        # In this case, we need to start a new cluster.
        ray_params = ray.parameter.RayParams(
            redis_address=redis_address,
            redis_port=redis_port,
            node_ip_address=node_ip_address,
            object_id_seed=object_id_seed,
            driver_mode=driver_mode,
            redirect_worker_output=redirect_worker_output,
            redirect_output=redirect_output,
            num_cpus=num_cpus,
            num_gpus=num_gpus,
            resources=resources,
            num_redis_shards=num_redis_shards,
            redis_max_clients=redis_max_clients,
            redis_password=redis_password,
            plasma_directory=plasma_directory,
            huge_pages=huge_pages,
            include_java=include_java,
            include_webui=include_webui,
            webui_host=webui_host,
            memory=memory,
            object_store_memory=object_store_memory,
            redis_max_memory=redis_max_memory,
            plasma_store_socket_name=plasma_store_socket_name,
            raylet_socket_name=raylet_socket_name,
            temp_dir=temp_dir,
            load_code_from_local=load_code_from_local,
            _internal_config=_internal_config,
        )
        # Start the Ray processes. We set shutdown_at_exit=False because we
        # shutdown the node in the ray.shutdown call that happens in the atexit
        # handler. We still spawn a reaper process in case the atexit handler
        # isn't called.
        _global_node = ray.node.Node(
            head=True,
            shutdown_at_exit=False,
            spawn_reaper=True,
            ray_params=ray_params)
    else:
        # In this case, we are connecting to an existing cluster.
        if num_cpus is not None or num_gpus is not None:
            raise ValueError(
                "When connecting to an existing cluster, num_cpus "
                "and num_gpus must not be provided.")
        if resources is not None:
            raise ValueError("When connecting to an existing cluster, "
                             "resources must not be provided.")
        if num_redis_shards is not None:
            raise ValueError("When connecting to an existing cluster, "
                             "num_redis_shards must not be provided.")
        if redis_max_clients is not None:
            raise ValueError("When connecting to an existing cluster, "
                             "redis_max_clients must not be provided.")
        if memory is not None:
            raise ValueError("When connecting to an existing cluster, "
                             "memory must not be provided.")
        if object_store_memory is not None:
            raise ValueError("When connecting to an existing cluster, "
                             "object_store_memory must not be provided.")
        if redis_max_memory is not None:
            raise ValueError("When connecting to an existing cluster, "
                             "redis_max_memory must not be provided.")
        if plasma_directory is not None:
            raise ValueError("When connecting to an existing cluster, "
                             "plasma_directory must not be provided.")
        if huge_pages:
            raise ValueError("When connecting to an existing cluster, "
                             "huge_pages must not be provided.")
        if temp_dir is not None:
            raise ValueError("When connecting to an existing cluster, "
                             "temp_dir must not be provided.")
        if plasma_store_socket_name is not None:
            raise ValueError("When connecting to an existing cluster, "
                             "plasma_store_socket_name must not be provided.")
        if raylet_socket_name is not None:
            raise ValueError("When connecting to an existing cluster, "
                             "raylet_socket_name must not be provided.")
        if _internal_config is not None:
            logger.warning(
                "When connecting to an existing cluster, "
                "_internal_config must match the cluster's _internal_config.")

        # In this case, we only need to connect the node.
        ray_params = ray.parameter.RayParams(
            node_ip_address=node_ip_address,
            redis_address=redis_address,
            redis_password=redis_password,
            object_id_seed=object_id_seed,
            temp_dir=temp_dir,
            load_code_from_local=load_code_from_local,
            _internal_config=_internal_config)
        _global_node = ray.node.Node(
            ray_params,
            head=False,
            shutdown_at_exit=False,
            spawn_reaper=False,
            connect_only=True)

    connect(
        _global_node,
        mode=driver_mode,
        log_to_driver=log_to_driver,
        worker=global_worker,
        driver_object_store_memory=driver_object_store_memory,
        job_id=job_id,
        internal_config=_internal_config,
        worker_port=driver_port)

    for hook in _post_init_hooks:
        hook()

    return _global_node.address_info


# Functions to run as callback after a successful ray init.
_post_init_hooks = []


def shutdown(exiting_interpreter=False):
    """Disconnect the worker, and terminate processes started by ray.init().

    This will automatically run at the end when a Python process that uses Ray
    exits. It is ok to run this twice in a row. The primary use case for this
    function is to cleanup state between tests.

    Note that this will clear any remote function definitions, actor
    definitions, and existing actors, so if you wish to use any previously
    defined remote functions or actors after calling ray.shutdown(), then you
    need to redefine them. If they were defined in an imported module, then you
    will need to reload the module.

    Args:
        exiting_interpreter (bool): True if this is called by the atexit hook
            and false otherwise. If we are exiting the interpreter, we will
            wait a little while to print any extra error messages.
    """
    if exiting_interpreter and global_worker.mode == SCRIPT_MODE:
        # This is a duration to sleep before shutting down everything in order
        # to make sure that log messages finish printing.
        time.sleep(0.5)

    disconnect(exiting_interpreter)

    # We need to destruct the core worker here because after this function,
    # we will tear down any processes spawned by ray.init() and the background
    # IO thread in the core worker doesn't currently handle that gracefully.
    if hasattr(global_worker, "core_worker"):
        del global_worker.core_worker

    # Disconnect global state from GCS.
    ray.state.state.disconnect()

    # Shut down the Ray processes.
    global _global_node
    if _global_node is not None:
        _global_node.kill_all_processes(check_alive=False, allow_graceful=True)
        _global_node = None

    # TODO(rkn): Instead of manually resetting some of the worker fields, we
    # should simply set "global_worker" to equal "None" or something like that.
    global_worker.set_mode(None)
    global_worker._post_get_hooks = []


atexit.register(shutdown, True)


# TODO(edoakes): this should only be set in the driver.
def sigterm_handler(signum, frame):
    sys.exit(signal.SIGTERM)


try:
    ray.utils.set_sigterm_handler(sigterm_handler)
except ValueError:
    logger.warning("Failed to set SIGTERM handler, processes might"
                   "not be cleaned up properly on exit.")

# Define a custom excepthook so that if the driver exits with an exception, we
# can push that exception to Redis.
normal_excepthook = sys.excepthook


def custom_excepthook(type, value, tb):
    # If this is a driver, push the exception to redis.
    if global_worker.mode == SCRIPT_MODE:
        error_message = "".join(traceback.format_tb(tb))
        try:
            global_worker.redis_client.hmset(
                b"Drivers:" + global_worker.worker_id,
                {"exception": error_message})
        except (ConnectionRefusedError, redis.exceptions.ConnectionError):
            logger.warning("Could not push exception to redis.")
    # Call the normal excepthook.
    normal_excepthook(type, value, tb)


sys.excepthook = custom_excepthook

# The last time we raised a TaskError in this process. We use this value to
# suppress redundant error messages pushed from the workers.
last_task_error_raise_time = 0

# The max amount of seconds to wait before printing out an uncaught error.
UNCAUGHT_ERROR_GRACE_PERIOD = 5


def print_logs(redis_client, threads_stopped):
    """Prints log messages from workers on all of the nodes.

    Args:
        redis_client: A client to the primary Redis shard.
        threads_stopped (threading.Event): A threading event used to signal to
            the thread that it should exit.
    """
    pubsub_client = redis_client.pubsub(ignore_subscribe_messages=True)
    pubsub_client.subscribe(ray.gcs_utils.LOG_FILE_CHANNEL)
    localhost = services.get_node_ip_address()
    try:
        # Keep track of the number of consecutive log messages that have been
        # received with no break in between. If this number grows continually,
        # then the worker is probably not able to process the log messages as
        # rapidly as they are coming in.
        num_consecutive_messages_received = 0
        while True:
            # Exit if we received a signal that we should stop.
            if threads_stopped.is_set():
                return

            msg = pubsub_client.get_message()
            if msg is None:
                num_consecutive_messages_received = 0
                threads_stopped.wait(timeout=0.01)
                continue
            num_consecutive_messages_received += 1

            data = json.loads(ray.utils.decode(msg["data"]))

            def color_for(data):
                if data["pid"] == "raylet":
                    return colorama.Fore.YELLOW
                else:
                    return colorama.Fore.CYAN

            if data["ip"] == localhost:
                for line in data["lines"]:
                    print("{}{}(pid={}){} {}".format(
                        colorama.Style.DIM, color_for(data), data["pid"],
                        colorama.Style.RESET_ALL, line))
            else:
                for line in data["lines"]:
                    print("{}{}(pid={}, ip={}){} {}".format(
                        colorama.Style.DIM, color_for(data), data["pid"],
                        data["ip"], colorama.Style.RESET_ALL, line))

            if (num_consecutive_messages_received % 100 == 0
                    and num_consecutive_messages_received > 0):
                logger.warning(
                    "The driver may not be able to keep up with the "
                    "stdout/stderr of the workers. To avoid forwarding logs "
                    "to the driver, use 'ray.init(log_to_driver=False)'.")
    except (OSError, redis.exceptions.ConnectionError) as e:
        logger.error("print_logs: {}".format(e))
    finally:
        # Close the pubsub client to avoid leaking file descriptors.
        pubsub_client.close()


def print_error_messages_raylet(task_error_queue, threads_stopped):
    """Prints message received in the given output queue.

    This checks periodically if any un-raised errors occured in the background.

    Args:
        task_error_queue (queue.Queue): A queue used to receive errors from the
            thread that listens to Redis.
        threads_stopped (threading.Event): A threading event used to signal to
            the thread that it should exit.
    """

    while True:
        # Exit if we received a signal that we should stop.
        if threads_stopped.is_set():
            return

        try:
            error, t = task_error_queue.get(block=False)
        except queue.Empty:
            threads_stopped.wait(timeout=0.01)
            continue
        # Delay errors a little bit of time to attempt to suppress redundant
        # messages originating from the worker.
        while t + UNCAUGHT_ERROR_GRACE_PERIOD > time.time():
            threads_stopped.wait(timeout=1)
            if threads_stopped.is_set():
                break
        if t < last_task_error_raise_time + UNCAUGHT_ERROR_GRACE_PERIOD:
            logger.debug("Suppressing error from worker: {}".format(error))
        else:
            logger.error(
                "Possible unhandled error from worker: {}".format(error))


def listen_error_messages_raylet(worker, task_error_queue, threads_stopped):
    """Listen to error messages in the background on the driver.

    This runs in a separate thread on the driver and pushes (error, time)
    tuples to the output queue.

    Args:
        worker: The worker class that this thread belongs to.
        task_error_queue (queue.Queue): A queue used to communicate with the
            thread that prints the errors found by this thread.
        threads_stopped (threading.Event): A threading event used to signal to
            the thread that it should exit.
    """
    worker.error_message_pubsub_client = worker.redis_client.pubsub(
        ignore_subscribe_messages=True)
    # Exports that are published after the call to
    # error_message_pubsub_client.subscribe and before the call to
    # error_message_pubsub_client.listen will still be processed in the loop.

    # Really we should just subscribe to the errors for this specific job.
    # However, currently all errors seem to be published on the same channel.
    error_pubsub_channel = str(
        ray.gcs_utils.TablePubsub.Value("ERROR_INFO_PUBSUB")).encode("ascii")
    worker.error_message_pubsub_client.subscribe(error_pubsub_channel)
    # worker.error_message_pubsub_client.psubscribe("*")

    try:
        # Get the errors that occurred before the call to subscribe.
        error_messages = ray.errors()
        for error_message in error_messages:
            logger.error(error_message)

        while True:
            # Exit if we received a signal that we should stop.
            if threads_stopped.is_set():
                return

            msg = worker.error_message_pubsub_client.get_message()
            if msg is None:
                threads_stopped.wait(timeout=0.01)
                continue
            gcs_entry = ray.gcs_utils.GcsEntry.FromString(msg["data"])
            assert len(gcs_entry.entries) == 1
            error_data = ray.gcs_utils.ErrorTableData.FromString(
                gcs_entry.entries[0])
            job_id = error_data.job_id
            if job_id not in [
                    worker.current_job_id.binary(),
                    JobID.nil().binary()
            ]:
                continue

            error_message = error_data.error_message
            if (error_data.type == ray_constants.TASK_PUSH_ERROR):
                # Delay it a bit to see if we can suppress it
                task_error_queue.put((error_message, time.time()))
            else:
                logger.warning(error_message)
    except (OSError, redis.exceptions.ConnectionError) as e:
        logger.error("listen_error_messages_raylet: {}".format(e))
    finally:
        # Close the pubsub client to avoid leaking file descriptors.
        worker.error_message_pubsub_client.close()


def is_initialized():
    """Check if ray.init has been called yet.

    Returns:
        True if ray.init has already been called and false otherwise.
    """
    return ray.worker.global_worker.connected


def connect(node,
            mode=WORKER_MODE,
            log_to_driver=False,
            worker=global_worker,
            driver_object_store_memory=None,
            job_id=None,
            internal_config=None,
            worker_port=None):
    """Connect this worker to the raylet, to Plasma, and to Redis.

    Args:
        node (ray.node.Node): The node to connect.
        mode: The mode of the worker. One of SCRIPT_MODE, WORKER_MODE, and
            LOCAL_MODE.
        log_to_driver (bool): If true, then output from all of the worker
            processes on all nodes will be directed to the driver.
        worker: The ray.Worker instance.
        driver_object_store_memory: Limit the amount of memory the driver can
            use in the object store when creating objects.
        job_id: The ID of job. If it's None, then we will generate one.
        internal_config: Dictionary of (str,str) containing internal config
            options to override the defaults.
    """
    # Do some basic checking to make sure we didn't call ray.init twice.
    error_message = "Perhaps you called ray.init twice by accident?"
    assert not worker.connected, error_message
    assert worker.cached_functions_to_run is not None, error_message

    # Enable nice stack traces on SIGSEGV etc.
    try:
        if not faulthandler.is_enabled():
            faulthandler.enable(all_threads=False)
    except io.UnsupportedOperation:
        pass  # ignore

    ray._raylet.set_internal_config(internal_config)

    # Create a Redis client to primary.
    # The Redis client can safely be shared between threads. However,
    # that is not true of Redis pubsub clients. See the documentation at
    # https://github.com/andymccurdy/redis-py#thread-safety.
    worker.redis_client = node.create_redis_client()

    # Initialize some fields.
    if mode is WORKER_MODE:
        # We should not specify the job_id if it's `WORKER_MODE`.
        assert job_id is None
        job_id = JobID.nil()
        # TODO(qwang): Rename this to `worker_id_str` or type to `WorkerID`
        worker.worker_id = _random_string()
    else:
        # This is the code path of driver mode.
        if job_id is None:
            # TODO(qwang): use `GcsClient::GenerateJobId()` here.
            job_id = JobID.from_int(
                int(worker.redis_client.incr("JobCounter")))
        # When tasks are executed on remote workers in the context of multiple
        # drivers, the current job ID is used to keep track of which job is
        # responsible for the task so that error messages will be propagated to
        # the correct driver.
        worker.worker_id = ray.utils.compute_driver_id_from_job(
            job_id).binary()

    if mode is not SCRIPT_MODE and setproctitle:
        setproctitle.setproctitle("ray::IDLE")

    if not isinstance(job_id, JobID):
        raise TypeError("The type of given job id must be JobID.")

    # All workers start out as non-actors. A worker can be turned into an actor
    # after it is created.
    worker.node = node
    worker.set_mode(mode)

    # For driver's check that the version information matches the version
    # information that the Ray cluster was started with.
    try:
        ray.services.check_version_info(worker.redis_client)
    except Exception as e:
        if mode == SCRIPT_MODE:
            raise e
        elif mode == WORKER_MODE:
            traceback_str = traceback.format_exc()
            ray.utils.push_error_to_driver_through_redis(
                worker.redis_client,
                ray_constants.VERSION_MISMATCH_PUSH_ERROR,
                traceback_str,
                job_id=None)

    worker.lock = threading.RLock()

    # Create an object for interfacing with the global state.
    ray.state.state._initialize_global_state(
        node.redis_address, redis_password=node.redis_password)

    driver_name = ""
    log_stdout_file_name = ""
    log_stderr_file_name = ""
    if mode == SCRIPT_MODE:
        import __main__ as main
        driver_name = (main.__file__
                       if hasattr(main, "__file__") else "INTERACTIVE MODE")
    elif mode == WORKER_MODE:
        # Check the RedirectOutput key in Redis and based on its value redirect
        # worker output and error to their own files.
        # This key is set in services.py when Redis is started.
        redirect_worker_output_val = worker.redis_client.get("RedirectOutput")
        if (redirect_worker_output_val is not None
                and int(redirect_worker_output_val) == 1):
            log_stdout_file, log_stderr_file = (
                node.new_worker_redirected_log_file(worker.worker_id))
            # Redirect stdout/stderr at the file descriptor level. If we simply
            # set sys.stdout and sys.stderr, then logging from C++ can fail to
            # be redirected.
            if log_stdout_file is not None:
                os.dup2(log_stdout_file.fileno(), sys.stdout.fileno())
            if log_stderr_file is not None:
                os.dup2(log_stderr_file.fileno(), sys.stderr.fileno())
            # We also manually set sys.stdout and sys.stderr because that seems
            # to have an affect on the output buffering. Without doing this,
            # stdout and stderr are heavily buffered resulting in seemingly
            # lost logging statements.
            if log_stdout_file is not None:
                sys.stdout = log_stdout_file
            if log_stderr_file is not None:
                sys.stderr = log_stderr_file
            # This should always be the first message to appear in the worker's
            # stdout and stderr log files. The string "Ray worker pid:" is
            # parsed in the log monitor process.
            print("Ray worker pid: {}".format(os.getpid()))
            print("Ray worker pid: {}".format(os.getpid()), file=sys.stderr)
            sys.stdout.flush()
            sys.stderr.flush()
            log_stdout_file_name = os.path.abspath(
                (log_stdout_file
                 if log_stdout_file is not None else sys.stdout).name)
            log_stderr_file_name = os.path.abspath(
                (log_stderr_file
                 if log_stderr_file is not None else sys.stderr).name)
    elif not LOCAL_MODE:
        raise ValueError(
            "Invalid worker mode. Expected DRIVER, WORKER or LOCAL.")
    redis_address, redis_port = node.redis_address.split(":")
    gcs_options = ray._raylet.GcsClientOptions(
        redis_address,
        int(redis_port),
        node.redis_password,
    )
    worker.core_worker = ray._raylet.CoreWorker(
        (mode == SCRIPT_MODE or mode == LOCAL_MODE),
        node.plasma_store_socket_name,
        node.raylet_socket_name,
        job_id,
        gcs_options,
        node.get_logs_dir_path(),
        node.node_ip_address,
        node.node_manager_port,
<<<<<<< HEAD
        worker_port,
=======
        (mode == LOCAL_MODE),
        driver_name,
        log_stdout_file_name,
        log_stderr_file_name,
>>>>>>> c222d64c
    )

    if driver_object_store_memory is not None:
        worker.core_worker.set_object_store_client_options(
            "ray_driver_{}".format(os.getpid()), driver_object_store_memory)

    # Put something in the plasma store so that subsequent plasma store
    # accesses will be faster. Currently the first access is always slow, and
    # we don't want the user to experience this.
    if mode != LOCAL_MODE:
        temporary_object_id = ray.ObjectID.from_random()
        worker.put_object(1, object_id=temporary_object_id)
        ray.internal.free([temporary_object_id])

    # Start the import thread
    worker.import_thread = import_thread.ImportThread(worker, mode,
                                                      worker.threads_stopped)
    worker.import_thread.start()

    # If this is a driver running in SCRIPT_MODE, start a thread to print error
    # messages asynchronously in the background. Ideally the scheduler would
    # push messages to the driver's worker service, but we ran into bugs when
    # trying to properly shutdown the driver's worker service, so we are
    # temporarily using this implementation which constantly queries the
    # scheduler for new error messages.
    if mode == SCRIPT_MODE:
        q = queue.Queue()
        worker.listener_thread = threading.Thread(
            target=listen_error_messages_raylet,
            name="ray_listen_error_messages",
            args=(worker, q, worker.threads_stopped))
        worker.printer_thread = threading.Thread(
            target=print_error_messages_raylet,
            name="ray_print_error_messages",
            args=(q, worker.threads_stopped))
        worker.listener_thread.daemon = True
        worker.listener_thread.start()
        worker.printer_thread.daemon = True
        worker.printer_thread.start()
        if log_to_driver:
            worker.logger_thread = threading.Thread(
                target=print_logs,
                name="ray_print_logs",
                args=(worker.redis_client, worker.threads_stopped))
            worker.logger_thread.daemon = True
            worker.logger_thread.start()

    if mode == SCRIPT_MODE:
        # Add the directory containing the script that is running to the Python
        # paths of the workers. Also add the current directory. Note that this
        # assumes that the directory structures on the machines in the clusters
        # are the same.
        script_directory = os.path.abspath(os.path.dirname(sys.argv[0]))
        current_directory = os.path.abspath(os.path.curdir)
        worker.run_function_on_all_workers(
            lambda worker_info: sys.path.insert(1, script_directory))
        worker.run_function_on_all_workers(
            lambda worker_info: sys.path.insert(1, current_directory))
        # TODO(rkn): Here we first export functions to run, then remote
        # functions. The order matters. For example, one of the functions to
        # run may set the Python path, which is needed to import a module used
        # to define a remote function. We may want to change the order to
        # simply be the order in which the exports were defined on the driver.
        # In addition, we will need to retain the ability to decide what the
        # first few exports are (mostly to set the Python path). Additionally,
        # note that the first exports to be defined on the driver will be the
        # ones defined in separate modules that are imported by the driver.
        # Export cached functions_to_run.
        for function in worker.cached_functions_to_run:
            worker.run_function_on_all_workers(function)
    worker.cached_functions_to_run = None


def disconnect(exiting_interpreter=False):
    """Disconnect this worker from the raylet and object store."""
    # Reset the list of cached remote functions and actors so that if more
    # remote functions or actors are defined and then connect is called again,
    # the remote functions will be exported. This is mostly relevant for the
    # tests.
    worker = global_worker
    if worker.connected:
        # Shutdown all of the threads that we've started. TODO(rkn): This
        # should be handled cleanly in the worker object's destructor and not
        # in this disconnect method.
        worker.threads_stopped.set()
        if hasattr(worker, "import_thread"):
            worker.import_thread.join_import_thread()
        if hasattr(worker, "listener_thread"):
            worker.listener_thread.join()
        if hasattr(worker, "printer_thread"):
            worker.printer_thread.join()
        if hasattr(worker, "logger_thread"):
            worker.logger_thread.join()
        worker.threads_stopped.clear()
        worker._session_index += 1

    worker.node = None  # Disconnect the worker from the node.
    worker.cached_functions_to_run = []
    worker.serialization_context_map.clear()
    ray.actor.ActorClassMethodMetadata.reset_cache()


@contextmanager
def _changeproctitle(title, next_title):
    setproctitle.setproctitle(title)
    try:
        yield
    finally:
        setproctitle.setproctitle(next_title)


def register_custom_serializer(cls,
                               serializer,
                               deserializer,
                               use_pickle=False,
                               use_dict=False,
                               class_id=None):
    """Registers custom functions for efficient object serialization.

    The serializer and deserializer are used when transferring objects of
    `cls` across processes and nodes. This can be significantly faster than
    the Ray default fallbacks. Wraps `register_custom_serializer` underneath.

    Args:
        cls (type): The class that ray should use this custom serializer for.
        serializer: The custom serializer that takes in a cls instance and
            outputs a serialized representation. use_pickle and use_dict
            must be False if provided.
        deserializer: The custom deserializer that takes in a serialized
            representation of the cls and outputs a cls instance. use_pickle
            and use_dict must be False if provided.
        use_pickle: Deprecated.
        use_dict: Deprecated.
        class_id (str): Unique ID of the class. Autogenerated if None.
    """
    worker = global_worker
    worker.check_connected()

    if use_pickle:
        raise DeprecationWarning(
            "`use_pickle` is no longer a valid parameter and will be removed "
            "in future versions of Ray. If this breaks your application, "
            "see `SerializationContext.register_custom_serializer`.")
    if use_dict:
        raise DeprecationWarning(
            "`use_pickle` is no longer a valid parameter and will be removed "
            "in future versions of Ray. If this breaks your application, "
            "see `SerializationContext.register_custom_serializer`.")
    assert serializer is not None and deserializer is not None
    context = global_worker.get_serialization_context()
    context.register_custom_serializer(
        cls, serializer, deserializer, class_id=class_id)


def show_in_webui(message, key="", dtype="text"):
    """Display message in dashboard.

    Display message for the current task or actor in the dashboard.
    For example, this can be used to display the status of a long-running
    computation.

    Args:
        message (str): Message to be displayed.
        key (str): The key name for the message. Multiple message under
            different keys will be displayed at the same time. Messages
            under the same key will be overriden.
        data_type (str): The type of message for rendering. One of the
            following: text, html.
    """
    worker = global_worker
    worker.check_connected()

    acceptable_dtypes = {"text", "html"}
    assert dtype in acceptable_dtypes, "dtype accepts only: {}".format(
        acceptable_dtypes)

    message_wrapped = {"message": message, "dtype": dtype}
    message_encoded = json.dumps(message_wrapped).encode()

    worker.core_worker.set_webui_display(key.encode(), message_encoded)


# Global varaible to make sure we only send out the warning once
blocking_get_inside_async_warned = False


def get(object_ids, timeout=None):
    """Get a remote object or a list of remote objects from the object store.

    This method blocks until the object corresponding to the object ID is
    available in the local object store. If this object is not in the local
    object store, it will be shipped from an object store that has it (once the
    object has been created). If object_ids is a list, then the objects
    corresponding to each object in the list will be returned.

    This method will issue a warning if it's running inside async context,
    you can use ``await object_id`` instead of ``ray.get(object_id)``. For
    a list of object ids, you can use ``await asyncio.gather(*object_ids)``.

    Args:
        object_ids: Object ID of the object to get or a list of object IDs to
            get.
        timeout (Optional[float]): The maximum amount of time in seconds to
            wait before returning.

    Returns:
        A Python object or a list of Python objects.

    Raises:
        RayTimeoutError: A RayTimeoutError is raised if a timeout is set and
            the get takes longer than timeout to return.
        Exception: An exception is raised if the task that created the object
            or that created one of the objects raised an exception.
    """
    worker = global_worker
    worker.check_connected()

    if hasattr(
            worker,
            "core_worker") and worker.core_worker.current_actor_is_asyncio():
        global blocking_get_inside_async_warned
        if not blocking_get_inside_async_warned:
            logger.debug("Using blocking ray.get inside async actor. "
                         "This blocks the event loop. Please use `await` "
                         "on object id with asyncio.gather if you want to "
                         "yield execution to the event loop instead.")
            blocking_get_inside_async_warned = True

    with profiling.profile("ray.get"):
        is_individual_id = isinstance(object_ids, ray.ObjectID)
        if is_individual_id:
            object_ids = [object_ids]

        if not isinstance(object_ids, list):
            raise ValueError("'object_ids' must either be an object ID "
                             "or a list of object IDs.")

        global last_task_error_raise_time
        # TODO(ujvl): Consider how to allow user to retrieve the ready objects.
        values = worker.get_objects(object_ids, timeout=timeout)
        for i, value in enumerate(values):
            if isinstance(value, RayError):
                last_task_error_raise_time = time.time()
                if isinstance(value, ray.exceptions.UnreconstructableError):
                    worker.core_worker.dump_object_store_memory_usage()
                if isinstance(value, RayTaskError):
                    raise value.as_instanceof_cause()
                else:
                    raise value

        # Run post processors.
        for post_processor in worker._post_get_hooks:
            values = post_processor(object_ids, values)

        if is_individual_id:
            values = values[0]
        return values


def put(value, weakref=False):
    """Store an object in the object store.

    The object may not be evicted while a reference to the returned ID exists.

    Args:
        value: The Python object to be stored.
        weakref: If set, allows the object to be evicted while a reference
            to the returned ID exists. You might want to set this if putting
            a lot of objects that you might not need in the future.

    Returns:
        The object ID assigned to this value.
    """
    worker = global_worker
    worker.check_connected()
    with profiling.profile("ray.put"):
        try:
            object_id = worker.put_object(value, pin_object=not weakref)
        except ObjectStoreFullError:
            logger.info(
                "Put failed since the value was either too large or the "
                "store was full of pinned objects.")
            raise
        return object_id


# Global variable to make sure we only send out the warning once.
blocking_wait_inside_async_warned = False


def wait(object_ids, num_returns=1, timeout=None):
    """Return a list of IDs that are ready and a list of IDs that are not.

    If timeout is set, the function returns either when the requested number of
    IDs are ready or when the timeout is reached, whichever occurs first. If it
    is not set, the function simply waits until that number of objects is ready
    and returns that exact number of object IDs.

    This method returns two lists. The first list consists of object IDs that
    correspond to objects that are available in the object store. The second
    list corresponds to the rest of the object IDs (which may or may not be
    ready).

    Ordering of the input list of object IDs is preserved. That is, if A
    precedes B in the input list, and both are in the ready list, then A will
    precede B in the ready list. This also holds true if A and B are both in
    the remaining list.

    This method will issue a warning if it's running inside an async context.
    Instead of ``ray.wait(object_ids)``, you can use
    ``await asyncio.wait(object_ids)``.

    Args:
        object_ids (List[ObjectID]): List of object IDs for objects that may or
            may not be ready. Note that these IDs must be unique.
        num_returns (int): The number of object IDs that should be returned.
        timeout (float): The maximum amount of time in seconds to wait before
            returning.

    Returns:
        A list of object IDs that are ready and a list of the remaining object
        IDs.
    """
    worker = global_worker

    if hasattr(worker,
               "core_worker") and worker.core_worker.current_actor_is_asyncio(
               ) and timeout != 0:
        global blocking_wait_inside_async_warned
        if not blocking_wait_inside_async_warned:
            logger.debug("Using blocking ray.wait inside async method. "
                         "This blocks the event loop. Please use `await` "
                         "on object id with asyncio.wait. ")
            blocking_wait_inside_async_warned = True

    if isinstance(object_ids, ObjectID):
        raise TypeError(
            "wait() expected a list of ray.ObjectID, got a single ray.ObjectID"
        )

    if not isinstance(object_ids, list):
        raise TypeError(
            "wait() expected a list of ray.ObjectID, got {}".format(
                type(object_ids)))

    if timeout is not None and timeout < 0:
        raise ValueError("The 'timeout' argument must be nonnegative. "
                         "Received {}".format(timeout))

    for object_id in object_ids:
        if not isinstance(object_id, ObjectID):
            raise TypeError("wait() expected a list of ray.ObjectID, "
                            "got list containing {}".format(type(object_id)))

    worker.check_connected()
    # TODO(swang): Check main thread.
    with profiling.profile("ray.wait"):

        # TODO(rkn): This is a temporary workaround for
        # https://github.com/ray-project/ray/issues/997. However, it should be
        # fixed in Arrow instead of here.
        if len(object_ids) == 0:
            return [], []

        if len(object_ids) != len(set(object_ids)):
            raise ValueError("Wait requires a list of unique object IDs.")
        if num_returns <= 0:
            raise ValueError(
                "Invalid number of objects to return %d." % num_returns)
        if num_returns > len(object_ids):
            raise ValueError("num_returns cannot be greater than the number "
                             "of objects provided to ray.wait.")

        timeout = timeout if timeout is not None else 10**6
        timeout_milliseconds = int(timeout * 1000)
        ready_ids, remaining_ids = worker.core_worker.wait(
            object_ids,
            num_returns,
            timeout_milliseconds,
            worker.current_task_id,
        )
        return ready_ids, remaining_ids


def kill(actor):
    """Kill an actor forcefully.

    This will interrupt any running tasks on the actor, causing them to fail
    immediately. Any atexit handlers installed in the actor will still be run.

    If you want to kill the actor but let pending tasks finish,
    you can call ``actor.__ray_terminate__.remote()`` instead to queue a
    termination task.

    If this actor is reconstructable, it will be attempted to be reconstructed.

    Args:
        actor (ActorHandle): Handle to the actor to kill.
    """
    if not isinstance(actor, ray.actor.ActorHandle):
        raise ValueError("ray.kill() only supported for actors. "
                         "Got: {}.".format(type(actor)))

    worker = ray.worker.global_worker
    worker.check_connected()
    worker.core_worker.kill_actor(actor._ray_actor_id, False)


def _mode(worker=global_worker):
    """This is a wrapper around worker.mode.

    We use this wrapper so that in the remote decorator, we can call _mode()
    instead of worker.mode. The difference is that when we attempt to serialize
    remote functions, we don't attempt to serialize the worker object, which
    cannot be serialized.
    """
    return worker.mode


def make_decorator(num_return_vals=None,
                   num_cpus=None,
                   num_gpus=None,
                   memory=None,
                   object_store_memory=None,
                   resources=None,
                   max_calls=None,
                   max_retries=None,
                   max_reconstructions=None,
                   worker=None):
    def decorator(function_or_class):
        if (inspect.isfunction(function_or_class)
                or is_cython(function_or_class)):
            # Set the remote function default resources.
            if max_reconstructions is not None:
                raise ValueError("The keyword 'max_reconstructions' is not "
                                 "allowed for remote functions.")

            return ray.remote_function.RemoteFunction(
                Language.PYTHON, function_or_class, None, num_cpus, num_gpus,
                memory, object_store_memory, resources, num_return_vals,
                max_calls, max_retries)

        if inspect.isclass(function_or_class):
            if num_return_vals is not None:
                raise TypeError("The keyword 'num_return_vals' is not "
                                "allowed for actors.")
            if max_calls is not None:
                raise TypeError("The keyword 'max_calls' is not "
                                "allowed for actors.")

            return ray.actor.make_actor(function_or_class, num_cpus, num_gpus,
                                        memory, object_store_memory, resources,
                                        max_reconstructions)

        raise TypeError("The @ray.remote decorator must be applied to "
                        "either a function or to a class.")

    return decorator


def remote(*args, **kwargs):
    """Define a remote function or an actor class.

    This can be used with no arguments to define a remote function or actor as
    follows:

    .. code-block:: python

        @ray.remote
        def f():
            return 1

        @ray.remote
        class Foo:
            def method(self):
                return 1

    It can also be used with specific keyword arguments:

    * **num_return_vals:** This is only for *remote functions*. It specifies
      the number of object IDs returned by the remote function invocation.
    * **num_cpus:** The quantity of CPU cores to reserve for this task or for
      the lifetime of the actor.
    * **num_gpus:** The quantity of GPUs to reserve for this task or for the
      lifetime of the actor.
    * **resources:** The quantity of various custom resources to reserve for
      this task or for the lifetime of the actor. This is a dictionary mapping
      strings (resource names) to numbers.
    * **max_calls:** Only for *remote functions*. This specifies the maximum
      number of times that a given worker can execute the given remote function
      before it must exit (this can be used to address memory leaks in
      third-party libraries or to reclaim resources that cannot easily be
      released, e.g., GPU memory that was acquired by TensorFlow). By
      default this is infinite.
    * **max_reconstructions**: Only for *actors*. This specifies the maximum
      number of times that the actor should be reconstructed when it dies
      unexpectedly. The minimum valid value is 0 (default), which indicates
      that the actor doesn't need to be reconstructed. And the maximum valid
      value is ray.ray_constants.INFINITE_RECONSTRUCTION.
    * **max_retries**: Only for *remote functions*. This specifies the maximum
      number of times that the remote function should be rerun when the worker
      process executing it crashes unexpectedly. The minimum valid value is 0,
      the default is 4 (default), and the maximum valid value is
      ray.ray_constants.INFINITE_RECONSTRUCTION.

    This can be done as follows:

    .. code-block:: python

        @ray.remote(num_gpus=1, max_calls=1, num_return_vals=2)
        def f():
            return 1, 2

        @ray.remote(num_cpus=2, resources={"CustomResource": 1})
        class Foo:
            def method(self):
                return 1

    Remote task and actor objects returned by @ray.remote can also be
    dynamically modified with the same arguments as above using
    ``.options()`` as follows:

    .. code-block:: python

        @ray.remote(num_gpus=1, max_calls=1, num_return_vals=2)
        def f():
            return 1, 2
        g = f.options(num_gpus=2, max_calls=None)

        @ray.remote(num_cpus=2, resources={"CustomResource": 1})
        class Foo:
            def method(self):
                return 1
        Bar = Foo.options(num_cpus=1, resources=None)

    Running remote actors will be terminated when the actor handle to them
    in Python is deleted, which will cause them to complete any outstanding
    work and then shut down. If you want to kill them immediately, you can
    also call ``ray.kill(actor)``.
    """
    worker = global_worker

    if len(args) == 1 and len(kwargs) == 0 and callable(args[0]):
        # This is the case where the decorator is just @ray.remote.
        return make_decorator(worker=worker)(args[0])

    # Parse the keyword arguments from the decorator.
    error_string = ("The @ray.remote decorator must be applied either "
                    "with no arguments and no parentheses, for example "
                    "'@ray.remote', or it must be applied using some of "
                    "the arguments 'num_return_vals', 'num_cpus', 'num_gpus', "
                    "'memory', 'object_store_memory', 'resources', "
                    "'max_calls', or 'max_reconstructions', like "
                    "'@ray.remote(num_return_vals=2, "
                    "resources={\"CustomResource\": 1})'.")
    assert len(args) == 0 and len(kwargs) > 0, error_string
    for key in kwargs:
        assert key in [
            "num_return_vals",
            "num_cpus",
            "num_gpus",
            "memory",
            "object_store_memory",
            "resources",
            "max_calls",
            "max_reconstructions",
            "max_retries",
        ], error_string

    num_cpus = kwargs["num_cpus"] if "num_cpus" in kwargs else None
    num_gpus = kwargs["num_gpus"] if "num_gpus" in kwargs else None
    resources = kwargs.get("resources")
    if not isinstance(resources, dict) and resources is not None:
        raise TypeError("The 'resources' keyword argument must be a "
                        "dictionary, but received type {}.".format(
                            type(resources)))
    if resources is not None:
        assert "CPU" not in resources, "Use the 'num_cpus' argument."
        assert "GPU" not in resources, "Use the 'num_gpus' argument."

    # Handle other arguments.
    num_return_vals = kwargs.get("num_return_vals")
    max_calls = kwargs.get("max_calls")
    max_reconstructions = kwargs.get("max_reconstructions")
    memory = kwargs.get("memory")
    object_store_memory = kwargs.get("object_store_memory")
    max_retries = kwargs.get("max_retries")

    return make_decorator(
        num_return_vals=num_return_vals,
        num_cpus=num_cpus,
        num_gpus=num_gpus,
        memory=memory,
        object_store_memory=object_store_memory,
        resources=resources,
        max_calls=max_calls,
        max_reconstructions=max_reconstructions,
        max_retries=max_retries,
        worker=worker)<|MERGE_RESOLUTION|>--- conflicted
+++ resolved
@@ -1245,14 +1245,11 @@
         node.get_logs_dir_path(),
         node.node_ip_address,
         node.node_manager_port,
-<<<<<<< HEAD
         worker_port,
-=======
         (mode == LOCAL_MODE),
         driver_name,
         log_stdout_file_name,
         log_stderr_file_name,
->>>>>>> c222d64c
     )
 
     if driver_object_store_memory is not None:
