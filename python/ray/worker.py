from contextlib import contextmanager
import colorama
import atexit
import faulthandler
import hashlib
import io
import json
import logging
import os
import redis
from six.moves import queue
import sys
import threading
import time
import traceback
from typing import Any, Dict, List, Iterator

# Ray modules
from ray.autoscaler._private.constants import AUTOSCALER_EVENTS
import ray.cloudpickle as pickle
import ray.gcs_utils
import ray.memory_monitor as memory_monitor
import ray.node
import ray.job_config
import ray.parameter
import ray.ray_constants as ray_constants
import ray.remote_function
import ray.serialization as serialization
import ray._private.services as services
import ray
import setproctitle
import ray.signature
import ray.state

from ray import (
    ActorID,
    JobID,
    ObjectRef,
)
from ray import import_thread

from ray.exceptions import RaySystemError
from ray.function_manager import FunctionActorManager
from ray.ray_logging import setup_logger
from ray.ray_logging import global_worker_stdstream_dispatcher
from ray.utils import _random_string, check_oversized_pickle
from ray._private.client_mode_hook import client_mode_hook

SCRIPT_MODE = 0
WORKER_MODE = 1
LOCAL_MODE = 2
SPILL_WORKER_MODE = 3
RESTORE_WORKER_MODE = 4

ERROR_KEY_PREFIX = b"Error:"

# Logger for this module. It should be configured at the entry point
# into the program using Ray. Ray provides a default configuration at
# entry/init points.
logger = logging.getLogger(__name__)


class Worker:
    """A class used to define the control flow of a worker process.

    Note:
        The methods in this class are considered unexposed to the user. The
        functions outside of this class are considered exposed.

    Attributes:
        connected (bool): True if Ray has been started and False otherwise.
        node (ray.node.Node): The node this worker is attached to.
        mode: The mode of the worker. One of SCRIPT_MODE, LOCAL_MODE, and
            WORKER_MODE.
        cached_functions_to_run (List): A list of functions to run on all of
            the workers that should be exported as soon as connect is called.
    """

    def __init__(self):
        """Initialize a Worker object."""
        self.node = None
        self.mode = None
        self.cached_functions_to_run = []
        self.actor_init_error = None
        self.actors = {}
        # When the worker is constructed. Record the original value of the
        # CUDA_VISIBLE_DEVICES environment variable.
        self.original_gpu_ids = ray.utils.get_cuda_visible_devices()
        self.memory_monitor = memory_monitor.MemoryMonitor()
        # A dictionary that maps from driver id to SerializationContext
        # TODO: clean up the SerializationContext once the job finished.
        self.serialization_context_map = {}
        self.function_actor_manager = FunctionActorManager(self)
        # This event is checked regularly by all of the threads so that they
        # know when to exit.
        self.threads_stopped = threading.Event()
        # Index of the current session. This number will
        # increment every time when `ray.shutdown` is called.
        self._session_index = 0
        # If this is set, the next .remote call should drop into the
        # debugger, at the specified breakpoint ID.
        self.debugger_breakpoint = b""
        # If this is set, ray.get calls invoked on the object ID returned
        # by the worker should drop into the debugger at the specified
        # breakpoint ID.
        self.debugger_get_breakpoint = b""
        self._load_code_from_local = False

    @property
    def connected(self):
        return self.node is not None

    @property
    def node_ip_address(self):
        self.check_connected()
        return self.node.node_ip_address

    @property
    def load_code_from_local(self):
        self.check_connected()
        return self._load_code_from_local

    @property
    def current_job_id(self):
        if hasattr(self, "core_worker"):
            return self.core_worker.get_current_job_id()
        return JobID.nil()

    @property
    def actor_id(self):
        if hasattr(self, "core_worker"):
            return self.core_worker.get_actor_id()
        return ActorID.nil()

    @property
    def current_task_id(self):
        return self.core_worker.get_current_task_id()

    @property
    def current_node_id(self):
        return self.core_worker.get_current_node_id()

    @property
    def placement_group_id(self):
        return self.core_worker.get_placement_group_id()

    @property
    def should_capture_child_tasks_in_placement_group(self):
        return self.core_worker.should_capture_child_tasks_in_placement_group()

    @property
    def current_session_and_job(self):
        """Get the current session index and job id as pair."""
        assert isinstance(self._session_index, int)
        assert isinstance(self.current_job_id, ray.JobID)
        return self._session_index, self.current_job_id

    def mark_actor_init_failed(self, error):
        """Called to mark this actor as failed during initialization."""

        self.actor_init_error = error

    def reraise_actor_init_error(self):
        """Raises any previous actor initialization error."""

        if self.actor_init_error is not None:
            raise self.actor_init_error

    def get_serialization_context(self, job_id=None):
        """Get the SerializationContext of the job that this worker is processing.

        Args:
            job_id: The ID of the job that indicates which job to get
                the serialization context for.

        Returns:
            The serialization context of the given job.
        """
        # This function needs to be protected by a lock, because it will be
        # called by`register_class_for_serialization`, as well as the import
        # thread, from different threads. Also, this function will recursively
        # call itself, so we use RLock here.
        if job_id is None:
            job_id = self.current_job_id
        with self.lock:
            if job_id not in self.serialization_context_map:
                self.serialization_context_map[
                    job_id] = serialization.SerializationContext(self)
            return self.serialization_context_map[job_id]

    def check_connected(self):
        """Check if the worker is connected.

        Raises:
          Exception: An exception is raised if the worker is not connected.
        """
        if not self.connected:
            raise RaySystemError("Ray has not been started yet. You can "
                                 "start Ray with 'ray.init()'.")

    def set_mode(self, mode):
        """Set the mode of the worker.

        The mode SCRIPT_MODE should be used if this Worker is a driver that is
        being run as a Python script or interactively in a shell. It will print
        information about task failures.

        The mode WORKER_MODE should be used if this Worker is not a driver. It
        will not print information about tasks.

        The mode LOCAL_MODE should be used if this Worker is a driver and if
        you want to run the driver in a manner equivalent to serial Python for
        debugging purposes. It will not send remote function calls to the
        scheduler and will instead execute them in a blocking fashion.

        Args:
            mode: One of SCRIPT_MODE, WORKER_MODE, and LOCAL_MODE.
        """
        self.mode = mode

    def set_load_code_from_local(self, load_code_from_local):
        self._load_code_from_local = load_code_from_local

    def put_object(self, value, object_ref=None):
        """Put value in the local object store with object reference `object_ref`.

        This assumes that the value for `object_ref` has not yet been placed in
        the local object store. If the plasma store is full, the worker will
        automatically retry up to DEFAULT_PUT_OBJECT_RETRIES times. Each
        retry will delay for an exponentially doubling amount of time,
        starting with DEFAULT_PUT_OBJECT_DELAY. After this, exception
        will be raised.

        Args:
            value: The value to put in the object store.
            object_ref (ObjectRef): The object ref of the value to be
                put. If None, one will be generated.

        Returns:
            ObjectRef: The object ref the object was put under.

        Raises:
            ray.exceptions.ObjectStoreFullError: This is raised if the attempt
                to store the object fails because the object store is full even
                after multiple retries.
        """
        # Make sure that the value is not an object ref.
        if isinstance(value, ObjectRef):
            raise TypeError(
                "Calling 'put' on an ray.ObjectRef is not allowed "
                "(similarly, returning an ray.ObjectRef from a remote "
                "function is not allowed). If you really want to "
                "do this, you can wrap the ray.ObjectRef in a list and "
                "call 'put' on it (or return it).")

        if self.mode == LOCAL_MODE:
            assert object_ref is None, ("Local Mode does not support "
                                        "inserting with an ObjectRef")

        serialized_value = self.get_serialization_context().serialize(value)
        # This *must* be the first place that we construct this python
        # ObjectRef because an entry with 0 local references is created when
        # the object is Put() in the core worker, expecting that this python
        # reference will be created. If another reference is created and
        # removed before this one, it will corrupt the state in the
        # reference counter.
        return ray.ObjectRef(
            self.core_worker.put_serialized_object(
                serialized_value, object_ref=object_ref))

    def deserialize_objects(self, data_metadata_pairs, object_refs):
        context = self.get_serialization_context()
        return context.deserialize_objects(data_metadata_pairs, object_refs)

    def get_objects(self, object_refs, timeout=None):
        """Get the values in the object store associated with the IDs.

        Return the values from the local object store for object_refs. This
        will block until all the values for object_refs have been written to
        the local object store.

        Args:
            object_refs (List[object_ref.ObjectRef]): A list of the object refs
                whose values should be retrieved.
            timeout (float): timeout (float): The maximum amount of time in
                seconds to wait before returning.
        Returns:
            list: List of deserialized objects
            bytes: UUID of the debugger breakpoint we should drop
                into or b"" if there is no breakpoint.
        """
        # Make sure that the values are object refs.
        for object_ref in object_refs:
            if not isinstance(object_ref, ObjectRef):
                raise TypeError(
                    f"Attempting to call `get` on the value {object_ref}, "
                    "which is not an ray.ObjectRef.")

        timeout_ms = int(timeout * 1000) if timeout else -1
        data_metadata_pairs = self.core_worker.get_objects(
            object_refs, self.current_task_id, timeout_ms)
        debugger_breakpoint = b""
        for (data, metadata) in data_metadata_pairs:
            if metadata:
                metadata_fields = metadata.split(b",")
                if len(metadata_fields) >= 2 and metadata_fields[1].startswith(
                        ray_constants.OBJECT_METADATA_DEBUG_PREFIX):
                    debugger_breakpoint = metadata_fields[1][len(
                        ray_constants.OBJECT_METADATA_DEBUG_PREFIX):]
        return self.deserialize_objects(data_metadata_pairs,
                                        object_refs), debugger_breakpoint

    def run_function_on_all_workers(self, function,
                                    run_on_other_drivers=False):
        """Run arbitrary code on all of the workers.

        This function will first be run on the driver, and then it will be
        exported to all of the workers to be run. It will also be run on any
        new workers that register later. If ray.init has not been called yet,
        then cache the function and export it later.

        Args:
            function (Callable): The function to run on all of the workers. It
                takes only one argument, a worker info dict. If it returns
                anything, its return values will not be used.
            run_on_other_drivers: The boolean that indicates whether we want to
                run this function on other drivers. One case is we may need to
                share objects across drivers.
        """
        # If ray.init has not been called yet, then cache the function and
        # export it when connect is called. Otherwise, run the function on all
        # workers.
        if self.mode is None:
            self.cached_functions_to_run.append(function)
        else:
            # Attempt to pickle the function before we need it. This could
            # fail, and it is more convenient if the failure happens before we
            # actually run the function locally.
            pickled_function = pickle.dumps(function)

            function_to_run_id = hashlib.shake_128(pickled_function).digest(
                ray_constants.ID_SIZE)
            key = b"FunctionsToRun:" + function_to_run_id
            # First run the function on the driver.
            # We always run the task locally.
            function({"worker": self})
            # Check if the function has already been put into redis.
            function_exported = self.redis_client.setnx(b"Lock:" + key, 1)
            if not function_exported:
                # In this case, the function has already been exported, so
                # we don't need to export it again.
                return

            check_oversized_pickle(pickled_function, function.__name__,
                                   "function", self)

            # Run the function on all workers.
            self.redis_client.hset(
                key,
                mapping={
                    "job_id": self.current_job_id.binary(),
                    "function_id": function_to_run_id,
                    "function": pickled_function,
                    "run_on_other_drivers": str(run_on_other_drivers),
                })
            self.redis_client.rpush("Exports", key)
            # TODO(rkn): If the worker fails after it calls setnx and before it
            # successfully completes the hset and rpush, then the program will
            # most likely hang. This could be fixed by making these three
            # operations into a transaction (or by implementing a custom
            # command that does all three things).

    def main_loop(self):
        """The main loop a worker runs to receive and execute tasks."""

        def sigterm_handler(signum, frame):
            shutdown(True)
            sys.exit(1)

        ray.utils.set_sigterm_handler(sigterm_handler)
        self.core_worker.run_task_loop()
        sys.exit(0)


global_worker = Worker()
"""Worker: The global Worker object for this worker process.

We use a global Worker object to ensure that there is a single worker object
per worker process.
"""

_global_node = None
"""ray.node.Node: The global node object that is created by ray.init()."""


@client_mode_hook
def init(
        address=None,
        *,
        num_cpus=None,
        num_gpus=None,
        resources=None,
        object_store_memory=None,
        local_mode=False,
        ignore_reinit_error=False,
        include_dashboard=None,
        dashboard_host=ray_constants.DEFAULT_DASHBOARD_IP,
        dashboard_port=ray_constants.DEFAULT_DASHBOARD_PORT,
        job_config=None,
        configure_logging=True,
        logging_level=logging.INFO,
        logging_format=ray_constants.LOGGER_FORMAT,
        log_to_driver=True,
        # The following are unstable parameters and their use is discouraged.
        _enable_object_reconstruction=False,
        _redis_max_memory=None,
        _plasma_directory=None,
        _node_ip_address=ray_constants.NODE_DEFAULT_IP,
        _driver_object_store_memory=None,
        _memory=None,
        _redis_password=ray_constants.REDIS_DEFAULT_PASSWORD,
        _java_worker_options=None,
        _temp_dir=None,
        _lru_evict=False,
        _metrics_export_port=None,
        _system_config=None):
    """
    Connect to an existing Ray cluster or start one and connect to it.

    This method handles two cases; either a Ray cluster already exists and we
    just attach this driver to it or we start all of the processes associated
    with a Ray cluster and attach to the newly started cluster.

    To start Ray and all of the relevant processes, use this as follows:

    .. code-block:: python

        ray.init()

    To connect to an existing Ray cluster, use this as follows (substituting
    in the appropriate address):

    .. code-block:: python

        ray.init(address="123.45.67.89:6379")

    You can also define an environment variable called `RAY_ADDRESS` in
    the same format as the `address` parameter to connect to an existing
    cluster with ray.init() or ray.init(address="auto").

    Args:
        address (str): The address of the Ray cluster to connect to. If
            this address is not provided, then this command will start Redis,
            a raylet, a plasma store, a plasma manager, and some workers.
            It will also kill these processes when Python exits. If the driver
            is running on a node in a Ray cluster, using `auto` as the value
            tells the driver to detect the the cluster, removing the need to
            specify a specific node address. If the environment variable
            `RAY_ADDRESS` is defined and the address is None or "auto", Ray
            will set `address` to `RAY_ADDRESS`.
        num_cpus (int): Number of CPUs the user wishes to assign to each
            raylet. By default, this is set based on virtual cores.
        num_gpus (int): Number of GPUs the user wishes to assign to each
            raylet. By default, this is set based on detected GPUs.
        resources: A dictionary mapping the names of custom resources to the
            quantities for them available.
        object_store_memory: The amount of memory (in bytes) to start the
            object store with. By default, this is automatically set based on
            available system memory.
        local_mode (bool): If true, the code will be executed serially. This
            is useful for debugging.
        ignore_reinit_error: If true, Ray suppresses errors from calling
            ray.init() a second time. Ray won't be restarted.
        include_dashboard: Boolean flag indicating whether or not to start the
            Ray dashboard, which displays the status of the Ray
            cluster. If this argument is None, then the UI will be started if
            the relevant dependencies are present.
        dashboard_host: The host to bind the dashboard server to. Can either be
            localhost (127.0.0.1) or 0.0.0.0 (available from all interfaces).
            By default, this is set to localhost to prevent access from
            external machines.
        dashboard_port: The port to bind the dashboard server to. Defaults to
            8265.
        job_config (ray.job_config.JobConfig): The job configuration.
        configure_logging: True (default) if configuration of logging is
            allowed here. Otherwise, the user may want to configure it
            separately.
        logging_level: Logging level, defaults to logging.INFO. Ignored unless
            "configure_logging" is true.
        logging_format: Logging format, defaults to string containing a
            timestamp, filename, line number, and message. See the source file
            ray_constants.py for details. Ignored unless "configure_logging"
            is true.
        log_to_driver (bool): If true, the output from all of the worker
            processes on all nodes will be directed to the driver.
        _enable_object_reconstruction (bool): If True, when an object stored in
            the distributed plasma store is lost due to node failure, Ray will
            attempt to reconstruct the object by re-executing the task that
            created the object. Arguments to the task will be recursively
            reconstructed. If False, then ray.ObjectLostError will be
            thrown.
        _redis_max_memory: Redis max memory.
        _plasma_directory: Override the plasma mmap file directory.
        _node_ip_address (str): The IP address of the node that we are on.
        _driver_object_store_memory (int): Limit the amount of memory the
            driver can use in the object store for creating objects.
        _memory: Amount of reservable memory resource to create.
        _redis_password (str): Prevents external clients without the password
            from connecting to Redis if provided.
        _temp_dir (str): If provided, specifies the root temporary
            directory for the Ray process. Defaults to an OS-specific
            conventional location, e.g., "/tmp/ray".
        _java_worker_options: Overwrite the options to start Java workers.
        _lru_evict (bool): If True, when an object store is full, it will evict
            objects in LRU order to make more space and when under memory
            pressure, ray.ObjectLostError may be thrown. If False, then
            reference counting will be used to decide which objects are safe
            to evict and when under memory pressure, ray.ObjectStoreFullError
            may be thrown.
        _metrics_export_port(int): Port number Ray exposes system metrics
            through a Prometheus endpoint. It is currently under active
            development, and the API is subject to change.
        _system_config (dict): Configuration for overriding
            RayConfig defaults. For testing purposes ONLY.

    Returns:
        Address information about the started processes.

    Raises:
        Exception: An exception is raised if an inappropriate combination of
            arguments is passed in.
    """

    # Try to increase the file descriptor limit, which is too low by
    # default for Ray: https://github.com/ray-project/ray/issues/11239
    try:
        import resource
        soft, hard = resource.getrlimit(resource.RLIMIT_NOFILE)
        if soft < hard:
            # https://github.com/ray-project/ray/issues/12059
            soft = max(soft, min(hard, 65536))
            logger.debug("Automatically increasing RLIMIT_NOFILE to max "
                         "value of {}".format(hard))
            try:
                resource.setrlimit(resource.RLIMIT_NOFILE, (soft, hard))
            except ValueError:
                logger.debug("Failed to raise limit.")
        soft, _ = resource.getrlimit(resource.RLIMIT_NOFILE)
        if soft < 4096:
            logger.warning(
                "File descriptor limit {} is too low for production "
                "servers and may result in connection errors. "
                "At least 8192 is recommended. --- "
                "Fix with 'ulimit -n 8192'".format(soft))
    except ImportError:
        logger.debug("Could not import resource module (on Windows)")
        pass

    if "RAY_ADDRESS" in os.environ:
        if address is None or address == "auto":
            address = os.environ["RAY_ADDRESS"]

    # Convert hostnames to numerical IP address.
    if _node_ip_address is not None:
        node_ip_address = services.address_to_ip(_node_ip_address)
    raylet_ip_address = node_ip_address

    if address:
        redis_address, _, _ = services.validate_redis_address(address)
    else:
        redis_address = None

    if configure_logging:
        setup_logger(logging_level, logging_format)

    if redis_address is not None:
        logger.info(
            f"Connecting to existing Ray cluster at address: {redis_address}")

    if local_mode:
        driver_mode = LOCAL_MODE
    else:
        driver_mode = SCRIPT_MODE

    if global_worker.connected:
        if ignore_reinit_error:
            logger.info(
                "Calling ray.init() again after it has already been called.")
            return
        else:
            raise RuntimeError("Maybe you called ray.init twice by accident? "
                               "This error can be suppressed by passing in "
                               "'ignore_reinit_error=True' or by calling "
                               "'ray.shutdown()' prior to 'ray.init()'.")

    _system_config = _system_config or {}
    if not isinstance(_system_config, dict):
        raise TypeError("The _system_config must be a dict.")

    global _global_node
    if redis_address is None:
        # In this case, we need to start a new cluster.
        ray_params = ray.parameter.RayParams(
            redis_address=redis_address,
            node_ip_address=node_ip_address,
            raylet_ip_address=raylet_ip_address,
            object_ref_seed=None,
            driver_mode=driver_mode,
            redirect_worker_output=None,
            redirect_output=None,
            num_cpus=num_cpus,
            num_gpus=num_gpus,
            resources=resources,
            num_redis_shards=None,
            redis_max_clients=None,
            redis_password=_redis_password,
            plasma_directory=_plasma_directory,
            huge_pages=None,
            include_dashboard=include_dashboard,
            dashboard_host=dashboard_host,
            dashboard_port=dashboard_port,
            memory=_memory,
            object_store_memory=object_store_memory,
            redis_max_memory=_redis_max_memory,
            plasma_store_socket_name=None,
            temp_dir=_temp_dir,
            java_worker_options=_java_worker_options,
            start_initial_python_workers_for_first_job=True,
            _system_config=_system_config,
            lru_evict=_lru_evict,
            enable_object_reconstruction=_enable_object_reconstruction,
            metrics_export_port=_metrics_export_port)
        # Start the Ray processes. We set shutdown_at_exit=False because we
        # shutdown the node in the ray.shutdown call that happens in the atexit
        # handler. We still spawn a reaper process in case the atexit handler
        # isn't called.
        _global_node = ray.node.Node(
            head=True,
            shutdown_at_exit=False,
            spawn_reaper=True,
            ray_params=ray_params)
    else:
        # In this case, we are connecting to an existing cluster.
        if num_cpus is not None or num_gpus is not None:
            raise ValueError(
                "When connecting to an existing cluster, num_cpus "
                "and num_gpus must not be provided.")
        if resources is not None:
            raise ValueError("When connecting to an existing cluster, "
                             "resources must not be provided.")
        if object_store_memory is not None:
            raise ValueError("When connecting to an existing cluster, "
                             "object_store_memory must not be provided.")
        if _system_config is not None and len(_system_config) != 0:
            raise ValueError("When connecting to an existing cluster, "
                             "_system_config must not be provided.")
        if _lru_evict:
            raise ValueError("When connecting to an existing cluster, "
                             "_lru_evict must not be provided.")
        if _enable_object_reconstruction:
            raise ValueError(
                "When connecting to an existing cluster, "
                "_enable_object_reconstruction must not be provided.")

        # In this case, we only need to connect the node.
        ray_params = ray.parameter.RayParams(
            node_ip_address=node_ip_address,
            raylet_ip_address=raylet_ip_address,
            redis_address=redis_address,
            redis_password=_redis_password,
            object_ref_seed=None,
            temp_dir=_temp_dir,
            _system_config=_system_config,
            lru_evict=_lru_evict,
            enable_object_reconstruction=_enable_object_reconstruction,
            metrics_export_port=_metrics_export_port)
        _global_node = ray.node.Node(
            ray_params,
            head=False,
            shutdown_at_exit=False,
            spawn_reaper=False,
            connect_only=True)

    connect(
        _global_node,
        mode=driver_mode,
        log_to_driver=log_to_driver,
        worker=global_worker,
        driver_object_store_memory=_driver_object_store_memory,
        job_id=None,
        job_config=job_config)
    if job_config and job_config.code_search_path:
        global_worker.set_load_code_from_local(True)

    for hook in _post_init_hooks:
        hook()

    node_id = global_worker.core_worker.get_current_node_id()
    return dict(_global_node.address_info, node_id=node_id.hex())


# Functions to run as callback after a successful ray init.
_post_init_hooks = []


def shutdown(_exiting_interpreter=False):
    """Disconnect the worker, and terminate processes started by ray.init().

    This will automatically run at the end when a Python process that uses Ray
    exits. It is ok to run this twice in a row. The primary use case for this
    function is to cleanup state between tests.

    Note that this will clear any remote function definitions, actor
    definitions, and existing actors, so if you wish to use any previously
    defined remote functions or actors after calling ray.shutdown(), then you
    need to redefine them. If they were defined in an imported module, then you
    will need to reload the module.

    Args:
        _exiting_interpreter (bool): True if this is called by the atexit hook
            and false otherwise. If we are exiting the interpreter, we will
            wait a little while to print any extra error messages.
    """
    if _exiting_interpreter and global_worker.mode == SCRIPT_MODE:
        # This is a duration to sleep before shutting down everything in order
        # to make sure that log messages finish printing.
        time.sleep(0.5)

    disconnect(_exiting_interpreter)

    # We need to destruct the core worker here because after this function,
    # we will tear down any processes spawned by ray.init() and the background
    # IO thread in the core worker doesn't currently handle that gracefully.
    if hasattr(global_worker, "core_worker"):
        del global_worker.core_worker

    # Disconnect global state from GCS.
    ray.state.state.disconnect()

    # Shut down the Ray processes.
    global _global_node
    if _global_node is not None:
        _global_node.kill_all_processes(check_alive=False, allow_graceful=True)
        _global_node = None

    # TODO(rkn): Instead of manually resetting some of the worker fields, we
    # should simply set "global_worker" to equal "None" or something like that.
    global_worker.set_mode(None)


atexit.register(shutdown, True)


# TODO(edoakes): this should only be set in the driver.
def sigterm_handler(signum, frame):
    sys.exit(signum)


try:
    ray.utils.set_sigterm_handler(sigterm_handler)
except ValueError:
    logger.warning("Failed to set SIGTERM handler, processes might"
                   "not be cleaned up properly on exit.")

# Define a custom excepthook so that if the driver exits with an exception, we
# can push that exception to Redis.
normal_excepthook = sys.excepthook


def custom_excepthook(type, value, tb):
    # If this is a driver, push the exception to GCS worker table.
    if global_worker.mode == SCRIPT_MODE:
        error_message = "".join(traceback.format_tb(tb))
        worker_id = global_worker.worker_id
        worker_type = ray.gcs_utils.DRIVER
        worker_info = {"exception": error_message}

        ray.state.state._check_connected()
        ray.state.state.add_worker(worker_id, worker_type, worker_info)
    # Call the normal excepthook.
    normal_excepthook(type, value, tb)


sys.excepthook = custom_excepthook

# The last time we raised a TaskError in this process. We use this value to
# suppress redundant error messages pushed from the workers.
last_task_error_raise_time = 0

# The max amount of seconds to wait before printing out an uncaught error.
UNCAUGHT_ERROR_GRACE_PERIOD = 5


def print_logs(redis_client, threads_stopped, job_id):
    """Prints log messages from workers on all of the nodes.

    Args:
        redis_client: A client to the primary Redis shard.
        threads_stopped (threading.Event): A threading event used to signal to
            the thread that it should exit.
        job_id (JobID): The id of the driver's job

    """
    pubsub_client = redis_client.pubsub(ignore_subscribe_messages=True)
    pubsub_client.subscribe(ray.gcs_utils.LOG_FILE_CHANNEL)
    localhost = services.get_node_ip_address()
    try:
        # Keep track of the number of consecutive log messages that have been
        # received with no break in between. If this number grows continually,
        # then the worker is probably not able to process the log messages as
        # rapidly as they are coming in.
        num_consecutive_messages_received = 0
        while True:
            # Exit if we received a signal that we should stop.
            if threads_stopped.is_set():
                return

            msg = pubsub_client.get_message()
            if msg is None:
                num_consecutive_messages_received = 0
                threads_stopped.wait(timeout=0.01)
                continue
            num_consecutive_messages_received += 1
            if (num_consecutive_messages_received % 100 == 0
                    and num_consecutive_messages_received > 0):
                logger.warning(
                    "The driver may not be able to keep up with the "
                    "stdout/stderr of the workers. To avoid forwarding logs "
                    "to the driver, use 'ray.init(log_to_driver=False)'.")

            data = json.loads(ray.utils.decode(msg["data"]))

            # Don't show logs from other drivers.
            if data["job"] and ray.utils.binary_to_hex(
                    job_id.binary()) != data["job"]:
                continue
            data["localhost"] = localhost
            global_worker_stdstream_dispatcher.emit(data)

    except (OSError, redis.exceptions.ConnectionError) as e:
        logger.error(f"print_logs: {e}")
    finally:
        # Close the pubsub client to avoid leaking file descriptors.
        pubsub_client.close()


def print_to_stdstream(data):
    print_file = sys.stderr if data["is_err"] else sys.stdout
    print_worker_logs(data, print_file)


# Start time of this process, used for relative time logs.
t0 = time.time()
autoscaler_log_fyi_printed = False


def filter_autoscaler_events(lines: List[str]) -> Iterator[str]:
    """Given raw log lines from the monitor, return only autoscaler events.

    Autoscaler events are denoted by the ":event_summary:" magic token.
    """
    global autoscaler_log_fyi_printed

    if not AUTOSCALER_EVENTS:
        return

    # Print out autoscaler events only, ignoring other messages.
    for line in lines:
        if ":event_summary:" in line:
            if not autoscaler_log_fyi_printed:
                yield ("Tip: use `ray status` to view detailed "
                       "autoscaling status. To disable autoscaler event "
                       "messages, you can set AUTOSCALER_EVENTS=0.")
                autoscaler_log_fyi_printed = True
            # The event text immediately follows the ":event_summary:"
            # magic token.
            yield line.split(":event_summary:")[1]


def time_string() -> str:
    """Return the relative time from the start of this job.

    For example, 15m30s.
    """
    delta = time.time() - t0
    hours = 0
    minutes = 0
    while delta > 3600:
        hours += 1
        delta -= 3600
    while delta > 60:
        minutes += 1
        delta -= 60
    output = ""
    if hours:
        output += "{}h".format(hours)
    if minutes:
        output += "{}m".format(minutes)
    output += "{}s".format(int(delta))
    return output


def print_worker_logs(data: Dict[str, str], print_file: Any):
    def prefix_for(data: Dict[str, str]) -> str:
        """The PID prefix for this log line."""
        if data["pid"] in ["autoscaler", "raylet"]:
            return ""
        else:
            return "pid="

    def color_for(data: Dict[str, str]) -> str:
        """The color for this log line."""
        if data["pid"] == "raylet":
            return colorama.Fore.YELLOW
        elif data["pid"] == "autoscaler":
            return colorama.Style.BRIGHT + colorama.Fore.CYAN
        else:
            return colorama.Fore.CYAN

    if data["pid"] == "autoscaler":
        pid = "{} +{}".format(data["pid"], time_string())
        lines = filter_autoscaler_events(data["lines"])
    else:
        pid = data["pid"]
        lines = data["lines"]

    if data["ip"] == data["localhost"]:
        for line in lines:
            print(
                "{}{}({}{}){} {}".format(colorama.Style.DIM, color_for(data),
                                         prefix_for(data), pid,
                                         colorama.Style.RESET_ALL, line),
                file=print_file)
    else:
        for line in lines:
            print(
                "{}{}({}{}, ip={}){} {}".format(
                    colorama.Style.DIM, color_for(data), prefix_for(data), pid,
                    data["ip"], colorama.Style.RESET_ALL, line),
                file=print_file)


def print_error_messages_raylet(task_error_queue, threads_stopped):
    """Prints message received in the given output queue.

    This checks periodically if any un-raised errors occurred in the
    background.

    Args:
        task_error_queue (queue.Queue): A queue used to receive errors from the
            thread that listens to Redis.
        threads_stopped (threading.Event): A threading event used to signal to
            the thread that it should exit.
    """

    while True:
        # Exit if we received a signal that we should stop.
        if threads_stopped.is_set():
            return

        try:
            error, t = task_error_queue.get(block=False)
        except queue.Empty:
            threads_stopped.wait(timeout=0.01)
            continue
        # Delay errors a little bit of time to attempt to suppress redundant
        # messages originating from the worker.
        while t + UNCAUGHT_ERROR_GRACE_PERIOD > time.time():
            threads_stopped.wait(timeout=1)
            if threads_stopped.is_set():
                break
        if t < last_task_error_raise_time + UNCAUGHT_ERROR_GRACE_PERIOD:
            logger.debug(f"Suppressing error from worker: {error}")
        else:
            logger.error(f"Possible unhandled error from worker: {error}")


def listen_error_messages_raylet(worker, task_error_queue, threads_stopped):
    """Listen to error messages in the background on the driver.

    This runs in a separate thread on the driver and pushes (error, time)
    tuples to the output queue.

    Args:
        worker: The worker class that this thread belongs to.
        task_error_queue (queue.Queue): A queue used to communicate with the
            thread that prints the errors found by this thread.
        threads_stopped (threading.Event): A threading event used to signal to
            the thread that it should exit.
    """
    worker.error_message_pubsub_client = worker.redis_client.pubsub(
        ignore_subscribe_messages=True)
    # Exports that are published after the call to
    # error_message_pubsub_client.subscribe and before the call to
    # error_message_pubsub_client.listen will still be processed in the loop.

    # Really we should just subscribe to the errors for this specific job.
    # However, currently all errors seem to be published on the same channel.
    error_pubsub_channel = ray.gcs_utils.RAY_ERROR_PUBSUB_PATTERN
    worker.error_message_pubsub_client.psubscribe(error_pubsub_channel)

    try:
        # Get the errors that occurred before the call to subscribe.

        while True:
            # Exit if we received a signal that we should stop.
            if threads_stopped.is_set():
                return

            msg = worker.error_message_pubsub_client.get_message()
            if msg is None:
                threads_stopped.wait(timeout=0.01)
                continue
            pubsub_msg = ray.gcs_utils.PubSubMessage.FromString(msg["data"])
            error_data = ray.gcs_utils.ErrorTableData.FromString(
                pubsub_msg.data)
            job_id = error_data.job_id
            if job_id not in [
                    worker.current_job_id.binary(),
                    JobID.nil().binary(),
            ]:
                continue

            error_message = error_data.error_message
            if (error_data.type == ray_constants.TASK_PUSH_ERROR):
                # Delay it a bit to see if we can suppress it
                task_error_queue.put((error_message, time.time()))
            else:
                logger.warning(error_message)
    except (OSError, redis.exceptions.ConnectionError) as e:
        logger.error(f"listen_error_messages_raylet: {e}")
    finally:
        # Close the pubsub client to avoid leaking file descriptors.
        worker.error_message_pubsub_client.close()


def connect(node,
            mode=WORKER_MODE,
            log_to_driver=False,
            worker=global_worker,
            driver_object_store_memory=None,
            job_id=None,
            job_config=None):
    """Connect this worker to the raylet, to Plasma, and to Redis.

    Args:
        node (ray.node.Node): The node to connect.
        mode: The mode of the worker. One of SCRIPT_MODE, WORKER_MODE, and
            LOCAL_MODE.
        log_to_driver (bool): If true, then output from all of the worker
            processes on all nodes will be directed to the driver.
        worker: The ray.Worker instance.
        driver_object_store_memory: Limit the amount of memory the driver can
            use in the object store when creating objects.
        job_id: The ID of job. If it's None, then we will generate one.
        job_config (ray.job_config.JobConfig): The job configuration.
    """
    # Do some basic checking to make sure we didn't call ray.init twice.
    error_message = "Perhaps you called ray.init twice by accident?"
    assert not worker.connected, error_message
    assert worker.cached_functions_to_run is not None, error_message

    # Enable nice stack traces on SIGSEGV etc.
    try:
        if not faulthandler.is_enabled():
            faulthandler.enable(all_threads=False)
    except io.UnsupportedOperation:
        pass  # ignore

    # Create a Redis client to primary.
    # The Redis client can safely be shared between threads. However,
    # that is not true of Redis pubsub clients. See the documentation at
    # https://github.com/andymccurdy/redis-py#thread-safety.
    worker.redis_client = node.create_redis_client()

    # Initialize some fields.
    if mode in (WORKER_MODE, RESTORE_WORKER_MODE, SPILL_WORKER_MODE):
        # We should not specify the job_id if it's `WORKER_MODE`.
        assert job_id is None
        job_id = JobID.nil()
        # TODO(qwang): Rename this to `worker_id_str` or type to `WorkerID`
        worker.worker_id = _random_string()
    else:
        # This is the code path of driver mode.
        if job_id is None:
            # TODO(qwang): use `GcsClient::GenerateJobId()` here.
            job_id = JobID.from_int(
                int(worker.redis_client.incr("JobCounter")))
        # When tasks are executed on remote workers in the context of multiple
        # drivers, the current job ID is used to keep track of which job is
        # responsible for the task so that error messages will be propagated to
        # the correct driver.
        worker.worker_id = ray.utils.compute_driver_id_from_job(
            job_id).binary()

    if mode is not SCRIPT_MODE and mode is not LOCAL_MODE and setproctitle:
        process_name = ray_constants.WORKER_PROCESS_TYPE_IDLE_WORKER
        if mode is SPILL_WORKER_MODE:
            process_name = (
                ray_constants.WORKER_PROCESS_TYPE_SPILL_WORKER_IDLE)
        elif mode is RESTORE_WORKER_MODE:
            process_name = (
                ray_constants.WORKER_PROCESS_TYPE_RESTORE_WORKER_IDLE)
        setproctitle.setproctitle(process_name)

    if not isinstance(job_id, JobID):
        raise TypeError("The type of given job id must be JobID.")

    # All workers start out as non-actors. A worker can be turned into an actor
    # after it is created.
    worker.node = node
    worker.set_mode(mode)

    # For driver's check that the version information matches the version
    # information that the Ray cluster was started with.
    try:
        ray._private.services.check_version_info(worker.redis_client)
    except Exception as e:
        if mode == SCRIPT_MODE:
            raise e
        elif mode == WORKER_MODE:
            traceback_str = traceback.format_exc()
            ray.utils.push_error_to_driver_through_redis(
                worker.redis_client,
                ray_constants.VERSION_MISMATCH_PUSH_ERROR,
                traceback_str,
                job_id=None)

    worker.lock = threading.RLock()

    driver_name = ""
    log_stdout_file_path = ""
    log_stderr_file_path = ""
    if mode == SCRIPT_MODE:
        import __main__ as main
        driver_name = (main.__file__
                       if hasattr(main, "__file__") else "INTERACTIVE MODE")
    elif not LOCAL_MODE:
        raise ValueError(
            "Invalid worker mode. Expected DRIVER, WORKER or LOCAL.")

    redis_address, redis_port = node.redis_address.split(":")
    gcs_options = ray._raylet.GcsClientOptions(
        redis_address,
        int(redis_port),
        node.redis_password,
    )
    if job_config is None:
        job_config = ray.job_config.JobConfig()
    serialized_job_config = job_config.serialize()
    worker.core_worker = ray._raylet.CoreWorker(
        mode, node.plasma_store_socket_name, node.raylet_socket_name, job_id,
        gcs_options, node.get_logs_dir_path(), node.node_ip_address,
        node.node_manager_port, node.raylet_ip_address, (mode == LOCAL_MODE),
        driver_name, log_stdout_file_path, log_stderr_file_path,
        serialized_job_config, node.metrics_agent_port)

    # Create an object for interfacing with the global state.
    # Note, global state should be intialized after `CoreWorker`, because it
    # will use glog, which is intialized in `CoreWorker`.
    ray.state.state._initialize_global_state(
        node.redis_address, redis_password=node.redis_password)

    if driver_object_store_memory is not None:
        worker.core_worker.set_object_store_client_options(
            f"ray_driver_{os.getpid()}", driver_object_store_memory)

    # Start the import thread
    worker.import_thread = import_thread.ImportThread(worker, mode,
                                                      worker.threads_stopped)
    worker.import_thread.start()

    # If this is a driver running in SCRIPT_MODE, start a thread to print error
    # messages asynchronously in the background. Ideally the scheduler would
    # push messages to the driver's worker service, but we ran into bugs when
    # trying to properly shutdown the driver's worker service, so we are
    # temporarily using this implementation which constantly queries the
    # scheduler for new error messages.
    if mode == SCRIPT_MODE:
        q = queue.Queue()
        worker.listener_thread = threading.Thread(
            target=listen_error_messages_raylet,
            name="ray_listen_error_messages",
            args=(worker, q, worker.threads_stopped))
        worker.printer_thread = threading.Thread(
            target=print_error_messages_raylet,
            name="ray_print_error_messages",
            args=(q, worker.threads_stopped))
        worker.listener_thread.daemon = True
        worker.listener_thread.start()
        worker.printer_thread.daemon = True
        worker.printer_thread.start()
        if log_to_driver:
            global_worker_stdstream_dispatcher.add_handler(
                "ray_print_logs", print_to_stdstream)
            worker.logger_thread = threading.Thread(
                target=print_logs,
                name="ray_print_logs",
                args=(worker.redis_client, worker.threads_stopped, job_id))
            worker.logger_thread.daemon = True
            worker.logger_thread.start()

    if mode == SCRIPT_MODE:
        # Add the directory containing the script that is running to the Python
        # paths of the workers. Also add the current directory. Note that this
        # assumes that the directory structures on the machines in the clusters
        # are the same.
        script_directory = os.path.abspath(os.path.dirname(sys.argv[0]))
        current_directory = os.path.abspath(os.path.curdir)
        worker.run_function_on_all_workers(
            lambda worker_info: sys.path.insert(1, script_directory))
        worker.run_function_on_all_workers(
            lambda worker_info: sys.path.insert(1, current_directory))
        # TODO(rkn): Here we first export functions to run, then remote
        # functions. The order matters. For example, one of the functions to
        # run may set the Python path, which is needed to import a module used
        # to define a remote function. We may want to change the order to
        # simply be the order in which the exports were defined on the driver.
        # In addition, we will need to retain the ability to decide what the
        # first few exports are (mostly to set the Python path). Additionally,
        # note that the first exports to be defined on the driver will be the
        # ones defined in separate modules that are imported by the driver.
        # Export cached functions_to_run.
        for function in worker.cached_functions_to_run:
            worker.run_function_on_all_workers(function)
    worker.cached_functions_to_run = None


def disconnect(exiting_interpreter=False):
    """Disconnect this worker from the raylet and object store."""
    # Reset the list of cached remote functions and actors so that if more
    # remote functions or actors are defined and then connect is called again,
    # the remote functions will be exported. This is mostly relevant for the
    # tests.
    worker = global_worker
    if worker.connected:
        # Shutdown all of the threads that we've started. TODO(rkn): This
        # should be handled cleanly in the worker object's destructor and not
        # in this disconnect method.
        worker.threads_stopped.set()
        if hasattr(worker, "import_thread"):
            worker.import_thread.join_import_thread()
        if hasattr(worker, "listener_thread"):
            worker.listener_thread.join()
        if hasattr(worker, "printer_thread"):
            worker.printer_thread.join()
        if hasattr(worker, "logger_thread"):
            worker.logger_thread.join()
        worker.threads_stopped.clear()
        worker._session_index += 1

    worker.node = None  # Disconnect the worker from the node.
    worker.cached_functions_to_run = []
    worker.serialization_context_map.clear()
    try:
        ray_actor = ray.actor
    except AttributeError:
        ray_actor = None  # This can occur during program termination
    if ray_actor is not None:
        ray_actor.ActorClassMethodMetadata.reset_cache()


@contextmanager
def _changeproctitle(title, next_title):
    if _mode() is not LOCAL_MODE:
        setproctitle.setproctitle(title)
    try:
        yield
    finally:
        if _mode() is not LOCAL_MODE:
            setproctitle.setproctitle(next_title)


<<<<<<< HEAD
=======
def show_in_dashboard(message, key="", dtype="text"):
    """Display message in dashboard.

    Display message for the current task or actor in the dashboard.
    For example, this can be used to display the status of a long-running
    computation.

    Args:
        message (str): Message to be displayed.
        key (str): The key name for the message. Multiple message under
            different keys will be displayed at the same time. Messages
            under the same key will be overridden.
        data_type (str): The type of message for rendering. One of the
            following: text, html.
    """
    worker = global_worker
    worker.check_connected()

    acceptable_dtypes = {"text", "html"}
    assert dtype in acceptable_dtypes, (
        f"dtype accepts only: {acceptable_dtypes}")

    message_wrapped = {"message": message, "dtype": dtype}
    message_encoded = json.dumps(message_wrapped).encode()

    worker.core_worker.set_webui_display(key.encode(), message_encoded)


# Global variable to make sure we only send out the warning once.
blocking_get_inside_async_warned = False


@client_mode_hook
def get(object_refs, *, timeout=None):
    """Get a remote object or a list of remote objects from the object store.

    This method blocks until the object corresponding to the object ref is
    available in the local object store. If this object is not in the local
    object store, it will be shipped from an object store that has it (once the
    object has been created). If object_refs is a list, then the objects
    corresponding to each object in the list will be returned.

    This method will issue a warning if it's running inside async context,
    you can use ``await object_ref`` instead of ``ray.get(object_ref)``. For
    a list of object refs, you can use ``await asyncio.gather(*object_refs)``.

    Args:
        object_refs: Object ref of the object to get or a list of object refs
            to get.
        timeout (Optional[float]): The maximum amount of time in seconds to
            wait before returning.

    Returns:
        A Python object or a list of Python objects.

    Raises:
        GetTimeoutError: A GetTimeoutError is raised if a timeout is set and
            the get takes longer than timeout to return.
        Exception: An exception is raised if the task that created the object
            or that created one of the objects raised an exception.
    """
    worker = global_worker
    worker.check_connected()

    if hasattr(
            worker,
            "core_worker") and worker.core_worker.current_actor_is_asyncio():
        global blocking_get_inside_async_warned
        if not blocking_get_inside_async_warned:
            logger.warning("Using blocking ray.get inside async actor. "
                           "This blocks the event loop. Please use `await` "
                           "on object ref with asyncio.gather if you want to "
                           "yield execution to the event loop instead.")
            blocking_get_inside_async_warned = True

    with profiling.profile("ray.get"):
        is_individual_id = isinstance(object_refs, ray.ObjectRef)
        if is_individual_id:
            object_refs = [object_refs]

        if not isinstance(object_refs, list):
            raise ValueError("'object_refs' must either be an object ref "
                             "or a list of object refs.")

        global last_task_error_raise_time
        # TODO(ujvl): Consider how to allow user to retrieve the ready objects.
        values, debugger_breakpoint = worker.get_objects(
            object_refs, timeout=timeout)
        for i, value in enumerate(values):
            if isinstance(value, RayError):
                last_task_error_raise_time = time.time()
                if isinstance(value, ray.exceptions.ObjectLostError):
                    worker.core_worker.dump_object_store_memory_usage()
                if isinstance(value, RayTaskError):
                    raise value.as_instanceof_cause()
                else:
                    raise value

        if is_individual_id:
            values = values[0]

        if debugger_breakpoint != b"":
            frame = sys._getframe().f_back
            rdb = ray.util.pdb.connect_ray_pdb(
                None, None, False, None,
                debugger_breakpoint.decode() if debugger_breakpoint else None)
            rdb.set_trace(frame=frame)

        return values


@client_mode_hook
def put(value):
    """Store an object in the object store.

    The object may not be evicted while a reference to the returned ID exists.

    Args:
        value: The Python object to be stored.

    Returns:
        The object ref assigned to this value.
    """
    worker = global_worker
    worker.check_connected()
    with profiling.profile("ray.put"):
        try:
            object_ref = worker.put_object(value)
        except ObjectStoreFullError:
            logger.info(
                "Put failed since the value was either too large or the "
                "store was full of pinned objects.")
            raise
        return object_ref


# Global variable to make sure we only send out the warning once.
blocking_wait_inside_async_warned = False


@client_mode_hook
def wait(object_refs, *, num_returns=1, timeout=None, fetch_local=True):
    """Return a list of IDs that are ready and a list of IDs that are not.

    If timeout is set, the function returns either when the requested number of
    IDs are ready or when the timeout is reached, whichever occurs first. If it
    is not set, the function simply waits until that number of objects is ready
    and returns that exact number of object refs.

    This method returns two lists. The first list consists of object refs that
    correspond to objects that are available in the object store. The second
    list corresponds to the rest of the object refs (which may or may not be
    ready).

    Ordering of the input list of object refs is preserved. That is, if A
    precedes B in the input list, and both are in the ready list, then A will
    precede B in the ready list. This also holds true if A and B are both in
    the remaining list.

    This method will issue a warning if it's running inside an async context.
    Instead of ``ray.wait(object_refs)``, you can use
    ``await asyncio.wait(object_refs)``.

    Args:
        object_refs (List[ObjectRef]): List of object refs for objects that may
            or may not be ready. Note that these IDs must be unique.
        num_returns (int): The number of object refs that should be returned.
        timeout (float): The maximum amount of time in seconds to wait before
            returning.
        fetch_local (bool): If True, wait for the object to be downloaded onto
            the local node before returning it as ready. If False, ray.wait()
            will not trigger fetching of objects to the local node and will
            return immediately once the object is available anywhere in the
            cluster.

    Returns:
        A list of object refs that are ready and a list of the remaining object
        IDs.
    """
    worker = global_worker
    worker.check_connected()

    if hasattr(worker,
               "core_worker") and worker.core_worker.current_actor_is_asyncio(
               ) and timeout != 0:
        global blocking_wait_inside_async_warned
        if not blocking_wait_inside_async_warned:
            logger.debug("Using blocking ray.wait inside async method. "
                         "This blocks the event loop. Please use `await` "
                         "on object ref with asyncio.wait. ")
            blocking_wait_inside_async_warned = True

    if isinstance(object_refs, ObjectRef):
        raise TypeError(
            "wait() expected a list of ray.ObjectRef, got a single "
            "ray.ObjectRef")

    if not isinstance(object_refs, list):
        raise TypeError("wait() expected a list of ray.ObjectRef, "
                        f"got {type(object_refs)}")

    if timeout is not None and timeout < 0:
        raise ValueError("The 'timeout' argument must be nonnegative. "
                         f"Received {timeout}")

    for object_ref in object_refs:
        if not isinstance(object_ref, ObjectRef):
            raise TypeError("wait() expected a list of ray.ObjectRef, "
                            f"got list containing {type(object_ref)}")

    worker.check_connected()
    # TODO(swang): Check main thread.
    with profiling.profile("ray.wait"):

        # TODO(rkn): This is a temporary workaround for
        # https://github.com/ray-project/ray/issues/997. However, it should be
        # fixed in Arrow instead of here.
        if len(object_refs) == 0:
            return [], []

        if len(object_refs) != len(set(object_refs)):
            raise ValueError("Wait requires a list of unique object refs.")
        if num_returns <= 0:
            raise ValueError(
                "Invalid number of objects to return %d." % num_returns)
        if num_returns > len(object_refs):
            raise ValueError("num_returns cannot be greater than the number "
                             "of objects provided to ray.wait.")

        timeout = timeout if timeout is not None else 10**6
        timeout_milliseconds = int(timeout * 1000)
        ready_ids, remaining_ids = worker.core_worker.wait(
            object_refs,
            num_returns,
            timeout_milliseconds,
            worker.current_task_id,
            fetch_local,
        )
        return ready_ids, remaining_ids


@client_mode_hook
def get_actor(name):
    """Get a handle to a detached actor.

    Gets a handle to a detached actor with the given name. The actor must
    have been created with Actor.options(name="name").remote().

    Returns:
        ActorHandle to the actor.

    Raises:
        ValueError if the named actor does not exist.
    """
    if not name:
        raise ValueError("Please supply a non-empty value to get_actor")
    worker = global_worker
    worker.check_connected()
    handle = worker.core_worker.get_named_actor_handle(name)
    return handle


@client_mode_hook
def kill(actor, *, no_restart=True):
    """Kill an actor forcefully.

    This will interrupt any running tasks on the actor, causing them to fail
    immediately. ``atexit`` handlers installed in the actor will not be run.

    If you want to kill the actor but let pending tasks finish,
    you can call ``actor.__ray_terminate__.remote()`` instead to queue a
    termination task. Any ``atexit`` handlers installed in the actor *will*
    be run in this case.

    If the actor is a detached actor, subsequent calls to get its handle via
    ray.get_actor will fail.

    Args:
        actor (ActorHandle): Handle to the actor to kill.
        no_restart (bool): Whether or not this actor should be restarted if
            it's a restartable actor.
    """
    worker = global_worker
    worker.check_connected()
    if not isinstance(actor, ray.actor.ActorHandle):
        raise ValueError("ray.kill() only supported for actors. "
                         "Got: {}.".format(type(actor)))
    worker.core_worker.kill_actor(actor._ray_actor_id, no_restart)


@client_mode_hook
def cancel(object_ref, *, force=False, recursive=True):
    """Cancels a task according to the following conditions.

    If the specified task is pending execution, it will not be executed. If
    the task is currently executing, the behavior depends on the ``force``
    flag. When ``force=False``, a KeyboardInterrupt will be raised in Python
    and when ``force=True``, the executing the task will immediately exit. If
    the task is already finished, nothing will happen.

    Only non-actor tasks can be canceled. Canceled tasks will not be
    retried (max_retries will not be respected).

    Calling ray.get on a canceled task will raise a TaskCancelledError or a
    WorkerCrashedError if ``force=True``.

    Args:
        object_ref (ObjectRef): ObjectRef returned by the task
            that should be canceled.
        force (boolean): Whether to force-kill a running task by killing
            the worker that is running the task.
        recursive (boolean): Whether to try to cancel tasks submitted by the
            task specified.
    Raises:
        TypeError: This is also raised for actor tasks.
    """
    worker = ray.worker.global_worker
    worker.check_connected()

    if not isinstance(object_ref, ray.ObjectRef):
        raise TypeError(
            "ray.cancel() only supported for non-actor object refs. "
            f"Got: {type(object_ref)}.")
    return worker.core_worker.cancel_task(object_ref, force, recursive)


>>>>>>> 86d50000
def _mode(worker=global_worker):
    """This is a wrapper around worker.mode.

    We use this wrapper so that in the remote decorator, we can call _mode()
    instead of worker.mode. The difference is that when we attempt to
    serialize remote functions, we don't attempt to serialize the worker
    object, which cannot be serialized.
    """
    return worker.mode<|MERGE_RESOLUTION|>--- conflicted
+++ resolved
@@ -1271,335 +1271,6 @@
             setproctitle.setproctitle(next_title)
 
 
-<<<<<<< HEAD
-=======
-def show_in_dashboard(message, key="", dtype="text"):
-    """Display message in dashboard.
-
-    Display message for the current task or actor in the dashboard.
-    For example, this can be used to display the status of a long-running
-    computation.
-
-    Args:
-        message (str): Message to be displayed.
-        key (str): The key name for the message. Multiple message under
-            different keys will be displayed at the same time. Messages
-            under the same key will be overridden.
-        data_type (str): The type of message for rendering. One of the
-            following: text, html.
-    """
-    worker = global_worker
-    worker.check_connected()
-
-    acceptable_dtypes = {"text", "html"}
-    assert dtype in acceptable_dtypes, (
-        f"dtype accepts only: {acceptable_dtypes}")
-
-    message_wrapped = {"message": message, "dtype": dtype}
-    message_encoded = json.dumps(message_wrapped).encode()
-
-    worker.core_worker.set_webui_display(key.encode(), message_encoded)
-
-
-# Global variable to make sure we only send out the warning once.
-blocking_get_inside_async_warned = False
-
-
-@client_mode_hook
-def get(object_refs, *, timeout=None):
-    """Get a remote object or a list of remote objects from the object store.
-
-    This method blocks until the object corresponding to the object ref is
-    available in the local object store. If this object is not in the local
-    object store, it will be shipped from an object store that has it (once the
-    object has been created). If object_refs is a list, then the objects
-    corresponding to each object in the list will be returned.
-
-    This method will issue a warning if it's running inside async context,
-    you can use ``await object_ref`` instead of ``ray.get(object_ref)``. For
-    a list of object refs, you can use ``await asyncio.gather(*object_refs)``.
-
-    Args:
-        object_refs: Object ref of the object to get or a list of object refs
-            to get.
-        timeout (Optional[float]): The maximum amount of time in seconds to
-            wait before returning.
-
-    Returns:
-        A Python object or a list of Python objects.
-
-    Raises:
-        GetTimeoutError: A GetTimeoutError is raised if a timeout is set and
-            the get takes longer than timeout to return.
-        Exception: An exception is raised if the task that created the object
-            or that created one of the objects raised an exception.
-    """
-    worker = global_worker
-    worker.check_connected()
-
-    if hasattr(
-            worker,
-            "core_worker") and worker.core_worker.current_actor_is_asyncio():
-        global blocking_get_inside_async_warned
-        if not blocking_get_inside_async_warned:
-            logger.warning("Using blocking ray.get inside async actor. "
-                           "This blocks the event loop. Please use `await` "
-                           "on object ref with asyncio.gather if you want to "
-                           "yield execution to the event loop instead.")
-            blocking_get_inside_async_warned = True
-
-    with profiling.profile("ray.get"):
-        is_individual_id = isinstance(object_refs, ray.ObjectRef)
-        if is_individual_id:
-            object_refs = [object_refs]
-
-        if not isinstance(object_refs, list):
-            raise ValueError("'object_refs' must either be an object ref "
-                             "or a list of object refs.")
-
-        global last_task_error_raise_time
-        # TODO(ujvl): Consider how to allow user to retrieve the ready objects.
-        values, debugger_breakpoint = worker.get_objects(
-            object_refs, timeout=timeout)
-        for i, value in enumerate(values):
-            if isinstance(value, RayError):
-                last_task_error_raise_time = time.time()
-                if isinstance(value, ray.exceptions.ObjectLostError):
-                    worker.core_worker.dump_object_store_memory_usage()
-                if isinstance(value, RayTaskError):
-                    raise value.as_instanceof_cause()
-                else:
-                    raise value
-
-        if is_individual_id:
-            values = values[0]
-
-        if debugger_breakpoint != b"":
-            frame = sys._getframe().f_back
-            rdb = ray.util.pdb.connect_ray_pdb(
-                None, None, False, None,
-                debugger_breakpoint.decode() if debugger_breakpoint else None)
-            rdb.set_trace(frame=frame)
-
-        return values
-
-
-@client_mode_hook
-def put(value):
-    """Store an object in the object store.
-
-    The object may not be evicted while a reference to the returned ID exists.
-
-    Args:
-        value: The Python object to be stored.
-
-    Returns:
-        The object ref assigned to this value.
-    """
-    worker = global_worker
-    worker.check_connected()
-    with profiling.profile("ray.put"):
-        try:
-            object_ref = worker.put_object(value)
-        except ObjectStoreFullError:
-            logger.info(
-                "Put failed since the value was either too large or the "
-                "store was full of pinned objects.")
-            raise
-        return object_ref
-
-
-# Global variable to make sure we only send out the warning once.
-blocking_wait_inside_async_warned = False
-
-
-@client_mode_hook
-def wait(object_refs, *, num_returns=1, timeout=None, fetch_local=True):
-    """Return a list of IDs that are ready and a list of IDs that are not.
-
-    If timeout is set, the function returns either when the requested number of
-    IDs are ready or when the timeout is reached, whichever occurs first. If it
-    is not set, the function simply waits until that number of objects is ready
-    and returns that exact number of object refs.
-
-    This method returns two lists. The first list consists of object refs that
-    correspond to objects that are available in the object store. The second
-    list corresponds to the rest of the object refs (which may or may not be
-    ready).
-
-    Ordering of the input list of object refs is preserved. That is, if A
-    precedes B in the input list, and both are in the ready list, then A will
-    precede B in the ready list. This also holds true if A and B are both in
-    the remaining list.
-
-    This method will issue a warning if it's running inside an async context.
-    Instead of ``ray.wait(object_refs)``, you can use
-    ``await asyncio.wait(object_refs)``.
-
-    Args:
-        object_refs (List[ObjectRef]): List of object refs for objects that may
-            or may not be ready. Note that these IDs must be unique.
-        num_returns (int): The number of object refs that should be returned.
-        timeout (float): The maximum amount of time in seconds to wait before
-            returning.
-        fetch_local (bool): If True, wait for the object to be downloaded onto
-            the local node before returning it as ready. If False, ray.wait()
-            will not trigger fetching of objects to the local node and will
-            return immediately once the object is available anywhere in the
-            cluster.
-
-    Returns:
-        A list of object refs that are ready and a list of the remaining object
-        IDs.
-    """
-    worker = global_worker
-    worker.check_connected()
-
-    if hasattr(worker,
-               "core_worker") and worker.core_worker.current_actor_is_asyncio(
-               ) and timeout != 0:
-        global blocking_wait_inside_async_warned
-        if not blocking_wait_inside_async_warned:
-            logger.debug("Using blocking ray.wait inside async method. "
-                         "This blocks the event loop. Please use `await` "
-                         "on object ref with asyncio.wait. ")
-            blocking_wait_inside_async_warned = True
-
-    if isinstance(object_refs, ObjectRef):
-        raise TypeError(
-            "wait() expected a list of ray.ObjectRef, got a single "
-            "ray.ObjectRef")
-
-    if not isinstance(object_refs, list):
-        raise TypeError("wait() expected a list of ray.ObjectRef, "
-                        f"got {type(object_refs)}")
-
-    if timeout is not None and timeout < 0:
-        raise ValueError("The 'timeout' argument must be nonnegative. "
-                         f"Received {timeout}")
-
-    for object_ref in object_refs:
-        if not isinstance(object_ref, ObjectRef):
-            raise TypeError("wait() expected a list of ray.ObjectRef, "
-                            f"got list containing {type(object_ref)}")
-
-    worker.check_connected()
-    # TODO(swang): Check main thread.
-    with profiling.profile("ray.wait"):
-
-        # TODO(rkn): This is a temporary workaround for
-        # https://github.com/ray-project/ray/issues/997. However, it should be
-        # fixed in Arrow instead of here.
-        if len(object_refs) == 0:
-            return [], []
-
-        if len(object_refs) != len(set(object_refs)):
-            raise ValueError("Wait requires a list of unique object refs.")
-        if num_returns <= 0:
-            raise ValueError(
-                "Invalid number of objects to return %d." % num_returns)
-        if num_returns > len(object_refs):
-            raise ValueError("num_returns cannot be greater than the number "
-                             "of objects provided to ray.wait.")
-
-        timeout = timeout if timeout is not None else 10**6
-        timeout_milliseconds = int(timeout * 1000)
-        ready_ids, remaining_ids = worker.core_worker.wait(
-            object_refs,
-            num_returns,
-            timeout_milliseconds,
-            worker.current_task_id,
-            fetch_local,
-        )
-        return ready_ids, remaining_ids
-
-
-@client_mode_hook
-def get_actor(name):
-    """Get a handle to a detached actor.
-
-    Gets a handle to a detached actor with the given name. The actor must
-    have been created with Actor.options(name="name").remote().
-
-    Returns:
-        ActorHandle to the actor.
-
-    Raises:
-        ValueError if the named actor does not exist.
-    """
-    if not name:
-        raise ValueError("Please supply a non-empty value to get_actor")
-    worker = global_worker
-    worker.check_connected()
-    handle = worker.core_worker.get_named_actor_handle(name)
-    return handle
-
-
-@client_mode_hook
-def kill(actor, *, no_restart=True):
-    """Kill an actor forcefully.
-
-    This will interrupt any running tasks on the actor, causing them to fail
-    immediately. ``atexit`` handlers installed in the actor will not be run.
-
-    If you want to kill the actor but let pending tasks finish,
-    you can call ``actor.__ray_terminate__.remote()`` instead to queue a
-    termination task. Any ``atexit`` handlers installed in the actor *will*
-    be run in this case.
-
-    If the actor is a detached actor, subsequent calls to get its handle via
-    ray.get_actor will fail.
-
-    Args:
-        actor (ActorHandle): Handle to the actor to kill.
-        no_restart (bool): Whether or not this actor should be restarted if
-            it's a restartable actor.
-    """
-    worker = global_worker
-    worker.check_connected()
-    if not isinstance(actor, ray.actor.ActorHandle):
-        raise ValueError("ray.kill() only supported for actors. "
-                         "Got: {}.".format(type(actor)))
-    worker.core_worker.kill_actor(actor._ray_actor_id, no_restart)
-
-
-@client_mode_hook
-def cancel(object_ref, *, force=False, recursive=True):
-    """Cancels a task according to the following conditions.
-
-    If the specified task is pending execution, it will not be executed. If
-    the task is currently executing, the behavior depends on the ``force``
-    flag. When ``force=False``, a KeyboardInterrupt will be raised in Python
-    and when ``force=True``, the executing the task will immediately exit. If
-    the task is already finished, nothing will happen.
-
-    Only non-actor tasks can be canceled. Canceled tasks will not be
-    retried (max_retries will not be respected).
-
-    Calling ray.get on a canceled task will raise a TaskCancelledError or a
-    WorkerCrashedError if ``force=True``.
-
-    Args:
-        object_ref (ObjectRef): ObjectRef returned by the task
-            that should be canceled.
-        force (boolean): Whether to force-kill a running task by killing
-            the worker that is running the task.
-        recursive (boolean): Whether to try to cancel tasks submitted by the
-            task specified.
-    Raises:
-        TypeError: This is also raised for actor tasks.
-    """
-    worker = ray.worker.global_worker
-    worker.check_connected()
-
-    if not isinstance(object_ref, ray.ObjectRef):
-        raise TypeError(
-            "ray.cancel() only supported for non-actor object refs. "
-            f"Got: {type(object_ref)}.")
-    return worker.core_worker.cancel_task(object_ref, force, recursive)
-
-
->>>>>>> 86d50000
 def _mode(worker=global_worker):
     """This is a wrapper around worker.mode.
 
