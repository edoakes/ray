--- conflicted
+++ resolved
@@ -1,7 +1,5 @@
-<<<<<<< HEAD
-load("//bazel:python.bzl", "doctest")
-load("//bazel:python.bzl", "py_test_module_list")
-load("@bazel_skylib//rules:copy_file.bzl", "copy_file")
+load("@rules_python//python:defs.bzl", "py_library", "py_test")
+load("//bazel:python.bzl", "doctest", "py_test_module_list")
 
 # -------------------------------------------------------
 # Runs tests against docstrings on all source files.
@@ -14,13 +12,11 @@
     # Used by the doctest builds in `doc/source/`.
     visibility = ["//visibility:public"],
 )
-=======
-load("@rules_python//python:defs.bzl", "py_library", "py_test")
-load("//bazel:python.bzl", "doctest", "py_test_module_list")
->>>>>>> 06f39651
 
 doctest(
     size = "large",
+    size = "large",
+    conftest_file = "//python/ray/data:data_doctest_conftest",
     files = glob(
         ["**/*.py"],
         exclude = glob([
@@ -29,9 +25,6 @@
         ]),
     ),
     tags = ["team:data"],
-<<<<<<< HEAD
-    size = "large",
-    conftest_file = "//python/ray/data:data_doctest_conftest",
 )
 
 # --------------------------------------------------------------------
@@ -39,9 +32,6 @@
 # Covers all tests starting with `test_`.
 # Please keep these sorted alphabetically.
 # --------------------------------------------------------------------
-=======
-)
->>>>>>> 06f39651
 
 py_library(
     name = "conftest",
