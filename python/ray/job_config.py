--- conflicted
+++ resolved
@@ -49,19 +49,7 @@
         return self.get_proto_job_config().SerializeToString()
 
     def set_runtime_env(self, runtime_env: Optional[Dict[str, Any]]) -> None:
-<<<<<<< HEAD
         self._parsed_runtime_env = ParsedRuntimeEnv(runtime_env or {})
-        self.worker_env.update(self._parsed_runtime_env.get("env_vars") or {})
-=======
-        # Lazily import this to avoid circular dependencies.
-        import ray._private.runtime_env as runtime_support
-        if runtime_env:
-            runtime_env_parsed_conda_pip = parse_pip_and_conda(runtime_env)
-            self._parsed_runtime_env = runtime_support.RuntimeEnvDict(
-                runtime_env_parsed_conda_pip)
-        else:
-            self._parsed_runtime_env = runtime_support.RuntimeEnvDict({})
->>>>>>> cc3199b8
         self.runtime_env = runtime_env or dict()
         self._cached_pb = None
 
