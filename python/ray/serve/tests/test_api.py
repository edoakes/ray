import time
import asyncio

import pytest
import requests

import ray
from ray import serve
<<<<<<< HEAD
from ray.test_utils import wait_for_condition
from ray.serve import constants
from ray.serve.exceptions import RayServeException
from ray.serve.utils import format_actor_name, get_random_letters
=======
from ray.serve.utils import get_random_letters
from ray.serve.exceptions import RayServeException
>>>>>>> b5fafe1f


def test_e2e(serve_instance):
    serve.init()

    def function(flask_request):
        return {"method": flask_request.method}

    serve.create_backend("echo:v1", function)
    serve.create_endpoint(
        "endpoint", backend="echo:v1", route="/api", methods=["GET", "POST"])

    retry_count = 5
    timeout_sleep = 0.5
    while True:
        try:
            resp = requests.get(
                "http://127.0.0.1:8000/-/routes", timeout=0.5).json()
            assert resp == {"/api": ["endpoint", ["GET", "POST"]]}
            break
        except Exception as e:
            time.sleep(timeout_sleep)
            timeout_sleep *= 2
            retry_count -= 1
            if retry_count == 0:
                assert False, ("Route table hasn't been updated after 3 tries."
                               "The latest error was {}").format(e)

    resp = requests.get("http://127.0.0.1:8000/api").json()["method"]
    assert resp == "GET"

    resp = requests.post("http://127.0.0.1:8000/api").json()["method"]
    assert resp == "POST"


def test_call_method(serve_instance):
    class CallMethod:
        def method(self, request):
            return "hello"

    serve.create_backend("backend", CallMethod)
    serve.create_endpoint("endpoint", backend="backend", route="/api")

    # Test HTTP path.
    resp = requests.get(
        "http://127.0.0.1:8000/api",
        timeout=1,
        headers={"X-SERVE-CALL-METHOD": "method"})
    assert resp.text == "hello"

    # Test serve handle path.
    handle = serve.get_handle("endpoint")
    assert ray.get(handle.options("method").remote()) == "hello"


def test_no_route(serve_instance):
    def func(_, i=1):
        return 1

    serve.create_backend("backend:1", func)
    serve.create_endpoint("noroute-endpoint", backend="backend:1")
    service_handle = serve.get_handle("noroute-endpoint")
    result = ray.get(service_handle.remote(i=1))
    assert result == 1


def test_reject_duplicate_route(serve_instance):
    def f():
        pass

    serve.create_backend("backend", f)

    route = "/foo"
    serve.create_endpoint("bar", backend="backend", route=route)
    with pytest.raises(ValueError):
        serve.create_endpoint("foo", backend="backend", route=route)


def test_reject_duplicate_endpoint(serve_instance):
    def f():
        pass

    serve.create_backend("backend", f)

    endpoint_name = "foo"
    serve.create_endpoint(endpoint_name, backend="backend", route="/ok")
    with pytest.raises(ValueError):
        serve.create_endpoint(
            endpoint_name, backend="backend", route="/different")


def test_set_traffic_missing_data(serve_instance):
    endpoint_name = "foobar"
    backend_name = "foo_backend"
    serve.create_backend(backend_name, lambda: 5)
    serve.create_endpoint(endpoint_name, backend=backend_name)
    with pytest.raises(ValueError):
        serve.set_traffic(endpoint_name, {"nonexistent_backend": 1.0})
    with pytest.raises(ValueError):
        serve.set_traffic("nonexistent_endpoint_name", {backend_name: 1.0})


def test_scaling_replicas(serve_instance):
    class Counter:
        def __init__(self):
            self.count = 0

        def __call__(self, _):
            self.count += 1
            return self.count

    serve.create_backend("counter:v1", Counter, config={"num_replicas": 2})
    serve.create_endpoint("counter", backend="counter:v1", route="/increment")

    # Keep checking the routing table until /increment is populated
    while "/increment" not in requests.get(
            "http://127.0.0.1:8000/-/routes").json():
        time.sleep(0.2)

    counter_result = []
    for _ in range(10):
        resp = requests.get("http://127.0.0.1:8000/increment").json()
        counter_result.append(resp)

    # If the load is shared among two replicas. The max result cannot be 10.
    assert max(counter_result) < 10

    serve.update_backend_config("counter:v1", {"num_replicas": 1})

    counter_result = []
    for _ in range(10):
        resp = requests.get("http://127.0.0.1:8000/increment").json()
        counter_result.append(resp)
    # Give some time for a replica to spin down. But majority of the request
    # should be served by the only remaining replica.
    assert max(counter_result) - min(counter_result) > 6


def test_batching(serve_instance):
    class BatchingExample:
        def __init__(self):
            self.count = 0

        @serve.accept_batch
        def __call__(self, flask_request, temp=None):
            self.count += 1
            batch_size = serve.context.batch_size
            return [self.count] * batch_size

    # set the max batch size
    serve.create_backend(
        "counter:v11",
        BatchingExample,
        config={
            "max_batch_size": 5,
            "batch_wait_timeout": 1
        })
    serve.create_endpoint(
        "counter1", backend="counter:v11", route="/increment2")

    # Keep checking the routing table until /increment is populated
    while "/increment2" not in requests.get(
            "http://127.0.0.1:8000/-/routes").json():
        time.sleep(0.2)

    future_list = []
    handle = serve.get_handle("counter1")
    for _ in range(20):
        f = handle.remote(temp=1)
        future_list.append(f)

    counter_result = ray.get(future_list)
    # since count is only updated per batch of queries
    # If there atleast one __call__ fn call with batch size greater than 1
    # counter result will always be less than 20
    assert max(counter_result) < 20


def test_batching_exception(serve_instance):
    class NoListReturned:
        def __init__(self):
            self.count = 0

        @serve.accept_batch
        def __call__(self, flask_request, temp=None):
            batch_size = serve.context.batch_size
            return batch_size

    # set the max batch size
    serve.create_backend(
        "exception:v1", NoListReturned, config={"max_batch_size": 5})
    serve.create_endpoint(
        "exception-test", backend="exception:v1", route="/noListReturned")

    handle = serve.get_handle("exception-test")
    with pytest.raises(ray.exceptions.RayTaskError):
        assert ray.get(handle.remote(temp=1))


def test_updating_config(serve_instance):
    class BatchSimple:
        def __init__(self):
            self.count = 0

        @serve.accept_batch
        def __call__(self, flask_request, temp=None):
            batch_size = serve.context.batch_size
            return [1] * batch_size

    serve.create_backend(
        "bsimple:v1",
        BatchSimple,
        config={
            "max_batch_size": 2,
            "num_replicas": 3
        })
    serve.create_endpoint("bsimple", backend="bsimple:v1", route="/bsimple")

    master_actor = serve.api._get_master_actor()
    old_replica_tag_list = ray.get(
        master_actor._list_replicas.remote("bsimple:v1"))

    serve.update_backend_config("bsimple:v1", {"max_batch_size": 5})
    new_replica_tag_list = ray.get(
        master_actor._list_replicas.remote("bsimple:v1"))
    new_all_tag_list = []
    for worker_dict in ray.get(
            master_actor.get_all_worker_handles.remote()).values():
        new_all_tag_list.extend(list(worker_dict.keys()))

    # the old and new replica tag list should be identical
    # and should be subset of all_tag_list
    assert set(old_replica_tag_list) <= set(new_all_tag_list)
    assert set(old_replica_tag_list) == set(new_replica_tag_list)


def test_delete_backend(serve_instance):
    def function():
        return "hello"

    serve.create_backend("delete:v1", function)
    serve.create_endpoint(
        "delete_backend", backend="delete:v1", route="/delete-backend")

    assert requests.get("http://127.0.0.1:8000/delete-backend").text == "hello"

    # Check that we can't delete the backend while it's in use.
    with pytest.raises(ValueError):
        serve.delete_backend("delete:v1")

    serve.create_backend("delete:v2", function)
    serve.set_traffic("delete_backend", {"delete:v1": 0.5, "delete:v2": 0.5})

    with pytest.raises(ValueError):
        serve.delete_backend("delete:v1")

    # Check that the backend can be deleted once it's no longer in use.
    serve.set_traffic("delete_backend", {"delete:v2": 1.0})
    serve.delete_backend("delete:v1")

    # Check that we can no longer use the previously deleted backend.
    with pytest.raises(ValueError):
        serve.set_traffic("delete_backend", {"delete:v1": 1.0})

    def function2():
        return "olleh"

    # Check that we can now reuse the previously delete backend's tag.
    serve.create_backend("delete:v1", function2)
    serve.set_traffic("delete_backend", {"delete:v1": 1.0})

    assert requests.get("http://127.0.0.1:8000/delete-backend").text == "olleh"


@pytest.mark.parametrize("route", [None, "/delete-endpoint"])
def test_delete_endpoint(serve_instance, route):
    def function():
        return "hello"

    backend_name = "delete-endpoint:v1"
    serve.create_backend(backend_name, function)

    endpoint_name = "delete_endpoint" + str(route)
    serve.create_endpoint(endpoint_name, backend=backend_name, route=route)
    serve.delete_endpoint(endpoint_name)

    # Check that we can reuse a deleted endpoint name and route.
    serve.create_endpoint(endpoint_name, backend=backend_name, route=route)

    if route is not None:
        assert requests.get(
            "http://127.0.0.1:8000/delete-endpoint").text == "hello"
    else:
        handle = serve.get_handle(endpoint_name)
        assert ray.get(handle.remote()) == "hello"

    # Check that deleting the endpoint doesn't delete the backend.
    serve.delete_endpoint(endpoint_name)
    serve.create_endpoint(endpoint_name, backend=backend_name, route=route)

    if route is not None:
        assert requests.get(
            "http://127.0.0.1:8000/delete-endpoint").text == "hello"
    else:
        handle = serve.get_handle(endpoint_name)
        assert ray.get(handle.remote()) == "hello"


@pytest.mark.parametrize("route", [None, "/shard"])
def test_shard_key(serve_instance, route):
    # Create five backends that return different integers.
    num_backends = 5
    traffic_dict = {}
    for i in range(num_backends):

        def function():
            return i

        backend_name = "backend-split-" + str(i)
        traffic_dict[backend_name] = 1.0 / num_backends
        serve.create_backend(backend_name, function)

    serve.create_endpoint(
        "endpoint", backend=list(traffic_dict.keys())[0], route=route)
    serve.set_traffic("endpoint", traffic_dict)

    def do_request(shard_key):
        if route is not None:
            url = "http://127.0.0.1:8000" + route
            headers = {"X-SERVE-SHARD-KEY": shard_key}
            result = requests.get(url, headers=headers).text
        else:
            handle = serve.get_handle("endpoint").options(shard_key=shard_key)
            result = ray.get(handle.options(shard_key=shard_key).remote())
        return result

    # Send requests with different shard keys and log the backends they go to.
    shard_keys = [get_random_letters() for _ in range(20)]
    results = {}
    for shard_key in shard_keys:
        results[shard_key] = do_request(shard_key)

    # Check that the shard keys are mapped to the same backends.
    for shard_key in shard_keys:
        assert do_request(shard_key) == results[shard_key]


def test_name():
    with pytest.raises(TypeError):
        serve.init(name=1)

    route = "/api"
    backend = "backend"
    endpoint = "endpoint"

    serve.init(name="cluster1", http_port=8001)

    def function():
        return "hello1"

    serve.create_backend(backend, function)
    serve.create_endpoint(endpoint, backend=backend, route=route)

    assert requests.get("http://127.0.0.1:8001" + route).text == "hello1"

    # Create a second cluster on port 8002. Create an endpoint and backend with
    # the same names and check that they don't collide.
    serve.init(name="cluster2", http_port=8002)

    def function():
        return "hello2"

    serve.create_backend(backend, function)
    serve.create_endpoint(endpoint, backend=backend, route=route)

    assert requests.get("http://127.0.0.1:8001" + route).text == "hello1"
    assert requests.get("http://127.0.0.1:8002" + route).text == "hello2"

    # Check that deleting the backend in the current cluster doesn't.
    serve.delete_endpoint(endpoint)
    serve.delete_backend(backend)
    assert requests.get("http://127.0.0.1:8001" + route).text == "hello1"

    # Check that we can re-connect to the first cluster.
    serve.init(name="cluster1")
    serve.delete_endpoint(endpoint)
    serve.delete_backend(backend)


def test_parallel_start(serve_instance):
    # Test the ability to start multiple replicas in parallel.
    # In the past, when Serve scale up a backend, it does so one by one and
    # wait for each replica to initialize. This test avoid this by preventing
    # the first replica to finish initialization unless the second replica is
    # also started.
    @ray.remote
    class Barrier:
        def __init__(self, release_on):
            self.release_on = release_on
            self.current_waiters = 0
            self.event = asyncio.Event()

        async def wait(self):
            self.current_waiters += 1
            if self.current_waiters == self.release_on:
                self.event.set()
            else:
                await self.event.wait()

    barrier = Barrier.remote(release_on=2)

    class LongStartingServable:
        def __init__(self):
            ray.get(barrier.wait.remote(), timeout=10)

        def __call__(self, _):
            return "Ready"

    serve.create_backend(
        "p:v0", LongStartingServable, config={"num_replicas": 2})
    serve.create_endpoint("test-parallel", backend="p:v0")
    handle = serve.get_handle("test-parallel")

    ray.get(handle.remote(), timeout=10)


def test_list_endpoints(serve_instance):
    serve.init()

    def f():
        pass

    serve.create_backend("backend", f)
    serve.create_backend("backend2", f)
    serve.create_endpoint(
        "endpoint", backend="backend", route="/api", methods=["GET", "POST"])
    serve.create_endpoint("endpoint2", backend="backend2", methods=["POST"])

    endpoints = serve.list_endpoints()
    assert "endpoint" in endpoints
    assert endpoints["endpoint"] == {
        "route": "/api",
        "methods": ["GET", "POST"],
        "traffic": {
            "backend": 1.0
        }
    }

    assert "endpoint2" in endpoints
    assert endpoints["endpoint2"] == {
        "route": None,
        "methods": ["POST"],
        "traffic": {
            "backend2": 1.0
        }
    }

    serve.delete_endpoint("endpoint")
    assert "endpoint2" in serve.list_endpoints()

    serve.delete_endpoint("endpoint2")
    assert len(serve.list_endpoints()) == 0


def test_list_backends(serve_instance):
    serve.init()

    @serve.accept_batch
    def f():
        pass

    serve.create_backend("backend", f, config={"max_batch_size": 10})
    backends = serve.list_backends()
    assert len(backends) == 1
    assert "backend" in backends
    assert backends["backend"]["max_batch_size"] == 10

    serve.create_backend("backend2", f, config={"num_replicas": 10})
    backends = serve.list_backends()
    assert len(backends) == 2
    assert backends["backend2"]["num_replicas"] == 10

    serve.delete_backend("backend")
    backends = serve.list_backends()
    assert len(backends) == 1
    assert "backend2" in backends

    serve.delete_backend("backend2")
    assert len(serve.list_backends()) == 0


def test_endpoint_input_validation(serve_instance):
    serve.init()

    def f():
        pass

    serve.create_backend("backend", f)
    with pytest.raises(TypeError):
        serve.create_endpoint("endpoint")
    with pytest.raises(TypeError):
        serve.create_endpoint("endpoint", route="/hello")
    with pytest.raises(TypeError):
        serve.create_endpoint("endpoint", backend=2)
    serve.create_endpoint("endpoint", backend="backend")


<<<<<<< HEAD
def test_shutdown(serve_instance):
    def f():
        pass

    instance_name = "shutdown"
    serve.init(name=instance_name, http_port=8002)
    serve.create_backend("backend", f)
    serve.create_endpoint("endpoint", backend="backend")

    serve.shutdown()
    with pytest.raises(RayServeException, match="Please run serve.init"):
        serve.list_backends()

    def check_dead():
        for actor_name in [
                constants.SERVE_MASTER_NAME, constants.SERVE_PROXY_NAME,
                constants.SERVE_ROUTER_NAME, constants.SERVE_METRIC_SINK_NAME
        ]:
            try:
                ray.get_actor(format_actor_name(actor_name, instance_name))
                return False
            except ValueError:
                pass
        return True

    assert wait_for_condition(check_dead)
=======
def test_create_infeasible_error(serve_instance):
    serve.init()

    def f():
        pass

    # Non existent resource should be infeasible.
    with pytest.raises(RayServeException, match="Cannot scale backend"):
        serve.create_backend(
            "f:1",
            f,
            ray_actor_options={"resources": {
                "MagicMLResource": 100
            }})

    # Even each replica might be feasible, the total might not be.
    current_cpus = int(ray.nodes()[0]["Resources"]["CPU"])
    with pytest.raises(RayServeException, match="Cannot scale backend"):
        serve.create_backend(
            "f:1",
            f,
            ray_actor_options={"resources": {
                "CPU": 1,
            }},
            config={"num_replicas": current_cpus + 20})

    # No replica should be created!
    replicas = ray.get(serve.api.master_actor._list_replicas.remote("f1"))
    assert len(replicas) == 0
>>>>>>> b5fafe1f


if __name__ == "__main__":
    import sys
    sys.exit(pytest.main(["-v", "-s", __file__]))<|MERGE_RESOLUTION|>--- conflicted
+++ resolved
@@ -6,15 +6,10 @@
 
 import ray
 from ray import serve
-<<<<<<< HEAD
 from ray.test_utils import wait_for_condition
 from ray.serve import constants
 from ray.serve.exceptions import RayServeException
 from ray.serve.utils import format_actor_name, get_random_letters
-=======
-from ray.serve.utils import get_random_letters
-from ray.serve.exceptions import RayServeException
->>>>>>> b5fafe1f
 
 
 def test_e2e(serve_instance):
@@ -522,7 +517,37 @@
     serve.create_endpoint("endpoint", backend="backend")
 
 
-<<<<<<< HEAD
+def test_create_infeasible_error(serve_instance):
+    serve.init()
+
+    def f():
+        pass
+
+    # Non existent resource should be infeasible.
+    with pytest.raises(RayServeException, match="Cannot scale backend"):
+        serve.create_backend(
+            "f:1",
+            f,
+            ray_actor_options={"resources": {
+                "MagicMLResource": 100
+            }})
+
+    # Even each replica might be feasible, the total might not be.
+    current_cpus = int(ray.nodes()[0]["Resources"]["CPU"])
+    with pytest.raises(RayServeException, match="Cannot scale backend"):
+        serve.create_backend(
+            "f:1",
+            f,
+            ray_actor_options={"resources": {
+                "CPU": 1,
+            }},
+            config={"num_replicas": current_cpus + 20})
+
+    # No replica should be created!
+    replicas = ray.get(serve.api.master_actor._list_replicas.remote("f1"))
+    assert len(replicas) == 0
+
+
 def test_shutdown(serve_instance):
     def f():
         pass
@@ -549,37 +574,6 @@
         return True
 
     assert wait_for_condition(check_dead)
-=======
-def test_create_infeasible_error(serve_instance):
-    serve.init()
-
-    def f():
-        pass
-
-    # Non existent resource should be infeasible.
-    with pytest.raises(RayServeException, match="Cannot scale backend"):
-        serve.create_backend(
-            "f:1",
-            f,
-            ray_actor_options={"resources": {
-                "MagicMLResource": 100
-            }})
-
-    # Even each replica might be feasible, the total might not be.
-    current_cpus = int(ray.nodes()[0]["Resources"]["CPU"])
-    with pytest.raises(RayServeException, match="Cannot scale backend"):
-        serve.create_backend(
-            "f:1",
-            f,
-            ray_actor_options={"resources": {
-                "CPU": 1,
-            }},
-            config={"num_replicas": current_cpus + 20})
-
-    # No replica should be created!
-    replicas = ray.get(serve.api.master_actor._list_replicas.remote("f1"))
-    assert len(replicas) == 0
->>>>>>> b5fafe1f
 
 
 if __name__ == "__main__":
