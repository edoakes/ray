--- conflicted
+++ resolved
@@ -1036,51 +1036,15 @@
 
     @serve.deployment
     async def f(val):
-<<<<<<< HEAD
-        handle = serve.get_app_handle("default")
+        handle = serve.get_app_handle(SERVE_DEFAULT_APP_NAME)
         result = await handle.remote(val)
-=======
-        handle = serve.get_app_handle(SERVE_DEFAULT_APP_NAME)
-        result = await (await handle.remote(val))
->>>>>>> 120d8928
         return f"The answer is {result}"
 
     serve.run(a.bind(b.bind()), route_prefix="/math")
     serve.run(f.bind(), name="call")
 
     handle = serve.get_app_handle("call")
-<<<<<<< HEAD
     assert handle.remote(7).result() == "The answer is 9"
-=======
-    assert ray.get(handle.remote(7)) == "The answer is 9"
-
-
-def test_get_app_handle_within_deployment_sync(serve_instance):
-    @serve.deployment()
-    class a:
-        def __init__(self, handle):
-            self.handle = handle
-
-        def __call__(self, val: int):
-            return val + 2
-
-    @serve.deployment()
-    class b:
-        def __call__(self, val: int):
-            return val
-
-    @serve.deployment
-    def f(val):
-        handle = serve.get_app_handle(SERVE_DEFAULT_APP_NAME, sync=True)
-        result = ray.get(handle.remote(val))
-        return f"The answer is {result}"
-
-    serve.run(a.bind(b.bind()), route_prefix="/math")
-    serve.run(f.bind(), name="call")
-
-    handle = serve.get_app_handle("call")
-    assert ray.get(handle.remote(7)) == "The answer is 9"
->>>>>>> 120d8928
 
 
 def test_get_deployment_handle_basic(serve_instance):
@@ -1098,21 +1062,13 @@
 
     serve.run(MyDriver.bind(f.bind()))
 
-<<<<<<< HEAD
-    handle = serve.get_deployment_handle("f", "default")
+    handle = serve.get_deployment_handle("f", SERVE_DEFAULT_APP_NAME)
     assert isinstance(handle, DeploymentHandle)
     assert handle.remote().result() == "hello world"
 
-    app_handle = serve.get_app_handle("default")
+    app_handle = serve.get_app_handle(SERVE_DEFAULT_APP_NAME)
     assert isinstance(app_handle, DeploymentHandle)
     assert app_handle.remote().result() == "hello world!!"
-=======
-    handle = serve.get_deployment_handle("f", SERVE_DEFAULT_APP_NAME)
-    assert ray.get(handle.remote()) == "hello world"
-
-    app_handle = serve.get_app_handle(SERVE_DEFAULT_APP_NAME)
-    assert ray.get(app_handle.remote()) == "hello world!!"
->>>>>>> 120d8928
 
 
 if __name__ == "__main__":
