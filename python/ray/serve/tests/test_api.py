--- conflicted
+++ resolved
@@ -92,13 +92,8 @@
     endpoint_name = "foobar"
     backend_name = "foo_backend"
     serve.create_endpoint(endpoint_name)
-<<<<<<< HEAD
     serve.create_backend(backend_name, lambda: 5)
-    with pytest.raises(AssertionError):
-=======
-    serve.create_backend(lambda: 5, backend_name)
-    with pytest.raises(ValueError):
->>>>>>> 43be73e4
+    with pytest.raises(ValueError):
         serve.set_traffic(endpoint_name, {"nonexistent_backend": 1.0})
     with pytest.raises(ValueError):
         serve.set_traffic("nonexistent_endpoint_name", {backend_name: 1.0})
