import os

import pytest

import ray
from ray import serve

if os.environ.get("RAY_SERVE_INTENTIONALLY_CRASH", False):
    serve.controller._CRASH_AFTER_CHECKPOINT_PROBABILITY = 0.5


@pytest.fixture(scope="session")
def _shared_serve_instance():
<<<<<<< HEAD
    ray.init(num_cpus=36)
    yield serve.start(detached=True)
=======
    ray.init(
        num_cpus=36,
        _metrics_export_port=9999,
        _system_config={"metrics_report_interval_ms": 1000})
    serve.init()
    yield
>>>>>>> cf3875bd


@pytest.fixture
def serve_instance(_shared_serve_instance):
    yield _shared_serve_instance
    controller = _shared_serve_instance._controller
    # Clear all state between tests to avoid naming collisions.
    for endpoint in ray.get(controller.get_all_endpoints.remote()):
        _shared_serve_instance.delete_endpoint(endpoint)
    for backend in ray.get(controller.get_all_backends.remote()):
        _shared_serve_instance.delete_backend(backend)<|MERGE_RESOLUTION|>--- conflicted
+++ resolved
@@ -11,17 +11,11 @@
 
 @pytest.fixture(scope="session")
 def _shared_serve_instance():
-<<<<<<< HEAD
-    ray.init(num_cpus=36)
-    yield serve.start(detached=True)
-=======
     ray.init(
         num_cpus=36,
         _metrics_export_port=9999,
         _system_config={"metrics_report_interval_ms": 1000})
-    serve.init()
-    yield
->>>>>>> cf3875bd
+    yield serve.start(detached=True)
 
 
 @pytest.fixture
