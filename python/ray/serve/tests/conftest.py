--- conflicted
+++ resolved
@@ -12,7 +12,6 @@
 @pytest.fixture(scope="session")
 def _serve_instance():
     serve.init(blocking=True, ray_init_kwargs={"num_cpus": 36})
-<<<<<<< HEAD
     yield
 
 
@@ -24,17 +23,4 @@
     for endpoint in retry_actor_failures(master.get_all_endpoints):
         serve.delete_endpoint(endpoint)
     for backend in retry_actor_failures(master.get_all_backends):
-        serve.delete_backend(backend)
-
-
-@pytest.fixture(scope="session")
-def ray_instance():
-    ray_already_initialized = ray.is_initialized()
-    if not ray_already_initialized:
-        ray.init(object_store_memory=int(1e8))
-    yield
-    if not ray_already_initialized:
-        ray.shutdown()
-=======
-    yield
->>>>>>> 2b0817cb
+        serve.delete_backend(backend)