import time
from typing import Any, List, Optional
import tempfile

import pytest
import inspect
import requests
from fastapi import (Cookie, Depends, FastAPI, Header, Query, Request,
                     APIRouter, BackgroundTasks)
from fastapi.middleware.cors import CORSMiddleware
from fastapi.responses import JSONResponse
from pydantic import BaseModel, Field

from ray import serve
from ray.serve.utils import make_fastapi_class_based_view


def test_fastapi_function(serve_instance):
    app = FastAPI()

    @app.get("/{a}")
    def func(a: int):
        return {"result": a}

    @serve.deployment(name="f")
    @serve.ingress(app)
    class FastAPIApp:
        pass

    FastAPIApp.deploy()

    resp = requests.get("http://localhost:8000/f/100")
    assert resp.json() == {"result": 100}

    resp = requests.get("http://localhost:8000/f/not-number")
    assert resp.status_code == 422  # Unprocessable Entity
    assert resp.json()["detail"][0]["type"] == "type_error.integer"


def test_ingress_prefix(serve_instance):
    app = FastAPI()

    @app.get("/{a}")
    def func(a: int):
        return {"result": a}

<<<<<<< HEAD
    @serve.deployment(name="f", route_prefix="/api/")
=======
    @serve.deployment(route_prefix="/api")
>>>>>>> 06f0c0b6
    @serve.ingress(app)
    class App:
        pass

    App.deploy()

    resp = requests.get("http://localhost:8000/api/100")
    assert resp.json() == {"result": 100}


def test_class_based_view(serve_instance):
    app = FastAPI()

    @app.get("/other")
    def hello():
        return "hello"

    @serve.deployment(name="f")
    @serve.ingress(app)
    class A:
        def __init__(self):
            self.val = 1

        @app.get("/calc/{i}")
        def b(self, i: int):
            return i + self.val

        @app.post("/calc/{i}")
        def c(self, i: int):
            return i - self.val

    A.deploy()

    resp = requests.get("http://localhost:8000/f/calc/41")
    assert resp.json() == 42
    resp = requests.post("http://localhost:8000/f/calc/41")
    assert resp.json() == 40
    resp = requests.get("http://localhost:8000/f/other")
    assert resp.json() == "hello"


def test_make_fastapi_cbv_util():
    app = FastAPI()

    class A:
        @app.get("/{i}")
        def b(self, i: int):
            pass

    # before, "self" is treated as a query params
    assert app.routes[-1].endpoint == A.b
    assert app.routes[-1].dependant.query_params[0].name == "self"
    assert len(app.routes[-1].dependant.dependencies) == 0

    make_fastapi_class_based_view(app, A)

    # after, "self" is treated as a dependency instead of query params
    assert app.routes[-1].endpoint == A.b
    assert len(app.routes[-1].dependant.query_params) == 0
    assert len(app.routes[-1].dependant.dependencies) == 1
    self_dep = app.routes[-1].dependant.dependencies[0]
    assert self_dep.name == "self"
    assert inspect.isfunction(self_dep.call)
    assert "get_current_servable" in str(self_dep.call)


def test_fastapi_features(serve_instance):
    app = FastAPI(openapi_url="/my_api.json")

    @app.on_event("startup")
    def inject_state():
        app.state.state_one = "app.state"

    @app.middleware("http")
    async def add_process_time_header(request: Request, call_next):
        start_time = time.time()
        response = await call_next(request)
        process_time = time.time() - start_time
        response.headers["X-Process-Time"] = str(process_time)
        return response

    class Nested(BaseModel):
        val: int

    class BodyType(BaseModel):
        name: str
        price: float = Field(None, gt=1.0, description="High price!")
        nests: Nested

    class RespModel(BaseModel):
        ok: bool
        vals: List[Any]
        file_path: str

    async def yield_db():
        yield "db"

    async def common_parameters(q: Optional[str] = None):
        return {"q": q}

    @app.exception_handler(ValueError)
    async def custom_handler(_: Request, exc: ValueError):
        return JSONResponse(
            status_code=500,
            content={
                "custom_error": "true",
                "message": str(exc)
            })

    def run_background(background_tasks: BackgroundTasks):
        path = tempfile.mktemp()

        def write_to_file(p):
            with open(p, "w") as f:
                f.write("hello")

        background_tasks.add_task(write_to_file, path)
        return path

    app.add_middleware(CORSMiddleware, allow_origins="*")

    @app.get("/{path_arg}", response_model=RespModel, status_code=201)
    async def func(
            path_arg: str,
            query_arg: str,
            body_val: BodyType,
            backgrounds_tasks: BackgroundTasks,
            do_error: bool = False,
            query_arg_valid: Optional[str] = Query(None, min_length=3),
            cookie_arg: Optional[str] = Cookie(None),
            user_agent: Optional[str] = Header(None),
            commons: dict = Depends(common_parameters),
            db=Depends(yield_db),
    ):
        if do_error:
            raise ValueError("bad input")

        path = run_background(backgrounds_tasks)

        return RespModel(
            ok=True,
            vals=[
                path_arg,
                query_arg,
                body_val.price,
                body_val.nests.val,
                do_error,
                query_arg_valid,
                cookie_arg,
                user_agent.split("/")[0],  # returns python-requests
                commons,
                db,
                app.state.state_one,
            ],
            file_path=path,
        )

    router = APIRouter(prefix="/prefix")

    @router.get("/subpath")
    def router_path():
        return "ok"

    app.include_router(router)

    @serve.deployment(name="fastapi")
    @serve.ingress(app)
    class Worker:
        pass

    Worker.deploy()

    url = "http://localhost:8000/fastapi"
    resp = requests.get(f"{url}/")
    assert resp.status_code == 404
    assert "x-process-time" in resp.headers

    resp = requests.get(f"{url}/my_api.json")
    assert resp.status_code == 200
    assert resp.json()  # it returns a well-formed json.

    resp = requests.get(f"{url}/docs")
    assert resp.status_code == 200
    assert "<!DOCTYPE html>" in resp.text

    resp = requests.get(f"{url}/redoc")
    assert resp.status_code == 200
    assert "<!DOCTYPE html>" in resp.text

    resp = requests.get(f"{url}/path_arg")
    assert resp.status_code == 422  # Malformed input

    resp = requests.get(
        f"{url}/path_arg",
        json={
            "name": "serve",
            "price": 12,
            "nests": {
                "val": 1
            }
        },
        params={
            "query_arg": "query_arg",
            "query_arg_valid": "at-least-three-chars",
            "q": "common_arg",
        })
    assert resp.status_code == 201, resp.text
    assert resp.json()["ok"]
    assert resp.json()["vals"] == [
        "path_arg",
        "query_arg",
        12.0,
        1,
        False,
        "at-least-three-chars",
        None,
        "python-requests",
        {
            "q": "common_arg"
        },
        "db",
        "app.state",
    ]
    assert open(resp.json()["file_path"]).read() == "hello"

    resp = requests.get(
        f"{url}/path_arg",
        json={
            "name": "serve",
            "price": 12,
            "nests": {
                "val": 1
            }
        },
        params={
            "query_arg": "query_arg",
            "query_arg_valid": "at-least-three-chars",
            "q": "common_arg",
            "do_error": "true"
        })
    assert resp.status_code == 500
    assert resp.json()["custom_error"] == "true"

    resp = requests.get(f"{url}/prefix/subpath")
    assert resp.status_code == 200

    resp = requests.get(
        f"{url}/docs",
        headers={
            "Access-Control-Request-Method": "GET",
            "Origin": "https://googlebot.com"
        })
    assert resp.headers["access-control-allow-origin"] == "*", resp.headers


if __name__ == "__main__":
    import sys
    sys.exit(pytest.main(["-v", "-s", __file__]))<|MERGE_RESOLUTION|>--- conflicted
+++ resolved
@@ -44,11 +44,7 @@
     def func(a: int):
         return {"result": a}
 
-<<<<<<< HEAD
-    @serve.deployment(name="f", route_prefix="/api/")
-=======
-    @serve.deployment(route_prefix="/api")
->>>>>>> 06f0c0b6
+    @serve.deployment(route_prefix="/api/")
     @serve.ingress(app)
     class App:
         pass
