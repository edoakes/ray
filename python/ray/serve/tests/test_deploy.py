--- conflicted
+++ resolved
@@ -767,7 +767,6 @@
         check_num_replicas(2)
 
 
-<<<<<<< HEAD
 def test_list_deployments(serve_instance):
     assert serve.list_deployments() == {}
 
@@ -778,7 +777,8 @@
     d1.deploy()
 
     assert serve.list_deployments() == {"hi": d1}
-=======
+
+
 def test_deploy_change_route_prefix(serve_instance):
     name = "test"
 
@@ -815,7 +815,6 @@
 
     d.options(route_prefix="/new").deploy()
     wait_for_condition(check_switched)
->>>>>>> 35b82806
 
 
 if __name__ == "__main__":
