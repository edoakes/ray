"""
The test file for all standalone tests that doesn't
requires a shared Serve instance.
"""
import logging
import os
import socket
import sys
import time

import pydantic
import pytest
import requests

import ray
import ray._private.gcs_utils as gcs_utils
from ray import serve
from ray._private.services import new_port
from ray._private.test_utils import (
    convert_actor_state,
    run_string_as_driver,
    wait_for_condition,
)
from ray.cluster_utils import Cluster, cluster_not_supported
from ray.serve.config import DeploymentMode, HTTPOptions
from ray.serve._private.constants import (
    SERVE_DEFAULT_APP_NAME,
    SERVE_NAMESPACE,
    SERVE_PROXY_NAME,
    SERVE_ROOT_URL_ENV_KEY,
)
from ray._raylet import GcsClient
from ray.serve.context import get_global_client
from ray.serve.exceptions import RayServeException
from ray.serve.generated.serve_pb2 import ActorNameList
from ray.serve._private.http_util import set_socket_reuse_port
from ray.serve._private.utils import (
    block_until_http_ready,
    format_actor_name,
)
from ray.serve._private.default_impl import create_cluster_node_info_cache
from ray.serve.schema import ServeApplicationSchema

from ray.util.state import list_actors

# Explicitly importing it here because it is a ray core tests utility (
# not in the tree)
from ray.tests.conftest import maybe_external_redis  # noqa: F401
from ray.tests.conftest import ray_start_with_dashboard  # noqa: F401


@pytest.fixture
def ray_cluster():
    if cluster_not_supported:
        pytest.skip("Cluster not supported")
    cluster = Cluster()
    yield Cluster()
    serve.shutdown()
    ray.shutdown()
    cluster.shutdown()


@pytest.fixture()
def lower_slow_startup_threshold_and_reset():
    original_slow_startup_warning_s = os.environ.get("SERVE_SLOW_STARTUP_WARNING_S")
    original_slow_startup_warning_period_s = os.environ.get(
        "SERVE_SLOW_STARTUP_WARNING_PERIOD_S"
    )
    # Lower slow startup warning threshold to 1 second to reduce test duration
    os.environ["SERVE_SLOW_STARTUP_WARNING_S"] = "1"
    os.environ["SERVE_SLOW_STARTUP_WARNING_PERIOD_S"] = "1"

    ray.init(num_cpus=2)
    serve.start()
    client = get_global_client()

    yield client

    serve.shutdown()
    ray.shutdown()

    # Reset slow startup warning threshold to prevent state sharing across unit
    # tests
    if original_slow_startup_warning_s is not None:
        os.environ["SERVE_SLOW_STARTUP_WARNING_S"] = original_slow_startup_warning_s
    if original_slow_startup_warning_period_s is not None:
        os.environ[
            "SERVE_SLOW_STARTUP_WARNING_PERIOD_S"
        ] = original_slow_startup_warning_period_s


def test_shutdown(ray_shutdown):
    ray.init(num_cpus=16)
    serve.start(http_options=dict(port=8003))
    gcs_client = GcsClient(address=ray.get_runtime_context().gcs_address)
    cluster_node_info_cache = create_cluster_node_info_cache(gcs_client)
    cluster_node_info_cache.update()

    @serve.deployment
    def f():
        pass

    serve.run(f.bind())

    serve_controller_name = serve.context._global_client._controller_name
    actor_names = [
        serve_controller_name,
        format_actor_name(
            SERVE_PROXY_NAME,
            serve.context._global_client._controller_name,
            cluster_node_info_cache.get_alive_nodes()[0][0],
        ),
    ]

    def check_alive():
        alive = True
        for actor_name in actor_names:
            try:
                ray.get_actor(actor_name, namespace=SERVE_NAMESPACE)
            except ValueError:
                alive = False
        return alive

    wait_for_condition(check_alive)

    serve.shutdown()
    with pytest.raises(RayServeException):
        serve.list_deployments()

    def check_dead():
        for actor_name in actor_names:
            try:
                ray.get_actor(actor_name, namespace=SERVE_NAMESPACE)
                return False
            except ValueError:
                pass
        return True

    wait_for_condition(check_dead)


def test_v1_shutdown_actors(ray_shutdown):
    """Tests serve.shutdown() works correctly in 1.x case.

    Ensures that after deploying deployments using 1.x API, serve.shutdown()
    deletes all actors (controller, http proxy, all replicas) in the "serve" namespace.
    """
    ray.init(num_cpus=16)
    serve.start(http_options=dict(port=8003))

    @serve.deployment
    def f():
        pass

    f.deploy()

    actor_names = {
        "ServeController",
        "HTTPProxyActor",
        "ServeReplica:f",
    }

    def check_alive():
        actors = list_actors(
            filters=[("ray_namespace", "=", SERVE_NAMESPACE), ("state", "=", "ALIVE")]
        )
        return {actor["class_name"] for actor in actors} == actor_names

    def check_dead():
        actors = list_actors(
            filters=[("ray_namespace", "=", SERVE_NAMESPACE), ("state", "=", "ALIVE")]
        )
        return len(actors) == 0

    wait_for_condition(check_alive)
    serve.shutdown()
    wait_for_condition(check_dead)


def test_single_app_shutdown_actors(ray_shutdown):
    """Tests serve.shutdown() works correctly in single-app case

    Ensures that after deploying a (nameless) app using serve.run(), serve.shutdown()
    deletes all actors (controller, http proxy, all replicas) in the "serve" namespace.
    """
    ray.init(num_cpus=16)
    serve.start(http_options=dict(port=8003))

    @serve.deployment
    def f():
        pass

    serve.run(f.bind(), name="app")

    actor_names = {
        "ServeController",
        "HTTPProxyActor",
        "ServeReplica:app_f",
    }

    def check_alive():
        actors = list_actors(
            filters=[("ray_namespace", "=", SERVE_NAMESPACE), ("state", "=", "ALIVE")]
        )
        return {actor["class_name"] for actor in actors} == actor_names

    def check_dead():
        actors = list_actors(
            filters=[("ray_namespace", "=", SERVE_NAMESPACE), ("state", "=", "ALIVE")]
        )
        return len(actors) == 0

    wait_for_condition(check_alive)
    serve.shutdown()
    wait_for_condition(check_dead)


def test_multi_app_shutdown_actors(ray_shutdown):
    """Tests serve.shutdown() works correctly in multi-app case.

    Ensures that after deploying multiple distinct applications, serve.shutdown()
    deletes all actors (controller, http proxy, all replicas) in the "serve" namespace.
    """
    ray.init(num_cpus=16)
    serve.start(http_options=dict(port=8003))

    @serve.deployment
    def f():
        pass

    serve.run(f.bind(), name="app1", route_prefix="/app1")
    serve.run(f.bind(), name="app2", route_prefix="/app2")

    actor_names = {
        "ServeController",
        "HTTPProxyActor",
        "ServeReplica:app1_f",
        "ServeReplica:app2_f",
    }

    def check_alive():
        actors = list_actors(
            filters=[("ray_namespace", "=", SERVE_NAMESPACE), ("state", "=", "ALIVE")]
        )
        return {actor["class_name"] for actor in actors} == actor_names

    def check_dead():
        actors = list_actors(
            filters=[("ray_namespace", "=", SERVE_NAMESPACE), ("state", "=", "ALIVE")]
        )
        return len(actors) == 0

    wait_for_condition(check_alive)
    serve.shutdown()
    wait_for_condition(check_dead)


def test_detached_deployment(ray_cluster):
    # https://github.com/ray-project/ray/issues/11437

    cluster = ray_cluster
    head_node = cluster.add_node(num_cpus=6)

    # Create first job, check we can run a simple serve endpoint
    ray.init(head_node.address, namespace=SERVE_NAMESPACE)
    first_job_id = ray.get_runtime_context().get_job_id()
    serve.start()

    @serve.deployment(route_prefix="/say_hi_f")
    def f(*args):
        return "from_f"

    f.deploy()
    assert ray.get(f.get_handle().remote()) == "from_f"
    assert requests.get("http://localhost:8000/say_hi_f").text == "from_f"

    serve.context._global_client = None
    ray.shutdown()

    # Create the second job, make sure we can still create new deployments.
    ray.init(head_node.address, namespace="serve")
    assert ray.get_runtime_context().get_job_id() != first_job_id

    @serve.deployment(route_prefix="/say_hi_g")
    def g(*args):
        return "from_g"

    g.deploy()
    assert ray.get(g.get_handle().remote()) == "from_g"
    assert requests.get("http://localhost:8000/say_hi_g").text == "from_g"
    assert requests.get("http://localhost:8000/say_hi_f").text == "from_f"


@pytest.mark.parametrize("detached", [True, False])
def test_connect(detached, ray_shutdown):
    # Check that you can make API calls from within a deployment for both
    # detached and non-detached instances.
    ray.init(num_cpus=16, namespace="serve")
    serve.start(detached=detached)

    @serve.deployment
    def connect_in_deployment(*args):
        connect_in_deployment.options(name="deployment-ception").deploy()

    handle = serve.run(connect_in_deployment.bind())
    ray.get(handle.remote())
    assert "deployment-ception" in serve.list_deployments()


@pytest.mark.parametrize("controller_cpu", [True, False])
@pytest.mark.parametrize("num_proxy_cpus", [0, 1, 2])
def test_dedicated_cpu(controller_cpu, num_proxy_cpus, ray_cluster):
    cluster = ray_cluster
    num_cluster_cpus = 8
    head_node = cluster.add_node(num_cpus=num_cluster_cpus)

    ray.init(head_node.address)
    wait_for_condition(lambda: ray.cluster_resources().get("CPU") == num_cluster_cpus)

    num_cpus_used = int(controller_cpu) + num_proxy_cpus

    serve.start(
        dedicated_cpu=controller_cpu, http_options=HTTPOptions(num_cpus=num_proxy_cpus)
    )
    available_cpus = num_cluster_cpus - num_cpus_used
    wait_for_condition(lambda: (ray.available_resources().get("CPU") == available_cpus))
    serve.shutdown()
    ray.shutdown()


def test_set_socket_reuse_port():
    sock = socket.socket()
    if hasattr(socket, "SO_REUSEPORT"):
        # If the flag exists, we should be able to to use it
        assert set_socket_reuse_port(sock)
    elif sys.platform == "linux":
        # If the flag doesn't exist, but we are only mordern version
        # of linux, we should be able to force set this flag.
        assert set_socket_reuse_port(sock)
    else:
        # Otherwise, it should graceful fail without exception.
        assert not set_socket_reuse_port(sock)


def _reuse_port_is_available():
    sock = socket.socket()
    return set_socket_reuse_port(sock)


@pytest.mark.skipif(
    not _reuse_port_is_available(),
    reason=(
        "Port sharing only works on newer verion of Linux. "
        "This test can only be ran when port sharing is supported."
    ),
)
def test_multiple_routers(ray_cluster):
    cluster = ray_cluster
    head_node = cluster.add_node(num_cpus=4)
    cluster.add_node(num_cpus=4)

    ray.init(head_node.address)
    node_ids = ray._private.state.node_ids()
    assert len(node_ids) == 2
    serve.start(http_options=dict(port=8005, location="EveryNode"))

    @serve.deployment(
        num_replicas=2,
        ray_actor_options={"num_cpus": 3},
    )
    class A:
        def __call__(self, *args):
            return "hi"

    serve.run(A.bind())

    gcs_client = GcsClient(address=ray.get_runtime_context().gcs_address)
    cluster_node_info_cache = create_cluster_node_info_cache(gcs_client)
    cluster_node_info_cache.update()

    def get_proxy_names():
        proxy_names = []
        for node_id in cluster_node_info_cache.get_alive_node_ids():
            proxy_names.append(
                format_actor_name(
                    SERVE_PROXY_NAME,
                    serve.context._global_client._controller_name,
                    node_id,
                )
            )
        return proxy_names

    wait_for_condition(lambda: len(get_proxy_names()) == 2)
    original_proxy_names = get_proxy_names()

    # Two actors should be started.
    def get_first_two_actors():
        try:
            ray.get_actor(original_proxy_names[0], namespace=SERVE_NAMESPACE)
            ray.get_actor(original_proxy_names[1], namespace=SERVE_NAMESPACE)
            return True
        except ValueError:
            return False

    wait_for_condition(get_first_two_actors)

    # Wait for the actors to come up.
    ray.get(block_until_http_ready.remote("http://127.0.0.1:8005/-/routes"))

    # Kill one of the servers, the HTTP server should still function.
    ray.kill(
        ray.get_actor(get_proxy_names()[0], namespace=SERVE_NAMESPACE), no_restart=True
    )
    ray.get(block_until_http_ready.remote("http://127.0.0.1:8005/-/routes"))

    # Add a new node to the cluster. This should trigger a new router to get
    # started.
    new_node = cluster.add_node(num_cpus=4)
    cluster_node_info_cache.update()

    wait_for_condition(lambda: len(get_proxy_names()) == 3)
    (third_proxy,) = set(get_proxy_names()) - set(original_proxy_names)

    serve.run(A.options(num_replicas=3).bind())

    def get_third_actor():
        try:
            ray.get_actor(third_proxy, namespace=SERVE_NAMESPACE)
            return True
        # IndexErrors covers when cluster resources aren't updated yet.
        except (IndexError, ValueError):
            return False

    wait_for_condition(get_third_actor)

    # Remove the newly-added node from the cluster. The corresponding actor
    # should be removed as well.
    cluster.remove_node(new_node)
    cluster_node_info_cache.update()

    def third_actor_removed():
        try:
            ray.get_actor(third_proxy, namespace=SERVE_NAMESPACE)
            return False
        except ValueError:
            return True

    # Check that the actor is gone and the HTTP server still functions.
    wait_for_condition(third_actor_removed)
    ray.get(block_until_http_ready.remote("http://127.0.0.1:8005/-/routes"))


def test_middleware(ray_shutdown):
    from starlette.middleware import Middleware
    from starlette.middleware.cors import CORSMiddleware

    port = new_port()
    serve.start(
        http_options=dict(
            port=port,
            middlewares=[
                Middleware(CORSMiddleware, allow_origins=["*"], allow_methods=["*"])
            ],
        )
    )
    ray.get(block_until_http_ready.remote(f"http://127.0.0.1:{port}/-/routes"))

    # Snatched several test cases from Starlette
    # https://github.com/encode/starlette/blob/master/tests/
    # middleware/test_cors.py
    headers = {
        "Origin": "https://example.org",
        "Access-Control-Request-Method": "GET",
    }
    root = f"http://localhost:{port}"
    resp = requests.options(root, headers=headers)
    assert resp.headers["access-control-allow-origin"] == "*"

    resp = requests.get(f"{root}/-/routes", headers=headers)
    assert resp.headers["access-control-allow-origin"] == "*"


@pytest.mark.skipif(sys.platform == "win32", reason="Failing on Windows")
def test_http_root_url(ray_shutdown):
    @serve.deployment
    def f(_):
        pass

    root_url = "https://my.domain.dev/prefix"

    port = new_port()
    os.environ[SERVE_ROOT_URL_ENV_KEY] = root_url
    serve.start(http_options=dict(port=port))
    serve.run(f.bind())
    assert f.url == root_url + "/f"
    serve.shutdown()
    ray.shutdown()
    del os.environ[SERVE_ROOT_URL_ENV_KEY]

    port = new_port()
    serve.start(http_options=dict(port=port))
    serve.run(f.bind())
    assert f.url != root_url + "/f"
    assert f.url == f"http://127.0.0.1:{port}/f"
    serve.shutdown()
    ray.shutdown()

    ray.init(runtime_env={"env_vars": {SERVE_ROOT_URL_ENV_KEY: root_url}})
    port = new_port()
    serve.start(http_options=dict(port=port))
    serve.run(f.bind())
    assert f.url == root_url + "/f"
    serve.shutdown()
    ray.shutdown()


@pytest.mark.skipif(sys.platform == "win32", reason="Failing on Windows")
def test_http_root_path(ray_shutdown):
    @serve.deployment
    def hello():
        return "hello"

    port = new_port()
    root_path = "/serve"
    serve.start(http_options=dict(root_path=root_path, port=port))
    hello.deploy()

    # check whether url is prefixed correctly
    assert hello.url == f"http://127.0.0.1:{port}{root_path}/hello"

    # check routing works as expected
    resp = requests.get(hello.url)
    assert resp.status_code == 200
    assert resp.text == "hello"

    # check advertized routes are prefixed correctly
    resp = requests.get(f"http://127.0.0.1:{port}{root_path}/-/routes")
    assert resp.status_code == 200
    assert resp.json() == {"/hello": "hello"}


@pytest.mark.skipif(sys.platform == "win32", reason="Failing on Windows")
def test_http_proxy_fail_loudly(ray_shutdown):
    # Test that if the http server fail to start, serve.start should fail.
    with pytest.raises(ValueError):
        serve.start(http_options={"host": "bad.ip.address"})


def test_no_http(ray_shutdown):
    # The following should have the same effect.
    options = [
        {"http_options": {"host": None}},
        {"http_options": {"location": None}},
        {"http_options": {"location": "NoServer"}},
    ]

    ray.init(num_cpus=16)
    for i, option in enumerate(options):
        print(f"[{i+1}/{len(options)}] Running with {option}")
        serve.start(**option)

        # Only controller actor should exist
        live_actors = [
            actor
            for actor in ray._private.state.actors().values()
            if actor["State"] == convert_actor_state(gcs_utils.ActorTableData.ALIVE)
        ]
        assert len(live_actors) == 1
        controller = serve.context._global_client._controller
        assert len(ray.get(controller.get_http_proxies.remote())) == 0

        # Test that the handle still works.
        @serve.deployment
        def hello(*args):
            return "hello"

        handle = serve.run(hello.bind())

        assert ray.get(handle.remote()) == "hello"
        serve.shutdown()


def test_http_head_only(ray_cluster):
    cluster = ray_cluster
    head_node = cluster.add_node(num_cpus=4)
    cluster.add_node(num_cpus=4)

    ray.init(head_node.address)
    node_ids = ray._private.state.node_ids()
    assert len(node_ids) == 2

    serve.start(http_options={"port": new_port(), "location": "HeadOnly"})

    # Only the controller and head node actor should be started
    assert len(ray._private.state.actors()) == 2

    # They should all be placed on the head node
    cpu_per_nodes = {
        r["CPU"]
        for r in ray._private.state.state._available_resources_per_node().values()
    }
    assert cpu_per_nodes == {4, 4}


@pytest.mark.skipif(
    not hasattr(socket, "SO_REUSEPORT"),
    reason=(
        "Port sharing only works on newer verion of Linux. "
        "This test can only be ran when port sharing is supported."
    ),
)
def test_fixed_number_proxies(monkeypatch, ray_cluster):
    monkeypatch.setenv("RAY_SERVE_PROXY_MIN_DRAINING_PERIOD_S", "1")
    cluster = ray_cluster
    head_node = cluster.add_node(num_cpus=4)
    cluster.add_node(num_cpus=4)
    cluster.add_node(num_cpus=4)

    ray.init(head_node.address)
    node_ids = ray._private.state.node_ids()
    assert len(node_ids) == 3

    with pytest.raises(
        pydantic.ValidationError,
        match="you must specify the `fixed_number_replicas` parameter.",
    ):
        serve.start(
            http_options={
                "location": "FixedNumber",
            }
        )

    serve.start(
        http_options={
            "port": new_port(),
            "location": "FixedNumber",
            "fixed_number_replicas": 2,
        }
    )

    @serve.deployment(
        num_replicas=3,
        ray_actor_options={"num_cpus": 3},
    )
    class A:
        def __call__(self, *args):
            return "hi"

    serve.run(A.bind())

    # Only the controller and two http proxy should be started.
    controller_handle = get_global_client()._controller
    wait_for_condition(
        lambda: len(ray.get(controller_handle.get_http_proxies.remote())) == 2
    )

    proxy_names_bytes = ray.get(controller_handle.get_http_proxy_names.remote())
    proxy_names = ActorNameList.FromString(proxy_names_bytes)
    assert len(proxy_names.names) == 2

    serve.shutdown()
    ray.shutdown()
    cluster.shutdown()


def test_serve_shutdown(ray_shutdown):
    ray.init(namespace="serve")
    serve.start()

    @serve.deployment
    class A:
        def __call__(self, *args):
            return "hi"

    serve.run(A.bind())

    assert len(serve.list_deployments()) == 1

    serve.shutdown()
    serve.start()

    assert len(serve.list_deployments()) == 0

    serve.run(A.bind())

    assert len(serve.list_deployments()) == 1


def test_detached_namespace_default_ray_init(ray_shutdown):
    # Can start detached instance when ray is not initialized.
    serve.start()


def test_detached_instance_in_non_anonymous_namespace(ray_shutdown):
    # Can start detached instance in non-anonymous namespace.
    ray.init(namespace="foo")
    serve.start()


def test_checkpoint_isolation_namespace(ray_shutdown):
    info = ray.init(namespace="test_namespace1")

    address = info["address"]

    driver_template = """
import ray
from ray import serve

ray.init(address="{address}", namespace="{namespace}")

serve.start(http_options={{"port": {port}}})

@serve.deployment
class A:
    pass

serve.run(A.bind())"""

    run_string_as_driver(
        driver_template.format(address=address, namespace="test_namespace1", port=8000)
    )
    run_string_as_driver(
        driver_template.format(address=address, namespace="test_namespace2", port=8001)
    )


<<<<<<< HEAD
@pytest.mark.parametrize("ray_start_with_dashboard", [{"num_cpus": 4}], indirect=True)
def test_snapshot_always_written_to_internal_kv(
    ray_start_with_dashboard, ray_shutdown  # noqa: F811
):
    # https://github.com/ray-project/ray/issues/19752

    @serve.deployment()
    def hello(_):
        return "hello"

    def check():
        try:
            resp = requests.get("http://localhost:8000/hello")
            assert resp.text == "hello"
            return True
        except Exception:
            return False

    serve.start()
    serve.run(hello.bind(), name="app")
    check()

    webui_url = ray_start_with_dashboard["webui_url"]

    def get_deployment_snapshot():
        snapshot = requests.get(f"http://{webui_url}/api/snapshot").json()["data"][
            "snapshot"
        ]
        return snapshot["deployments"]

    # Make sure /api/snapshot return non-empty deployment status.
    def verify_snapshot():
        return get_deployment_snapshot() != {}

    wait_for_condition(verify_snapshot)

    # Sanity check the snapshot is correct
    snapshot = get_deployment_snapshot()
    assert len(snapshot) == 1
    hello_deployment = list(snapshot.values())[0]
    assert hello_deployment["name"] == "app_hello"
    assert hello_deployment["status"] == "RUNNING"


=======
>>>>>>> 23ed18f2
def test_serve_start_different_http_checkpoint_options_warning(propagate_logs, caplog):
    logger = logging.getLogger("ray.serve")
    caplog.set_level(logging.WARNING, logger="ray.serve")

    warning_msg = []

    class WarningHandler(logging.Handler):
        def emit(self, record):
            warning_msg.append(self.format(record))

    logger.addHandler(WarningHandler())

    ray.init(namespace="serve-test")
    serve.start()

    # create a different config
    test_http = dict(host="127.1.1.8", port=new_port())

    serve.start(http_options=test_http)

    for test_config, msg in zip([["host", "port"]], warning_msg):
        for test_msg in test_config:
            if "Autoscaling metrics pusher thread" in msg:
                continue
            assert test_msg in msg

    serve.shutdown()
    ray.shutdown()


def test_recovering_controller_no_redeploy():
    """Ensure controller doesn't redeploy running deployments when recovering."""
    ray_context = ray.init(namespace="x")
    address = ray_context.address_info["address"]
    serve.start()
    client = get_global_client()

    @serve.deployment
    def f():
        pass

    serve.run(f.bind())

    num_actors = len(list_actors(address, filters=[("state", "=", "ALIVE")]))
    assert num_actors > 0

    pid = ray.get(client._controller.get_pid.remote())

    ray.kill(client._controller, no_restart=False)

    wait_for_condition(lambda: ray.get(client._controller.get_pid.remote()) != pid)

    # Confirm that no new deployment is deployed over the next 5 seconds
    with pytest.raises(RuntimeError):
        wait_for_condition(
            lambda: len(list_actors(address, filters=[("state", "=", "ALIVE")]))
            > num_actors,
            timeout=5,
        )

    serve.shutdown()
    ray.shutdown()


def test_updating_status_message(lower_slow_startup_threshold_and_reset):
    """Check if status message says if a serve deployment has taken a long time"""

    @serve.deployment(
        num_replicas=5,
        ray_actor_options={"num_cpus": 1},
    )
    def f(*args):
        pass

    serve.run(f.bind(), _blocking=False)

    def updating_message():
        deployment_status = (
            serve.status().applications[SERVE_DEFAULT_APP_NAME].deployments["default_f"]
        )
        message_substring = "more than 1s to be scheduled."
        return (deployment_status.status == "UPDATING") and (
            message_substring in deployment_status.message
        )

    wait_for_condition(updating_message, timeout=20)


def test_unhealthy_override_updating_status(lower_slow_startup_threshold_and_reset):
    """
    Check that if status is UNHEALTHY and there is a resource availability
    issue, the status should not change. The issue that caused the deployment to
    be unhealthy should be prioritized over this resource availability issue.
    """

    @serve.deployment
    class f:
        def __init__(self):
            self.num = 1 / 0

        def __call__(self, request):
            pass

    serve.run(f.bind(), _blocking=False)

    wait_for_condition(
        lambda: serve.status()
        .applications[SERVE_DEFAULT_APP_NAME]
        .deployments["default_f"]
        .status
        == "UNHEALTHY",
        timeout=20,
    )

    with pytest.raises(RuntimeError):
        wait_for_condition(
            lambda: serve.status()
            .applications[SERVE_DEFAULT_APP_NAME]
            .deployments["default_f"]
            .status
            == "UPDATING",
            timeout=10,
        )


@serve.deployment(ray_actor_options={"num_cpus": 0.1})
class Waiter:
    def __init__(self):
        time.sleep(5)

    def __call__(self, *args):
        return "May I take your order?"


WaiterNode = Waiter.bind()


def test_run_graph_task_uses_zero_cpus():
    """Check that the run_graph() task uses zero CPUs."""

    ray.init(num_cpus=2)
    serve.start()
    client = get_global_client()

    config = {"import_path": "ray.serve.tests.test_standalone.WaiterNode"}
    config = ServeApplicationSchema.parse_obj(config)
    client.deploy_apps(config)

    with pytest.raises(RuntimeError):
        wait_for_condition(lambda: ray.available_resources()["CPU"] < 1.9, timeout=5)

    wait_for_condition(
        lambda: requests.get("http://localhost:8000/Waiter").text
        == "May I take your order?"
    )

    serve.shutdown()
    ray.shutdown()


@pytest.mark.parametrize(
    "options",
    [
        {
            "proxy_location": None,
            "http_options": None,
            "expected": HTTPOptions(location=DeploymentMode.EveryNode),
        },
        {
            "proxy_location": None,
            "http_options": HTTPOptions(location="NoServer"),
            "expected": HTTPOptions(location=DeploymentMode.NoServer),
        },
        {
            "proxy_location": None,
            "http_options": {"location": "NoServer"},
            "expected": HTTPOptions(location=DeploymentMode.NoServer),
        },
        {
            "proxy_location": "NoServer",
            "http_options": None,
            "expected": HTTPOptions(location=DeploymentMode.NoServer),
        },
        {
            "proxy_location": "NoServer",
            "http_options": {},
            "expected": HTTPOptions(location=DeploymentMode.NoServer),
        },
        {
            "proxy_location": "NoServer",
            "http_options": HTTPOptions(host="foobar"),
            "expected": HTTPOptions(location=DeploymentMode.NoServer, host="foobar"),
        },
        {
            "proxy_location": "NoServer",
            "http_options": {"host": "foobar"},
            "expected": HTTPOptions(location=DeploymentMode.NoServer, host="foobar"),
        },
        {
            "proxy_location": "NoServer",
            "http_options": {"location": "HeadOnly"},
            "expected": HTTPOptions(location=DeploymentMode.NoServer),
        },
        {
            "proxy_location": DeploymentMode.NoServer,
            "http_options": HTTPOptions(location=DeploymentMode.HeadOnly),
            "expected": HTTPOptions(location=DeploymentMode.NoServer),
        },
    ],
)
def test_serve_start_proxy_location(ray_shutdown, options):
    expected_options = options.pop("expected")
    serve.start(**options)
    client = get_global_client()
    assert ray.get(client._controller.get_http_config.remote()) == expected_options


if __name__ == "__main__":
    sys.exit(pytest.main(["-v", "-s", __file__]))<|MERGE_RESOLUTION|>--- conflicted
+++ resolved
@@ -724,53 +724,6 @@
     )
 
 
-<<<<<<< HEAD
-@pytest.mark.parametrize("ray_start_with_dashboard", [{"num_cpus": 4}], indirect=True)
-def test_snapshot_always_written_to_internal_kv(
-    ray_start_with_dashboard, ray_shutdown  # noqa: F811
-):
-    # https://github.com/ray-project/ray/issues/19752
-
-    @serve.deployment()
-    def hello(_):
-        return "hello"
-
-    def check():
-        try:
-            resp = requests.get("http://localhost:8000/hello")
-            assert resp.text == "hello"
-            return True
-        except Exception:
-            return False
-
-    serve.start()
-    serve.run(hello.bind(), name="app")
-    check()
-
-    webui_url = ray_start_with_dashboard["webui_url"]
-
-    def get_deployment_snapshot():
-        snapshot = requests.get(f"http://{webui_url}/api/snapshot").json()["data"][
-            "snapshot"
-        ]
-        return snapshot["deployments"]
-
-    # Make sure /api/snapshot return non-empty deployment status.
-    def verify_snapshot():
-        return get_deployment_snapshot() != {}
-
-    wait_for_condition(verify_snapshot)
-
-    # Sanity check the snapshot is correct
-    snapshot = get_deployment_snapshot()
-    assert len(snapshot) == 1
-    hello_deployment = list(snapshot.values())[0]
-    assert hello_deployment["name"] == "app_hello"
-    assert hello_deployment["status"] == "RUNNING"
-
-
-=======
->>>>>>> 23ed18f2
 def test_serve_start_different_http_checkpoint_options_warning(propagate_logs, caplog):
     logger = logging.getLogger("ray.serve")
     caplog.set_level(logging.WARNING, logger="ray.serve")
