"""
The test file for all standalone tests that doesn't
requires a shared Serve instance.
"""
import logging
import os
import socket
import sys
import time

import pydantic
import pytest
import requests

import ray
import ray._private.gcs_utils as gcs_utils
from ray import serve
from ray._private.services import new_port
from ray._private.test_utils import (
    convert_actor_state,
    run_string_as_driver,
    wait_for_condition,
)
from ray.cluster_utils import Cluster, cluster_not_supported
from ray.serve.config import DeploymentMode, HTTPOptions
from ray.serve._private.constants import (
    SERVE_DEFAULT_APP_NAME,
    SERVE_NAMESPACE,
    SERVE_PROXY_NAME,
    SERVE_ROOT_URL_ENV_KEY,
)
from ray._raylet import GcsClient
from ray.serve.context import get_global_client
from ray.serve.exceptions import RayServeException
from ray.serve.generated.serve_pb2 import ActorNameList
from ray.serve._private.http_util import set_socket_reuse_port
from ray.serve._private.utils import (
    block_until_http_ready,
    format_actor_name,
)
from ray.serve._private.default_impl import create_cluster_node_info_cache
from ray.serve.schema import ServeApplicationSchema

from ray.util.state import list_actors

# Explicitly importing it here because it is a ray core tests utility (
# not in the tree)
from ray.tests.conftest import maybe_external_redis  # noqa: F401
from ray.tests.conftest import ray_start_with_dashboard  # noqa: F401


@pytest.fixture
def ray_cluster():
    if cluster_not_supported:
        pytest.skip("Cluster not supported")
    cluster = Cluster()
    yield Cluster()
    serve.shutdown()
    ray.shutdown()
    cluster.shutdown()


@pytest.fixture()
def lower_slow_startup_threshold_and_reset():
    original_slow_startup_warning_s = os.environ.get("SERVE_SLOW_STARTUP_WARNING_S")
    original_slow_startup_warning_period_s = os.environ.get(
        "SERVE_SLOW_STARTUP_WARNING_PERIOD_S"
    )
    # Lower slow startup warning threshold to 1 second to reduce test duration
    os.environ["SERVE_SLOW_STARTUP_WARNING_S"] = "1"
    os.environ["SERVE_SLOW_STARTUP_WARNING_PERIOD_S"] = "1"

    ray.init(num_cpus=2)
    serve.start()
    client = get_global_client()

    yield client

    serve.shutdown()
    ray.shutdown()

    # Reset slow startup warning threshold to prevent state sharing across unit
    # tests
    if original_slow_startup_warning_s is not None:
        os.environ["SERVE_SLOW_STARTUP_WARNING_S"] = original_slow_startup_warning_s
    if original_slow_startup_warning_period_s is not None:
        os.environ[
            "SERVE_SLOW_STARTUP_WARNING_PERIOD_S"
        ] = original_slow_startup_warning_period_s


def test_shutdown(ray_shutdown):
    ray.init(num_cpus=16)
    serve.start(http_options=dict(port=8003))
    gcs_client = GcsClient(address=ray.get_runtime_context().gcs_address)
    cluster_node_info_cache = create_cluster_node_info_cache(gcs_client)
    cluster_node_info_cache.update()

    @serve.deployment
    def f():
        pass

    serve.run(f.bind())

    serve_controller_name = serve.context._global_client._controller_name
    actor_names = [
        serve_controller_name,
        format_actor_name(
            SERVE_PROXY_NAME,
            serve.context._global_client._controller_name,
            cluster_node_info_cache.get_alive_nodes()[0][0],
        ),
    ]

    def check_alive():
        alive = True
        for actor_name in actor_names:
            try:
                ray.get_actor(actor_name, namespace=SERVE_NAMESPACE)
            except ValueError:
                alive = False
        return alive

    wait_for_condition(check_alive)

    serve.shutdown()
    with pytest.raises(RayServeException):
        serve.list_deployments()

    def check_dead():
        for actor_name in actor_names:
            try:
                ray.get_actor(actor_name, namespace=SERVE_NAMESPACE)
                return False
            except ValueError:
                pass
        return True

    wait_for_condition(check_dead)


def test_v1_shutdown_actors(ray_shutdown):
    """Tests serve.shutdown() works correctly in 1.x case.

    Ensures that after deploying deployments using 1.x API, serve.shutdown()
    deletes all actors (controller, http proxy, all replicas) in the "serve" namespace.
    """
    ray.init(num_cpus=16)
    serve.start(http_options=dict(port=8003))

    @serve.deployment
    def f():
        pass

    f.deploy()

    actor_names = {
        "ServeController",
        "HTTPProxyActor",
        "ServeReplica:f",
    }

    def check_alive():
        actors = list_actors(
            filters=[("ray_namespace", "=", SERVE_NAMESPACE), ("state", "=", "ALIVE")]
        )
        return {actor["class_name"] for actor in actors} == actor_names

    def check_dead():
        actors = list_actors(
            filters=[("ray_namespace", "=", SERVE_NAMESPACE), ("state", "=", "ALIVE")]
        )
        return len(actors) == 0

    wait_for_condition(check_alive)
    serve.shutdown()
    wait_for_condition(check_dead)


def test_single_app_shutdown_actors(ray_shutdown):
    """Tests serve.shutdown() works correctly in single-app case

    Ensures that after deploying a (nameless) app using serve.run(), serve.shutdown()
    deletes all actors (controller, http proxy, all replicas) in the "serve" namespace.
    """
    ray.init(num_cpus=16)
    serve.start(http_options=dict(port=8003))

    @serve.deployment
    def f():
        pass

    serve.run(f.bind(), name="app")

    actor_names = {
        "ServeController",
        "HTTPProxyActor",
        "ServeReplica:app:f",
    }

    def check_alive():
        actors = list_actors(
            filters=[("ray_namespace", "=", SERVE_NAMESPACE), ("state", "=", "ALIVE")]
        )
        return {actor["class_name"] for actor in actors} == actor_names

    def check_dead():
        actors = list_actors(
            filters=[("ray_namespace", "=", SERVE_NAMESPACE), ("state", "=", "ALIVE")]
        )
        return len(actors) == 0

    wait_for_condition(check_alive)
    serve.shutdown()
    wait_for_condition(check_dead)


def test_multi_app_shutdown_actors(ray_shutdown):
    """Tests serve.shutdown() works correctly in multi-app case.

    Ensures that after deploying multiple distinct applications, serve.shutdown()
    deletes all actors (controller, http proxy, all replicas) in the "serve" namespace.
    """
    ray.init(num_cpus=16)
    serve.start(http_options=dict(port=8003))

    @serve.deployment
    def f():
        pass

    serve.run(f.bind(), name="app1", route_prefix="/app1")
    serve.run(f.bind(), name="app2", route_prefix="/app2")

    actor_names = {
        "ServeController",
        "HTTPProxyActor",
        "ServeReplica:app1:f",
        "ServeReplica:app2:f",
    }

    def check_alive():
        actors = list_actors(
            filters=[("ray_namespace", "=", SERVE_NAMESPACE), ("state", "=", "ALIVE")]
        )
        return {actor["class_name"] for actor in actors} == actor_names

    def check_dead():
        actors = list_actors(
            filters=[("ray_namespace", "=", SERVE_NAMESPACE), ("state", "=", "ALIVE")]
        )
        return len(actors) == 0

    wait_for_condition(check_alive)
    serve.shutdown()
    wait_for_condition(check_dead)


def test_detached_deployment(ray_cluster):
    # https://github.com/ray-project/ray/issues/11437

    cluster = ray_cluster
    head_node = cluster.add_node(num_cpus=6)

    # Create first job, check we can run a simple serve endpoint
    ray.init(head_node.address, namespace=SERVE_NAMESPACE)
    first_job_id = ray.get_runtime_context().get_job_id()
    serve.start()

    @serve.deployment(route_prefix="/say_hi_f")
    def f(*args):
        return "from_f"

    f.deploy()
    assert ray.get(f.get_handle().remote()) == "from_f"
    assert requests.get("http://localhost:8000/say_hi_f").text == "from_f"

    serve.context._global_client = None
    ray.shutdown()

    # Create the second job, make sure we can still create new deployments.
    ray.init(head_node.address, namespace="serve")
    assert ray.get_runtime_context().get_job_id() != first_job_id

    @serve.deployment(route_prefix="/say_hi_g")
    def g(*args):
        return "from_g"

    g.deploy()
    assert ray.get(g.get_handle().remote()) == "from_g"
    assert requests.get("http://localhost:8000/say_hi_g").text == "from_g"
    assert requests.get("http://localhost:8000/say_hi_f").text == "from_f"


@pytest.mark.parametrize("detached", [True, False])
def test_connect(detached, ray_shutdown):
    # Check that you can make API calls from within a deployment for both
    # detached and non-detached instances.
    ray.init(num_cpus=16, namespace="serve")
    serve.start(detached=detached)

    @serve.deployment
    def connect_in_deployment(*args):
        connect_in_deployment.options(name="deployment-ception").deploy()

    handle = serve.run(connect_in_deployment.bind())
    ray.get(handle.remote())
    assert "deployment-ception" in serve.list_deployments()


@pytest.mark.parametrize("controller_cpu", [True, False])
@pytest.mark.parametrize("num_proxy_cpus", [0, 1, 2])
def test_dedicated_cpu(controller_cpu, num_proxy_cpus, ray_cluster):
    cluster = ray_cluster
    num_cluster_cpus = 8
    head_node = cluster.add_node(num_cpus=num_cluster_cpus)

    ray.init(head_node.address)
    wait_for_condition(lambda: ray.cluster_resources().get("CPU") == num_cluster_cpus)

    num_cpus_used = int(controller_cpu) + num_proxy_cpus

    serve.start(
        dedicated_cpu=controller_cpu, http_options=HTTPOptions(num_cpus=num_proxy_cpus)
    )
    available_cpus = num_cluster_cpus - num_cpus_used
    wait_for_condition(lambda: (ray.available_resources().get("CPU") == available_cpus))
    serve.shutdown()
    ray.shutdown()


def test_set_socket_reuse_port():
    sock = socket.socket()
    if hasattr(socket, "SO_REUSEPORT"):
        # If the flag exists, we should be able to to use it
        assert set_socket_reuse_port(sock)
    elif sys.platform == "linux":
        # If the flag doesn't exist, but we are only mordern version
        # of linux, we should be able to force set this flag.
        assert set_socket_reuse_port(sock)
    else:
        # Otherwise, it should graceful fail without exception.
        assert not set_socket_reuse_port(sock)


def _reuse_port_is_available():
    sock = socket.socket()
    return set_socket_reuse_port(sock)


@pytest.mark.skipif(
    not _reuse_port_is_available(),
    reason=(
        "Port sharing only works on newer verion of Linux. "
        "This test can only be ran when port sharing is supported."
    ),
)
def test_multiple_routers(ray_cluster):
    cluster = ray_cluster
    head_node = cluster.add_node(num_cpus=4)
    cluster.add_node(num_cpus=4)

    ray.init(head_node.address)
    node_ids = ray._private.state.node_ids()
    assert len(node_ids) == 2
    serve.start(http_options=dict(port=8005, location="EveryNode"))

    @serve.deployment(
        num_replicas=2,
        ray_actor_options={"num_cpus": 3},
    )
    class A:
        def __call__(self, *args):
            return "hi"

    serve.run(A.bind())

    gcs_client = GcsClient(address=ray.get_runtime_context().gcs_address)
    cluster_node_info_cache = create_cluster_node_info_cache(gcs_client)
    cluster_node_info_cache.update()

    def get_proxy_names():
        proxy_names = []
        for node_id in cluster_node_info_cache.get_alive_node_ids():
            proxy_names.append(
                format_actor_name(
                    SERVE_PROXY_NAME,
                    serve.context._global_client._controller_name,
                    node_id,
                )
            )
        return proxy_names

    wait_for_condition(lambda: len(get_proxy_names()) == 2)
    original_proxy_names = get_proxy_names()

    # Two actors should be started.
    def get_first_two_actors():
        try:
            ray.get_actor(original_proxy_names[0], namespace=SERVE_NAMESPACE)
            ray.get_actor(original_proxy_names[1], namespace=SERVE_NAMESPACE)
            return True
        except ValueError:
            return False

    wait_for_condition(get_first_two_actors)

    # Wait for the actors to come up.
    ray.get(block_until_http_ready.remote("http://127.0.0.1:8005/-/routes"))

    # Kill one of the servers, the HTTP server should still function.
    ray.kill(
        ray.get_actor(get_proxy_names()[0], namespace=SERVE_NAMESPACE), no_restart=True
    )
    ray.get(block_until_http_ready.remote("http://127.0.0.1:8005/-/routes"))

    # Add a new node to the cluster. This should trigger a new router to get
    # started.
    new_node = cluster.add_node(num_cpus=4)
    cluster_node_info_cache.update()

    wait_for_condition(lambda: len(get_proxy_names()) == 3)
    (third_proxy,) = set(get_proxy_names()) - set(original_proxy_names)

    serve.run(A.options(num_replicas=3).bind())

    def get_third_actor():
        try:
            ray.get_actor(third_proxy, namespace=SERVE_NAMESPACE)
            return True
        # IndexErrors covers when cluster resources aren't updated yet.
        except (IndexError, ValueError):
            return False

    wait_for_condition(get_third_actor)

    # Remove the newly-added node from the cluster. The corresponding actor
    # should be removed as well.
    cluster.remove_node(new_node)
    cluster_node_info_cache.update()

    def third_actor_removed():
        try:
            ray.get_actor(third_proxy, namespace=SERVE_NAMESPACE)
            return False
        except ValueError:
            return True

    # Check that the actor is gone and the HTTP server still functions.
    wait_for_condition(third_actor_removed)
    ray.get(block_until_http_ready.remote("http://127.0.0.1:8005/-/routes"))


def test_middleware(ray_shutdown):
    from starlette.middleware import Middleware
    from starlette.middleware.cors import CORSMiddleware

    port = new_port()
    serve.start(
        http_options=dict(
            port=port,
            middlewares=[
                Middleware(CORSMiddleware, allow_origins=["*"], allow_methods=["*"])
            ],
        )
    )
    ray.get(block_until_http_ready.remote(f"http://127.0.0.1:{port}/-/routes"))

    # Snatched several test cases from Starlette
    # https://github.com/encode/starlette/blob/master/tests/
    # middleware/test_cors.py
    headers = {
        "Origin": "https://example.org",
        "Access-Control-Request-Method": "GET",
    }
    root = f"http://localhost:{port}"
    resp = requests.options(root, headers=headers)
    assert resp.headers["access-control-allow-origin"] == "*"

    resp = requests.get(f"{root}/-/routes", headers=headers)
    assert resp.headers["access-control-allow-origin"] == "*"


@pytest.mark.skipif(sys.platform == "win32", reason="Failing on Windows")
def test_http_root_url(ray_shutdown):
    @serve.deployment
    def f(_):
        pass

    root_url = "https://my.domain.dev/prefix"

    port = new_port()
    os.environ[SERVE_ROOT_URL_ENV_KEY] = root_url
    serve.start(http_options=dict(port=port))
    serve.run(f.bind())
    assert f.url == root_url + "/f"
    serve.shutdown()
    ray.shutdown()
    del os.environ[SERVE_ROOT_URL_ENV_KEY]

    port = new_port()
    serve.start(http_options=dict(port=port))
    serve.run(f.bind())
    assert f.url != root_url + "/f"
    assert f.url == f"http://127.0.0.1:{port}/f"
    serve.shutdown()
    ray.shutdown()

    ray.init(runtime_env={"env_vars": {SERVE_ROOT_URL_ENV_KEY: root_url}})
    port = new_port()
    serve.start(http_options=dict(port=port))
    serve.run(f.bind())
    assert f.url == root_url + "/f"
    serve.shutdown()
    ray.shutdown()


@pytest.mark.skipif(sys.platform == "win32", reason="Failing on Windows")
def test_http_root_path(ray_shutdown):
    @serve.deployment
    def hello():
        return "hello"

    port = new_port()
    root_path = "/serve"
    serve.start(http_options=dict(root_path=root_path, port=port))
    hello.deploy()

    # check whether url is prefixed correctly
    assert hello.url == f"http://127.0.0.1:{port}{root_path}/hello"

    # check routing works as expected
    resp = requests.get(hello.url)
    assert resp.status_code == 200
    assert resp.text == "hello"

    # check advertized routes are prefixed correctly
    resp = requests.get(f"http://127.0.0.1:{port}{root_path}/-/routes")
    assert resp.status_code == 200
    assert resp.json() == {"/hello": "hello"}


@pytest.mark.skipif(sys.platform == "win32", reason="Failing on Windows")
def test_http_proxy_fail_loudly(ray_shutdown):
    # Test that if the http server fail to start, serve.start should fail.
    with pytest.raises(ValueError):
        serve.start(http_options={"host": "bad.ip.address"})


def test_no_http(ray_shutdown):
    # The following should have the same effect.
    options = [
        {"http_options": {"host": None}},
        {"http_options": {"location": None}},
        {"http_options": {"location": "NoServer"}},
    ]

    ray.init(num_cpus=16)
    for i, option in enumerate(options):
        print(f"[{i+1}/{len(options)}] Running with {option}")
        serve.start(**option)

        # Only controller actor should exist
        live_actors = [
            actor
            for actor in ray._private.state.actors().values()
            if actor["State"] == convert_actor_state(gcs_utils.ActorTableData.ALIVE)
        ]
        assert len(live_actors) == 1
        controller = serve.context._global_client._controller
        assert len(ray.get(controller.get_http_proxies.remote())) == 0

        # Test that the handle still works.
        @serve.deployment
        def hello(*args):
            return "hello"

        handle = serve.run(hello.bind())

        assert ray.get(handle.remote()) == "hello"
        serve.shutdown()


def test_http_head_only(ray_cluster):
    cluster = ray_cluster
    head_node = cluster.add_node(num_cpus=4)
    cluster.add_node(num_cpus=4)

    ray.init(head_node.address)
    node_ids = ray._private.state.node_ids()
    assert len(node_ids) == 2

    serve.start(http_options={"port": new_port(), "location": "HeadOnly"})

    # Only the controller and head node actor should be started
    assert len(ray._private.state.actors()) == 2

    # They should all be placed on the head node
    cpu_per_nodes = {
        r["CPU"]
        for r in ray._private.state.state._available_resources_per_node().values()
    }
    assert cpu_per_nodes == {4, 4}


@pytest.mark.skipif(
    not hasattr(socket, "SO_REUSEPORT"),
    reason=(
        "Port sharing only works on newer verion of Linux. "
        "This test can only be ran when port sharing is supported."
    ),
)
def test_fixed_number_proxies(monkeypatch, ray_cluster):
    monkeypatch.setenv("RAY_SERVE_PROXY_MIN_DRAINING_PERIOD_S", "1")
    cluster = ray_cluster
    head_node = cluster.add_node(num_cpus=4)
    cluster.add_node(num_cpus=4)
    cluster.add_node(num_cpus=4)

    ray.init(head_node.address)
    node_ids = ray._private.state.node_ids()
    assert len(node_ids) == 3

    with pytest.raises(
        pydantic.ValidationError,
        match="you must specify the `fixed_number_replicas` parameter.",
    ):
        serve.start(
            http_options={
                "location": "FixedNumber",
            }
        )

    serve.start(
        http_options={
            "port": new_port(),
            "location": "FixedNumber",
            "fixed_number_replicas": 2,
        }
    )

    @serve.deployment(
        num_replicas=3,
        ray_actor_options={"num_cpus": 3},
    )
    class A:
        def __call__(self, *args):
            return "hi"

    serve.run(A.bind())

    # Only the controller and two http proxy should be started.
    controller_handle = get_global_client()._controller
    wait_for_condition(
        lambda: len(ray.get(controller_handle.get_http_proxies.remote())) == 2
    )

    proxy_names_bytes = ray.get(controller_handle.get_http_proxy_names.remote())
    proxy_names = ActorNameList.FromString(proxy_names_bytes)
    assert len(proxy_names.names) == 2

    serve.shutdown()
    ray.shutdown()
    cluster.shutdown()


def test_serve_shutdown(ray_shutdown):
    ray.init(namespace="serve")
<<<<<<< HEAD
    serve.start()
=======
    client = serve.start(detached=True)
>>>>>>> ff6396b7

    @serve.deployment
    class A:
        def __call__(self, *args):
            return "hi"

    serve.run(A.bind())

    assert len(client.list_deployments()) == 1

    serve.shutdown()
<<<<<<< HEAD
    serve.start()
=======
    client = serve.start(detached=True)
>>>>>>> ff6396b7

    assert len(client.list_deployments()) == 0

    serve.run(A.bind())

    assert len(client.list_deployments()) == 1


def test_detached_namespace_default_ray_init(ray_shutdown):
    # Can start detached instance when ray is not initialized.
    serve.start()


def test_detached_instance_in_non_anonymous_namespace(ray_shutdown):
    # Can start detached instance in non-anonymous namespace.
    ray.init(namespace="foo")
    serve.start()


def test_checkpoint_isolation_namespace(ray_shutdown):
    info = ray.init(namespace="test_namespace1")

    address = info["address"]

    driver_template = """
import ray
from ray import serve

ray.init(address="{address}", namespace="{namespace}")

serve.start(http_options={{"port": {port}}})

@serve.deployment
class A:
    pass

serve.run(A.bind())"""

    run_string_as_driver(
        driver_template.format(address=address, namespace="test_namespace1", port=8000)
    )
    run_string_as_driver(
        driver_template.format(address=address, namespace="test_namespace2", port=8001)
    )


def test_serve_start_different_http_checkpoint_options_warning(propagate_logs, caplog):
    logger = logging.getLogger("ray.serve")
    caplog.set_level(logging.WARNING, logger="ray.serve")

    warning_msg = []

    class WarningHandler(logging.Handler):
        def emit(self, record):
            warning_msg.append(self.format(record))

    logger.addHandler(WarningHandler())

    ray.init(namespace="serve-test")
    serve.start()

    # create a different config
    test_http = dict(host="127.1.1.8", port=new_port())

    serve.start(http_options=test_http)

    for test_config, msg in zip([["host", "port"]], warning_msg):
        for test_msg in test_config:
            if "Autoscaling metrics pusher thread" in msg:
                continue
            assert test_msg in msg

    serve.shutdown()
    ray.shutdown()


def test_recovering_controller_no_redeploy():
    """Ensure controller doesn't redeploy running deployments when recovering."""
    ray_context = ray.init(namespace="x")
    address = ray_context.address_info["address"]
    serve.start()
    client = get_global_client()

    @serve.deployment
    def f():
        pass

    serve.run(f.bind())

    num_actors = len(list_actors(address, filters=[("state", "=", "ALIVE")]))
    assert num_actors > 0

    pid = ray.get(client._controller.get_pid.remote())

    ray.kill(client._controller, no_restart=False)

    wait_for_condition(lambda: ray.get(client._controller.get_pid.remote()) != pid)

    # Confirm that no new deployment is deployed over the next 5 seconds
    with pytest.raises(RuntimeError):
        wait_for_condition(
            lambda: len(list_actors(address, filters=[("state", "=", "ALIVE")]))
            > num_actors,
            timeout=5,
        )

    serve.shutdown()
    ray.shutdown()


def test_updating_status_message(lower_slow_startup_threshold_and_reset):
    """Check if status message says if a serve deployment has taken a long time"""

    @serve.deployment(
        num_replicas=5,
        ray_actor_options={"num_cpus": 1},
    )
    def f(*args):
        pass

    serve.run(f.bind(), _blocking=False)

    def updating_message():
        deployment_status = (
            serve.status().applications[SERVE_DEFAULT_APP_NAME].deployments["f"]
        )
        message_substring = "more than 1s to be scheduled."
        return (deployment_status.status == "UPDATING") and (
            message_substring in deployment_status.message
        )

    wait_for_condition(updating_message, timeout=20)


def test_unhealthy_override_updating_status(lower_slow_startup_threshold_and_reset):
    """
    Check that if status is UNHEALTHY and there is a resource availability
    issue, the status should not change. The issue that caused the deployment to
    be unhealthy should be prioritized over this resource availability issue.
    """

    @serve.deployment
    class f:
        def __init__(self):
            self.num = 1 / 0

        def __call__(self, request):
            pass

    serve.run(f.bind(), _blocking=False)

    wait_for_condition(
        lambda: serve.status()
        .applications[SERVE_DEFAULT_APP_NAME]
        .deployments["f"]
        .status
        == "UNHEALTHY",
        timeout=20,
    )

    with pytest.raises(RuntimeError):
        wait_for_condition(
            lambda: serve.status()
            .applications[SERVE_DEFAULT_APP_NAME]
            .deployments["f"]
            .status
            == "UPDATING",
            timeout=10,
        )


@serve.deployment(ray_actor_options={"num_cpus": 0.1})
class Waiter:
    def __init__(self):
        time.sleep(5)

    def __call__(self, *args):
        return "May I take your order?"


WaiterNode = Waiter.bind()


def test_run_graph_task_uses_zero_cpus():
    """Check that the run_graph() task uses zero CPUs."""

    ray.init(num_cpus=2)
    serve.start()
    client = get_global_client()

    config = {"import_path": "ray.serve.tests.test_standalone.WaiterNode"}
    config = ServeApplicationSchema.parse_obj(config)
    client.deploy_apps(config)

    with pytest.raises(RuntimeError):
        wait_for_condition(lambda: ray.available_resources()["CPU"] < 1.9, timeout=5)

    wait_for_condition(
        lambda: requests.get("http://localhost:8000/Waiter").text
        == "May I take your order?"
    )

    serve.shutdown()
    ray.shutdown()


@pytest.mark.parametrize(
    "options",
    [
        {
            "proxy_location": None,
            "http_options": None,
            "expected": HTTPOptions(location=DeploymentMode.EveryNode),
        },
        {
            "proxy_location": None,
            "http_options": HTTPOptions(location="NoServer"),
            "expected": HTTPOptions(location=DeploymentMode.NoServer),
        },
        {
            "proxy_location": None,
            "http_options": {"location": "NoServer"},
            "expected": HTTPOptions(location=DeploymentMode.NoServer),
        },
        {
            "proxy_location": "NoServer",
            "http_options": None,
            "expected": HTTPOptions(location=DeploymentMode.NoServer),
        },
        {
            "proxy_location": "NoServer",
            "http_options": {},
            "expected": HTTPOptions(location=DeploymentMode.NoServer),
        },
        {
            "proxy_location": "NoServer",
            "http_options": HTTPOptions(host="foobar"),
            "expected": HTTPOptions(location=DeploymentMode.NoServer, host="foobar"),
        },
        {
            "proxy_location": "NoServer",
            "http_options": {"host": "foobar"},
            "expected": HTTPOptions(location=DeploymentMode.NoServer, host="foobar"),
        },
        {
            "proxy_location": "NoServer",
            "http_options": {"location": "HeadOnly"},
            "expected": HTTPOptions(location=DeploymentMode.NoServer),
        },
        {
            "proxy_location": DeploymentMode.NoServer,
            "http_options": HTTPOptions(location=DeploymentMode.HeadOnly),
            "expected": HTTPOptions(location=DeploymentMode.NoServer),
        },
    ],
)
def test_serve_start_proxy_location(ray_shutdown, options):
    expected_options = options.pop("expected")
    serve.start(**options)
    client = get_global_client()
    assert ray.get(client._controller.get_http_config.remote()) == expected_options


if __name__ == "__main__":
    sys.exit(pytest.main(["-v", "-s", __file__]))<|MERGE_RESOLUTION|>--- conflicted
+++ resolved
@@ -665,11 +665,8 @@
 
 def test_serve_shutdown(ray_shutdown):
     ray.init(namespace="serve")
-<<<<<<< HEAD
     serve.start()
-=======
-    client = serve.start(detached=True)
->>>>>>> ff6396b7
+    client = get_global_client()
 
     @serve.deployment
     class A:
@@ -681,11 +678,8 @@
     assert len(client.list_deployments()) == 1
 
     serve.shutdown()
-<<<<<<< HEAD
     serve.start()
-=======
-    client = serve.start(detached=True)
->>>>>>> ff6396b7
+    client = get_global_client()
 
     assert len(client.list_deployments()) == 0
 
