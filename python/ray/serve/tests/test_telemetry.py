--- conflicted
+++ resolved
@@ -16,19 +16,11 @@
 from ray.serve.context import get_global_client
 from ray.serve.drivers import DefaultgRPCDriver, DAGDriver
 from ray.serve.http_adapters import json_request
-<<<<<<< HEAD
-=======
-from ray.serve._private.constants import (
-    SERVE_NAMESPACE,
-    SERVE_DEFAULT_APP_NAME,
-    SERVE_MULTIPLEXED_MODEL_ID,
-)
-from ray.serve.context import get_global_client
-from ray.serve._private.common import ApplicationStatus
->>>>>>> cedadc40
 from ray.serve.schema import ServeDeploySchema
 from ray.serve._private.common import ApplicationStatus
-from ray.serve._private.constants import SERVE_NAMESPACE, SERVE_DEFAULT_APP_NAME
+from ray.serve._private.constants import (
+    SERVE_MULTIPLEXED_MODEL_ID, SERVE_NAMESPACE, SERVE_DEFAULT_APP_NAME
+)
 from ray.serve._private.usage import ServeUsageTag
 
 
@@ -671,7 +663,7 @@
         lambda: ray.get(storage_handle.get_reports_received.remote()) > 0, timeout=5
     )
     report = ray.get(storage_handle.get_report.remote())
-    assert "serve_multiplexed_api_used" not in report["extra_usage_tags"]
+    assert ServeUsageTag.SERVE_MULTIPLEXED_API.get_value_from_report(report) is None
 
     client = get_global_client()
     wait_for_condition(
@@ -688,13 +680,11 @@
     resp = requests.get("http://localhost:8000/app", headers=headers)
     assert resp.status_code == 200
 
+
     wait_for_condition(
         lambda: int(
-            ray.get(storage_handle.get_report.remote())["extra_usage_tags"][
-                "serve_multiplexed_api_used"
-            ]
-        )
-        == 1,
+            ServeUsageTag.SERVE_MULTIPLEXED_API.get_value_from_report(ray.get(storage_handle.get_report.remote()))
+        ) == 1,
         timeout=5,
     )
 
