import asyncio
import concurrent.futures
import threading

import pytest
import requests

import ray

from ray import serve
from ray.serve.context import get_global_client
from ray.serve.exceptions import RayServeException
from ray.serve.handle import HandleOptions
from ray.serve._private.constants import (
    DEPLOYMENT_NAME_PREFIX_SEPARATOR,
    RAY_SERVE_ENABLE_EXPERIMENTAL_STREAMING,
    SERVE_DEFAULT_APP_NAME,
)


def test_handle_options():
    default_options = HandleOptions()
    assert default_options.method_name == "__call__"
<<<<<<< HEAD
    assert default_options.multiplexed_model_id is None
=======
    assert default_options.multiplexed_model_id == ""
>>>>>>> 005b4f6e
    assert default_options.stream is False

    # Test setting method name.
    only_set_method = default_options.copy_and_update(method_name="hi")
    assert only_set_method.method_name == "hi"
<<<<<<< HEAD
    assert only_set_method.multiplexed_model_id is None
=======
    assert only_set_method.multiplexed_model_id == ""
>>>>>>> 005b4f6e
    assert only_set_method.stream is False

    # Existing options should be unmodified.
    assert default_options.method_name == "__call__"
<<<<<<< HEAD
    assert default_options.multiplexed_model_id is None
=======
    assert default_options.multiplexed_model_id == ""
>>>>>>> 005b4f6e
    assert default_options.stream is False

    # Test setting model ID.
    only_set_model_id = default_options.copy_and_update(multiplexed_model_id="hi")
    assert only_set_model_id.method_name == "__call__"
    assert only_set_model_id.multiplexed_model_id == "hi"
    assert only_set_model_id.stream is False

    # Existing options should be unmodified.
    assert default_options.method_name == "__call__"
<<<<<<< HEAD
    assert default_options.multiplexed_model_id is None
=======
    assert default_options.multiplexed_model_id == ""
>>>>>>> 005b4f6e
    assert default_options.stream is False

    # Test setting stream.
    only_set_stream = default_options.copy_and_update(stream=True)
    assert only_set_stream.method_name == "__call__"
<<<<<<< HEAD
    assert only_set_stream.multiplexed_model_id is None
=======
    assert only_set_stream.multiplexed_model_id == ""
>>>>>>> 005b4f6e
    assert only_set_stream.stream is True

    # Existing options should be unmodified.
    assert default_options.method_name == "__call__"
<<<<<<< HEAD
    assert default_options.multiplexed_model_id is None
=======
    assert default_options.multiplexed_model_id == ""
>>>>>>> 005b4f6e
    assert default_options.stream is False

    # Test setting multiple.
    set_multiple = default_options.copy_and_update(method_name="hi", stream=True)
    assert set_multiple.method_name == "hi"
<<<<<<< HEAD
    assert set_multiple.multiplexed_model_id is None
=======
    assert set_multiple.multiplexed_model_id == ""
>>>>>>> 005b4f6e
    assert set_multiple.stream is True


@pytest.mark.asyncio
async def test_async_handle_serializable(serve_instance):
    @serve.deployment
    def f():
        return "hello"

    f.deploy()

    @ray.remote
    class TaskActor:
        async def task(self, handle):
            ref = await handle.remote()
            output = await ref
            return output

    # Test pickling via ray.remote()
    handle = f.get_handle(sync=False)

    task_actor = TaskActor.remote()
    result = await task_actor.task.remote(handle)
    assert result == "hello"


def test_sync_handle_serializable(serve_instance):
    @serve.deployment
    def f():
        return "hello"

    handle = serve.run(f.bind())

    @ray.remote
    def task(handle):
        return ray.get(handle.remote())

    # Test pickling via ray.remote()
    result_ref = task.remote(handle)
    assert ray.get(result_ref) == "hello"


def test_handle_serializable_in_deployment_init(serve_instance):
    """Test that a handle can be passed into a constructor (#22110)"""

    @serve.deployment
    class RayServer1:
        def __init__(self):
            pass

        def __call__(self, *args):
            return {"count": self.count}

    @serve.deployment
    class RayServer2:
        def __init__(self, handle):
            self.handle = handle

        def __call__(self, *args):
            return {"count": self.count}

    rs1 = RayServer1.bind()
    rs2 = RayServer2.bind(rs1)
    serve.run(rs2)


def test_sync_handle_in_thread(serve_instance):
    @serve.deployment
    def f():
        return "hello"

    handle = serve.run(f.bind())

    def thread_get_handle(deploy):
        deployment_name = (
            f"{SERVE_DEFAULT_APP_NAME}{DEPLOYMENT_NAME_PREFIX_SEPARATOR}{deploy._name}"
        )
        handle = get_global_client().get_handle(deployment_name, sync=True)
        return handle

    with concurrent.futures.ThreadPoolExecutor(max_workers=1) as executor:
        fut = executor.submit(thread_get_handle, f)
        handle = fut.result()
        assert ray.get(handle.remote()) == "hello"


def test_handle_in_endpoint(serve_instance):
    @serve.deployment
    class Endpoint1:
        def __call__(self, *args):
            return "hello"

    @serve.deployment
    class Endpoint2:
        def __init__(self, handle):
            self.handle = handle

        async def __call__(self, _):
            return await (await self.handle.remote())

    end_p1 = Endpoint1.bind()
    end_p2 = Endpoint2.bind(end_p1)
    serve.run(end_p2)

    assert requests.get("http://127.0.0.1:8000/Endpoint2").text == "hello"


@pytest.mark.skipif(
    RAY_SERVE_ENABLE_EXPERIMENTAL_STREAMING, reason="Not supported w/ streaming."
)
def test_handle_inject_starlette_request(serve_instance):
    @serve.deployment(name="echo")
    def echo_request_type(request):
        return str(type(request))

    echo_request_type.deploy()

    @serve.deployment(name="wrapper")
    def wrapper_model(web_request):
        handle = echo_request_type.get_handle()
        return ray.get(handle.remote(web_request))

    wrapper_model.deploy()

    for route in ["echo", "wrapper"]:
        resp = requests.get(f"http://127.0.0.1:8000/{route}")
        request_type = resp.text
        assert request_type == "<class 'starlette.requests.Request'>"


def test_handle_option_chaining(serve_instance):
    # https://github.com/ray-project/ray/issues/12802
    # https://github.com/ray-project/ray/issues/12798

    @serve.deployment
    class MultiMethod:
        def method_a(self):
            return "method_a"

        def method_b(self):
            return "method_b"

        def __call__(self):
            return "__call__"

    handle1 = serve.run(MultiMethod.bind())
    assert ray.get(handle1.remote()) == "__call__"

    handle2 = handle1.options(method_name="method_a")
    assert ray.get(handle2.remote()) == "method_a"

    handle3 = handle1.options(method_name="method_b")
    assert ray.get(handle3.remote()) == "method_b"


def test_repeated_get_handle_cached(serve_instance):
    @serve.deployment
    def f(_):
        return ""

    f.deploy()

    handle_sets = {f.get_handle() for _ in range(100)}
    assert len(handle_sets) == 1

    handle_sets = {serve.get_deployment("f").get_handle() for _ in range(100)}
    assert len(handle_sets) == 1


@pytest.mark.asyncio
@pytest.mark.parametrize("sync", [True, False])
async def test_args_kwargs(serve_instance, sync):
    @serve.deployment
    async def f(*args, **kwargs):
        assert args[0] == "hi"
        assert kwargs["kwarg1"] == 1
        assert kwargs["kwarg2"] == "2"

    f.deploy()

    handle = f.get_handle(sync=sync)

    def call():
        return handle.remote("hi", kwarg1=1, kwarg2="2")

    if sync:
        obj_ref = call()
    else:
        obj_ref = await call()

    ray.get(obj_ref)


@pytest.mark.asyncio
@pytest.mark.parametrize("sync", [True, False])
async def test_nonexistent_method(serve_instance, sync):
    @serve.deployment
    class A:
        def exists(self):
            pass

    A.deploy()
    handle = A.get_handle(sync=sync)

    if sync:
        obj_ref = handle.does_not_exist.remote()
    else:
        obj_ref = await handle.does_not_exist.remote()

    with pytest.raises(RayServeException) as excinfo:
        ray.get(obj_ref)

    exception_string = str(excinfo.value)
    assert "'does_not_exist'" in exception_string
    assert "Available methods: ['exists']" in exception_string


def _get_asyncio_loop_running_in_thread() -> asyncio.AbstractEventLoop:
    loop = asyncio.new_event_loop()
    threading.Thread(
        daemon=True,
        target=loop.run_forever,
    ).start()
    return loop


@pytest.mark.asyncio
async def test_handle_across_loops(serve_instance):
    @serve.deployment
    class A:
        def exists(self):
            return True

    A.deploy()

    async def refresh_get():
        handle = A.get_handle(sync=False)
        assert await (await handle.exists.remote())

    for _ in range(10):
        loop = _get_asyncio_loop_running_in_thread()
        asyncio.run_coroutine_threadsafe(refresh_get(), loop).result()

    handle = A.get_handle(sync=False)

    async def cache_get():
        assert await (await handle.exists.remote())

    for _ in range(10):
        loop = _get_asyncio_loop_running_in_thread()
        asyncio.run_coroutine_threadsafe(refresh_get(), loop).result()


if __name__ == "__main__":
    import sys
    import pytest

    sys.exit(pytest.main(["-v", "-s", __file__]))<|MERGE_RESOLUTION|>--- conflicted
+++ resolved
@@ -21,30 +21,18 @@
 def test_handle_options():
     default_options = HandleOptions()
     assert default_options.method_name == "__call__"
-<<<<<<< HEAD
-    assert default_options.multiplexed_model_id is None
-=======
     assert default_options.multiplexed_model_id == ""
->>>>>>> 005b4f6e
     assert default_options.stream is False
 
     # Test setting method name.
     only_set_method = default_options.copy_and_update(method_name="hi")
     assert only_set_method.method_name == "hi"
-<<<<<<< HEAD
-    assert only_set_method.multiplexed_model_id is None
-=======
     assert only_set_method.multiplexed_model_id == ""
->>>>>>> 005b4f6e
     assert only_set_method.stream is False
 
     # Existing options should be unmodified.
     assert default_options.method_name == "__call__"
-<<<<<<< HEAD
-    assert default_options.multiplexed_model_id is None
-=======
     assert default_options.multiplexed_model_id == ""
->>>>>>> 005b4f6e
     assert default_options.stream is False
 
     # Test setting model ID.
@@ -55,40 +43,24 @@
 
     # Existing options should be unmodified.
     assert default_options.method_name == "__call__"
-<<<<<<< HEAD
-    assert default_options.multiplexed_model_id is None
-=======
     assert default_options.multiplexed_model_id == ""
->>>>>>> 005b4f6e
     assert default_options.stream is False
 
     # Test setting stream.
     only_set_stream = default_options.copy_and_update(stream=True)
     assert only_set_stream.method_name == "__call__"
-<<<<<<< HEAD
-    assert only_set_stream.multiplexed_model_id is None
-=======
     assert only_set_stream.multiplexed_model_id == ""
->>>>>>> 005b4f6e
     assert only_set_stream.stream is True
 
     # Existing options should be unmodified.
     assert default_options.method_name == "__call__"
-<<<<<<< HEAD
-    assert default_options.multiplexed_model_id is None
-=======
     assert default_options.multiplexed_model_id == ""
->>>>>>> 005b4f6e
     assert default_options.stream is False
 
     # Test setting multiple.
     set_multiple = default_options.copy_and_update(method_name="hi", stream=True)
     assert set_multiple.method_name == "hi"
-<<<<<<< HEAD
-    assert set_multiple.multiplexed_model_id is None
-=======
     assert set_multiple.multiplexed_model_id == ""
->>>>>>> 005b4f6e
     assert set_multiple.stream is True
 
 
