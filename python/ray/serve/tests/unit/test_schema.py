--- conflicted
+++ resolved
@@ -1,11 +1,6 @@
 import logging
 import sys
-<<<<<<< HEAD
-import time
 from typing import Dict, List, Optional, Union
-=======
-from typing import Dict, List
->>>>>>> 67ec953c
 
 import pytest
 
