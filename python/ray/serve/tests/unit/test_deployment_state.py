import sys
from copy import deepcopy
from typing import Any, Dict, List, Optional, Tuple
from unittest.mock import Mock, patch

import pytest

from ray.serve._private.common import (
    DeploymentID,
    DeploymentStatus,
    DeploymentStatusTrigger,
    ReplicaID,
    ReplicaState,
    TargetCapacityDirection,
)
from ray.serve._private.config import DeploymentConfig, ReplicaConfig
from ray.serve._private.constants import (
    DEFAULT_GRACEFUL_SHUTDOWN_TIMEOUT_S,
    DEFAULT_GRACEFUL_SHUTDOWN_WAIT_LOOP_S,
    DEFAULT_HEALTH_CHECK_PERIOD_S,
    DEFAULT_HEALTH_CHECK_TIMEOUT_S,
    DEFAULT_MAX_ONGOING_REQUESTS,
    RAY_SERVE_EAGERLY_START_REPLACEMENT_REPLICAS,
)
from ray.serve._private.deployment_info import DeploymentInfo
from ray.serve._private.deployment_scheduler import (
    DefaultDeploymentScheduler,
    ReplicaSchedulingRequest,
    SpreadDeploymentSchedulingPolicy,
)
from ray.serve._private.deployment_state import (
    ALL_REPLICA_STATES,
    SLOW_STARTUP_WARNING_S,
    ActorReplicaWrapper,
    DeploymentReplica,
    DeploymentState,
    DeploymentStateManager,
    DeploymentVersion,
    ReplicaStartupStatus,
    ReplicaStateContainer,
    VersionedReplica,
)
from ray.serve._private.test_utils import (
    MockClusterNodeInfoCache,
    MockKVStore,
    MockTimer,
)
from ray.serve._private.utils import (
    get_capacity_adjusted_num_replicas,
    get_random_string,
)

# Global variable that is fetched during controller recovery that
# marks (simulates) which replicas have died since controller first
# recovered a list of live replica names.
# NOTE(zcin): This is necessary because the replica's `recover()` method
# is called in the controller's init function, instead of in the control
# loop, so we can't "mark" a replica dead through a method. This global
# state is cleared after each test that uses the fixtures in this file.
dead_replicas_context = set()
TEST_DEPLOYMENT_ID = DeploymentID(name="test_deployment", app_name="test_app")


class FakeRemoteFunction:
    def remote(self):
        pass


class MockActorHandle:
    def __init__(self):
        self._actor_id = "fake_id"
        self.initialize_and_get_metadata_called = False
        self.is_allocated_called = False

    @property
    def initialize_and_get_metadata(self):
        self.initialize_and_get_metadata_called = True
        # return a mock object so that we can call `remote()` on it.
        return FakeRemoteFunction()

    @property
    def is_allocated(self):
        self.is_allocated_called = True
        return FakeRemoteFunction()


class MockReplicaActorWrapper:
    def __init__(
        self,
        replica_id: ReplicaID,
        version: DeploymentVersion,
    ):
        self._replica_id = replica_id

        # Will be set when `start()` is called.
        self.started = False
        # Will be set when `recover()` is called.
        self.recovering = False
        # Will be set when `start()` is called.
        self.version = version
        # Initial state for a replica is PENDING_ALLOCATION.
        self.status = ReplicaStartupStatus.PENDING_ALLOCATION
        # Will be set when `graceful_stop()` is called.
        self.stopped = False
        # Expected to be set in the test.
        self.done_stopping = False
        # Will be set when `force_stop()` is called.
        self.force_stopped_counter = 0
        # Will be set when `check_health()` is called.
        self.health_check_called = False
        # Returned by the health check.
        self.healthy = True
        self._is_cross_language = False
        self._actor_handle = MockActorHandle()
        self._node_id = None
        self._node_id_is_set = False

    @property
    def is_cross_language(self) -> bool:
        return self._is_cross_language

    @property
    def replica_id(self) -> ReplicaID:
        return self._replica_id

    @property
    def deployment_name(self) -> str:
        return self._replica_id.deployment_id.name

    @property
    def actor_handle(self) -> MockActorHandle:
        return self._actor_handle

    @property
    def max_ongoing_requests(self) -> int:
        return self.version.deployment_config.max_ongoing_requests

    @property
    def graceful_shutdown_timeout_s(self) -> float:
        return self.version.deployment_config.graceful_shutdown_timeout_s

    @property
    def health_check_period_s(self) -> float:
        return self.version.deployment_config.health_check_period_s

    @property
    def health_check_timeout_s(self) -> float:
        return self.version.deployment_config.health_check_timeout_s

    @property
    def pid(self) -> Optional[int]:
        return None

    @property
    def actor_id(self) -> Optional[str]:
        return None

    @property
    def worker_id(self) -> Optional[str]:
        return None

    @property
    def node_id(self) -> Optional[str]:
        if self._node_id_is_set:
            return self._node_id
        if self.status == ReplicaStartupStatus.SUCCEEDED or self.started:
            return "node-id"
        return None

    @property
    def availability_zone(self) -> Optional[str]:
        return None

    @property
    def node_ip(self) -> Optional[str]:
        return None

    @property
    def log_file_path(self) -> Optional[str]:
        return None

    @property
    def placement_group_bundles(self) -> Optional[List[Dict[str, float]]]:
        return None

    def set_status(self, status: ReplicaStartupStatus):
        self.status = status

    def set_ready(self, version: DeploymentVersion = None):
        self.status = ReplicaStartupStatus.SUCCEEDED
        if version:
            self.version_to_be_fetched_from_actor = version
        else:
            self.version_to_be_fetched_from_actor = self.version

    def set_failed_to_start(self):
        self.status = ReplicaStartupStatus.FAILED

    def set_done_stopping(self):
        self.done_stopping = True

    def set_unhealthy(self):
        self.healthy = False

    def set_starting_version(self, version: DeploymentVersion):
        """Mocked deployment_worker return version from reconfigure()"""
        self.starting_version = version

    def set_node_id(self, node_id: str):
        self._node_id = node_id
        self._node_id_is_set = True

    def start(self, deployment_info: DeploymentInfo):
        self.started = True

        def _on_scheduled_stub(*args, **kwargs):
            pass

        return ReplicaSchedulingRequest(
            replica_id=self._replica_id,
            actor_def=Mock(),
            actor_resources=None,
            actor_options={},
            actor_init_args=(),
            on_scheduled=_on_scheduled_stub,
        )

    def reconfigure(self, version: DeploymentVersion):
        self.started = True
        updating = self.version.requires_actor_reconfigure(version)
        self.version = version
        return updating

    def recover(self):
        if self.replica_id in dead_replicas_context:
            return False

        self.recovering = True
        self.started = False
        return True

    def check_ready(self) -> ReplicaStartupStatus:
        ready = self.status
        self.status = ReplicaStartupStatus.PENDING_INITIALIZATION
        if ready == ReplicaStartupStatus.SUCCEEDED and self.recovering:
            self.recovering = False
            self.started = True
            self.version = self.version_to_be_fetched_from_actor
        return ready, None

    def resource_requirements(self) -> Tuple[str, str]:
        assert self.started
        return str({"REQUIRED_RESOURCE": 1.0}), str({"AVAILABLE_RESOURCE": 1.0})

    @property
    def actor_resources(self) -> Dict[str, float]:
        return {"CPU": 0.1}

    @property
    def available_resources(self) -> Dict[str, float]:
        # Only used to print a warning.
        return {}

    def graceful_stop(self) -> None:
        assert self.started
        self.stopped = True
        return self.graceful_shutdown_timeout_s

    def check_stopped(self) -> bool:
        return self.done_stopping

    def force_stop(self):
        self.force_stopped_counter += 1

    def check_health(self):
        self.health_check_called = True
        return self.healthy


def deployment_info(
    version: Optional[str] = None,
    num_replicas: Optional[int] = 1,
    user_config: Optional[Any] = None,
    **config_opts,
) -> Tuple[DeploymentInfo, DeploymentVersion]:
    info = DeploymentInfo(
        version=version,
        start_time_ms=0,
        deployment_config=DeploymentConfig(
            num_replicas=num_replicas, user_config=user_config, **config_opts
        ),
        replica_config=ReplicaConfig.create(lambda x: x),
        deployer_job_id="",
    )

    if version is not None:
        code_version = version
    else:
        code_version = get_random_string()

    version = DeploymentVersion(
        code_version, info.deployment_config, info.replica_config.ray_actor_options
    )

    return info, version


def deployment_version(code_version) -> DeploymentVersion:
    return DeploymentVersion(code_version, DeploymentConfig(), {})


@pytest.fixture
def mock_deployment_state() -> Tuple[DeploymentState, Mock, Mock]:
    timer = MockTimer()
    with patch(
        "ray.serve._private.deployment_state.ActorReplicaWrapper",
        new=MockReplicaActorWrapper,
    ), patch("time.time", new=timer.time), patch(
        "ray.serve._private.long_poll.LongPollHost"
    ) as mock_long_poll:

        def mock_save_checkpoint_fn(*args, **kwargs):
            pass

        cluster_node_info_cache = MockClusterNodeInfoCache()

        deployment_state = DeploymentState(
            DeploymentID(name="name", app_name="my_app"),
            mock_long_poll,
            DefaultDeploymentScheduler(
                cluster_node_info_cache, head_node_id="fake-head-node-id"
            ),
            cluster_node_info_cache,
            mock_save_checkpoint_fn,
        )

        yield deployment_state, timer, cluster_node_info_cache

        dead_replicas_context.clear()


@pytest.fixture
def mock_deployment_state_manager(
    request,
) -> Tuple[DeploymentStateManager, MockTimer, Mock]:
    """Fully mocked deployment state manager.

    i.e kv store and gcs client is mocked so we don't need to initialize
    ray. Also, since this is used for some recovery tests, this yields a
    method for creating a new mocked deployment state manager.
    """

    timer = MockTimer()
    with patch(
        "ray.serve._private.deployment_state.ActorReplicaWrapper",
        new=MockReplicaActorWrapper,
    ), patch("time.time", new=timer.time), patch(
        "ray.serve._private.long_poll.LongPollHost"
    ) as mock_long_poll, patch(
        "ray.get_runtime_context"
    ):
        kv_store = MockKVStore()
        cluster_node_info_cache = MockClusterNodeInfoCache()
        cluster_node_info_cache.add_node("node-id")

        def create_deployment_state_manager(
            actor_names=None, placement_group_names=None
        ):
            if actor_names is None:
                actor_names = []

            if placement_group_names is None:
                placement_group_names = []

            return DeploymentStateManager(
                kv_store,
                mock_long_poll,
                actor_names,
                placement_group_names,
                cluster_node_info_cache,
                head_node_id_override="fake-head-node-id",
            )

        yield create_deployment_state_manager, timer, cluster_node_info_cache

        dead_replicas_context.clear()


def replica(version: Optional[DeploymentVersion] = None) -> VersionedReplica:
    if version is None:
        version = DeploymentVersion(get_random_string(), DeploymentConfig(), {})

    class MockVersionedReplica(VersionedReplica):
        def __init__(self, version: DeploymentVersion):
            self._version = version

        @property
        def version(self):
            return self._version

        def update_state(self, state):
            pass

    return MockVersionedReplica(version)


class TestReplicaStateContainer:
    def test_count(self):
        c = ReplicaStateContainer()
        r1, r2, r3 = (
            replica(deployment_version("1")),
            replica(deployment_version("2")),
            replica(deployment_version("2")),
        )
        c.add(ReplicaState.STARTING, r1)
        c.add(ReplicaState.STARTING, r2)
        c.add(ReplicaState.STOPPING, r3)
        assert c.count() == 3

        # Test filtering by state.
        assert c.count() == c.count(
            states=[ReplicaState.STARTING, ReplicaState.STOPPING]
        )
        assert c.count(states=[ReplicaState.STARTING]) == 2
        assert c.count(states=[ReplicaState.STOPPING]) == 1

        # Test filtering by version.
        assert c.count(version=deployment_version("1")) == 1
        assert c.count(version=deployment_version("2")) == 2
        assert c.count(version=deployment_version("3")) == 0
        assert c.count(exclude_version=deployment_version("1")) == 2
        assert c.count(exclude_version=deployment_version("2")) == 1
        assert c.count(exclude_version=deployment_version("3")) == 3

        # Test filtering by state and version.
        assert (
            c.count(version=deployment_version("1"), states=[ReplicaState.STARTING])
            == 1
        )
        assert (
            c.count(version=deployment_version("3"), states=[ReplicaState.STARTING])
            == 0
        )
        assert (
            c.count(
                version=deployment_version("2"),
                states=[ReplicaState.STARTING, ReplicaState.STOPPING],
            )
            == 2
        )
        assert (
            c.count(
                exclude_version=deployment_version("1"), states=[ReplicaState.STARTING]
            )
            == 1
        )
        assert (
            c.count(
                exclude_version=deployment_version("3"), states=[ReplicaState.STARTING]
            )
            == 2
        )
        assert (
            c.count(
                exclude_version=deployment_version("2"),
                states=[ReplicaState.STARTING, ReplicaState.STOPPING],
            )
            == 1
        )

    def test_get(self):
        c = ReplicaStateContainer()
        r1, r2, r3 = replica(), replica(), replica()

        c.add(ReplicaState.STARTING, r1)
        c.add(ReplicaState.STARTING, r2)
        c.add(ReplicaState.STOPPING, r3)
        assert c.get() == [r1, r2, r3]
        assert c.get() == c.get([ReplicaState.STARTING, ReplicaState.STOPPING])
        assert c.get([ReplicaState.STARTING]) == [r1, r2]
        assert c.get([ReplicaState.STOPPING]) == [r3]

    def test_pop_basic(self):
        c = ReplicaStateContainer()
        r1, r2, r3 = replica(), replica(), replica()

        c.add(ReplicaState.STARTING, r1)
        c.add(ReplicaState.STARTING, r2)
        c.add(ReplicaState.STOPPING, r3)
        assert c.pop() == [r1, r2, r3]
        assert not c.pop()

    def test_pop_exclude_version(self):
        c = ReplicaStateContainer()
        r1, r2, r3 = (
            replica(deployment_version("1")),
            replica(deployment_version("1")),
            replica(deployment_version("2")),
        )

        c.add(ReplicaState.STARTING, r1)
        c.add(ReplicaState.STARTING, r2)
        c.add(ReplicaState.STARTING, r3)
        assert c.pop(exclude_version=deployment_version("1")) == [r3]
        assert not c.pop(exclude_version=deployment_version("1"))
        assert c.pop(exclude_version=deployment_version("2")) == [r1, r2]
        assert not c.pop(exclude_version=deployment_version("2"))
        assert not c.pop()

    def test_pop_max_replicas(self):
        c = ReplicaStateContainer()
        r1, r2, r3 = replica(), replica(), replica()

        c.add(ReplicaState.STARTING, r1)
        c.add(ReplicaState.STARTING, r2)
        c.add(ReplicaState.STOPPING, r3)
        assert not c.pop(max_replicas=0)
        assert len(c.pop(max_replicas=1)) == 1
        assert len(c.pop(max_replicas=2)) == 2
        c.add(ReplicaState.STARTING, r1)
        c.add(ReplicaState.STARTING, r2)
        c.add(ReplicaState.STOPPING, r3)
        assert len(c.pop(max_replicas=10)) == 3

    def test_pop_states(self):
        c = ReplicaStateContainer()
        r1, r2, r3, r4 = replica(), replica(), replica(), replica()

        # Check popping single state.
        c.add(ReplicaState.STOPPING, r1)
        c.add(ReplicaState.STARTING, r2)
        c.add(ReplicaState.STOPPING, r3)
        assert c.pop(states=[ReplicaState.STARTING]) == [r2]
        assert not c.pop(states=[ReplicaState.STARTING])
        assert c.pop(states=[ReplicaState.STOPPING]) == [r1, r3]
        assert not c.pop(states=[ReplicaState.STOPPING])

        # Check popping multiple states. Ordering of states should be
        # preserved.
        c.add(ReplicaState.STOPPING, r1)
        c.add(ReplicaState.STARTING, r2)
        c.add(ReplicaState.STOPPING, r3)
        c.add(ReplicaState.STARTING, r4)
        assert c.pop(states=[ReplicaState.STOPPING, ReplicaState.STARTING]) == [
            r1,
            r3,
            r2,
            r4,
        ]
        assert not c.pop(states=[ReplicaState.STOPPING, ReplicaState.STARTING])
        assert not c.pop(states=[ReplicaState.STOPPING])
        assert not c.pop(states=[ReplicaState.STARTING])
        assert not c.pop()

    def test_pop_integration(self):
        c = ReplicaStateContainer()
        r1, r2, r3, r4 = (
            replica(deployment_version("1")),
            replica(deployment_version("2")),
            replica(deployment_version("2")),
            replica(deployment_version("3")),
        )

        c.add(ReplicaState.STOPPING, r1)
        c.add(ReplicaState.STARTING, r2)
        c.add(ReplicaState.RUNNING, r3)
        c.add(ReplicaState.RUNNING, r4)
        assert not c.pop(
            exclude_version=deployment_version("1"), states=[ReplicaState.STOPPING]
        )
        assert c.pop(
            exclude_version=deployment_version("1"),
            states=[ReplicaState.RUNNING],
            max_replicas=1,
        ) == [r3]
        assert c.pop(
            exclude_version=deployment_version("1"),
            states=[ReplicaState.RUNNING],
            max_replicas=1,
        ) == [r4]
        c.add(ReplicaState.RUNNING, r3)
        c.add(ReplicaState.RUNNING, r4)
        assert c.pop(
            exclude_version=deployment_version("1"), states=[ReplicaState.RUNNING]
        ) == [r3, r4]
        assert c.pop(
            exclude_version=deployment_version("1"), states=[ReplicaState.STARTING]
        ) == [r2]
        c.add(ReplicaState.STARTING, r2)
        c.add(ReplicaState.RUNNING, r3)
        c.add(ReplicaState.RUNNING, r4)
        assert c.pop(
            exclude_version=deployment_version("1"),
            states=[ReplicaState.RUNNING, ReplicaState.STARTING],
        ) == [r3, r4, r2]
        assert c.pop(
            exclude_version=deployment_version("nonsense"),
            states=[ReplicaState.STOPPING],
        ) == [r1]


def check_counts(
    deployment_state: DeploymentState,
    total: Optional[int] = None,
    by_state: Optional[List[Tuple[ReplicaState, int]]] = None,
):
    replicas = {
        state: deployment_state._replicas.count(states=[state])
        for state in ALL_REPLICA_STATES
    }
    if total is not None:
        assert deployment_state._replicas.count() == total, f"Replicas: {replicas}"

    if by_state is not None:
        for state, count, version in by_state:
            assert isinstance(state, ReplicaState)
            assert isinstance(count, int) and count >= 0
            curr_count = deployment_state._replicas.count(
                version=version, states=[state]
            )
            msg = (
                f"Expected {count} for state {state} but got {curr_count}. Current "
                f"replicas: {replicas}"
            )
            assert curr_count == count, msg


def test_create_delete_single_replica(mock_deployment_state_manager):
    create_dsm, _, _ = mock_deployment_state_manager
    dsm: DeploymentStateManager = create_dsm()

    info_1, v1 = deployment_info()
    dsm.deploy(TEST_DEPLOYMENT_ID, info_1)
    ds = dsm._deployment_states[TEST_DEPLOYMENT_ID]

    # Single replica should be created.
    dsm.update()
    check_counts(ds, total=1, by_state=[(ReplicaState.STARTING, 1, None)])

    # update() should not transition the state if the replica isn't ready.
    dsm.update()
    check_counts(ds, total=1, by_state=[(ReplicaState.STARTING, 1, None)])
    ds._replicas.get()[0]._actor.set_ready()
    assert ds.curr_status_info.status == DeploymentStatus.UPDATING
    assert (
        ds.curr_status_info.status_trigger
        == DeploymentStatusTrigger.CONFIG_UPDATE_STARTED
    )

    # Now the replica should be marked running.
    dsm.update()
    check_counts(ds, total=1, by_state=[(ReplicaState.RUNNING, 1, None)])
    assert ds.curr_status_info.status == DeploymentStatus.HEALTHY
    assert (
        ds.curr_status_info.status_trigger
        == DeploymentStatusTrigger.CONFIG_UPDATE_COMPLETED
    )

    # Removing the replica should transition it to stopping.
    ds.delete()
    dsm.update()
    check_counts(ds, total=1, by_state=[(ReplicaState.STOPPING, 1, None)])
    assert ds._replicas.get()[0]._actor.stopped
    assert ds.curr_status_info.status == DeploymentStatus.UPDATING
    assert ds.curr_status_info.status_trigger == DeploymentStatusTrigger.DELETING

    # Once it's done stopping, replica should be removed.
    replica = ds._replicas.get()[0]
    replica._actor.set_done_stopping()
    dsm.update()
    check_counts(ds, total=0)


def test_force_kill(mock_deployment_state_manager):
    create_dsm, timer, _ = mock_deployment_state_manager
    dsm: DeploymentStateManager = create_dsm()

    grace_period_s = 10
    info_1, _ = deployment_info(graceful_shutdown_timeout_s=grace_period_s)
    dsm.deploy(TEST_DEPLOYMENT_ID, info_1)
    ds = dsm._deployment_states[TEST_DEPLOYMENT_ID]
    dsm.update()

    # Create deployment.
    ds._replicas.get()[0]._actor.set_ready()
    dsm.update()

    # Delete deployment.
    ds.delete()

    # Replica should remain in STOPPING until it finishes.
    dsm.update()
    check_counts(ds, total=1, by_state=[(ReplicaState.STOPPING, 1, None)])
    assert ds._replicas.get()[0]._actor.stopped

    for _ in range(10):
        dsm.update()

    # force_stop shouldn't be called until after the timer.
    assert not ds._replicas.get()[0]._actor.force_stopped_counter
    print(ds._replicas)
    check_counts(ds, total=1, by_state=[(ReplicaState.STOPPING, 1, None)])

    # Advance the timer, now the replica should be force stopped.
    timer.advance(grace_period_s + 0.1)
    dsm.update()
    assert ds._replicas.get()[0]._actor.force_stopped_counter == 1
    check_counts(ds, total=1, by_state=[(ReplicaState.STOPPING, 1, None)])
    assert ds.curr_status_info.status == DeploymentStatus.UPDATING
    assert ds.curr_status_info.status_trigger == DeploymentStatusTrigger.DELETING

    # Force stop should be called repeatedly until the replica stops.
    dsm.update()
    assert ds._replicas.get()[0]._actor.force_stopped_counter == 2
    check_counts(ds, total=1, by_state=[(ReplicaState.STOPPING, 1, None)])
    assert ds.curr_status_info.status == DeploymentStatus.UPDATING
    assert ds.curr_status_info.status_trigger == DeploymentStatusTrigger.DELETING

    # Once the replica is done stopping, it should be removed.
    replica = ds._replicas.get()[0]
    replica._actor.set_done_stopping()
    dsm.update()
    check_counts(ds, total=0)


def test_redeploy_same_version(mock_deployment_state_manager):
    # Redeploying with the same version and code should do nothing.
    create_dsm, _, _ = mock_deployment_state_manager
    dsm: DeploymentStateManager = create_dsm()

    info_1, v1 = deployment_info(version="1")
    assert dsm.deploy(TEST_DEPLOYMENT_ID, info_1)
    ds = dsm._deployment_states[TEST_DEPLOYMENT_ID]
    dsm.update()

    dsm.update()
    check_counts(ds, total=1, by_state=[(ReplicaState.STARTING, 1, v1)])
    assert ds.curr_status_info.status == DeploymentStatus.UPDATING
    assert (
        ds.curr_status_info.status_trigger
        == DeploymentStatusTrigger.CONFIG_UPDATE_STARTED
    )

    # Test redeploying while the initial deployment is still pending.
    updating = dsm.deploy(TEST_DEPLOYMENT_ID, info_1)
    assert not updating
    # Redeploying the exact same info shouldn't cause any change in status
    assert ds.curr_status_info.status == DeploymentStatus.UPDATING
    assert (
        ds.curr_status_info.status_trigger
        == DeploymentStatusTrigger.CONFIG_UPDATE_STARTED
    )

    dsm.update()
    check_counts(ds, total=1, by_state=[(ReplicaState.STARTING, 1, v1)])

    # Mark the replica ready. After this, the initial goal should be complete.
    ds._replicas.get()[0]._actor.set_ready()
    dsm.update()
    check_counts(ds, total=1, by_state=[(ReplicaState.RUNNING, 1, v1)])
    assert ds.curr_status_info.status == DeploymentStatus.HEALTHY
    assert (
        ds.curr_status_info.status_trigger
        == DeploymentStatusTrigger.CONFIG_UPDATE_COMPLETED
    )

    # Test redeploying after the initial deployment has finished.
    updating = dsm.deploy(TEST_DEPLOYMENT_ID, info_1)
    assert not updating
    assert ds.curr_status_info.status == DeploymentStatus.HEALTHY
    assert (
        ds.curr_status_info.status_trigger
        == DeploymentStatusTrigger.CONFIG_UPDATE_COMPLETED
    )
    check_counts(ds, total=1, by_state=[(ReplicaState.RUNNING, 1, v1)])
    assert ds.curr_status_info.status == DeploymentStatus.HEALTHY
    assert (
        ds.curr_status_info.status_trigger
        == DeploymentStatusTrigger.CONFIG_UPDATE_COMPLETED
    )


def test_redeploy_no_version(mock_deployment_state_manager):
    """Redeploying with no version specified (`None`) should always
    redeploy the replicas.
    """

    create_dsm, _, _ = mock_deployment_state_manager
    dsm: DeploymentStateManager = create_dsm()

    b_info_1, v1 = deployment_info(version=None)
    assert dsm.deploy(TEST_DEPLOYMENT_ID, b_info_1)
    ds = dsm._deployment_states[TEST_DEPLOYMENT_ID]

    dsm.update()
    check_counts(ds, total=1, by_state=[(ReplicaState.STARTING, 1, None)])
    assert ds.curr_status_info.status == DeploymentStatus.UPDATING
    assert (
        ds.curr_status_info.status_trigger
        == DeploymentStatusTrigger.CONFIG_UPDATE_STARTED
    )

    # Test redeploying while the initial deployment is still pending.
    assert dsm.deploy(TEST_DEPLOYMENT_ID, b_info_1)
    assert ds.curr_status_info.status == DeploymentStatus.UPDATING
    assert (
        ds.curr_status_info.status_trigger
        == DeploymentStatusTrigger.CONFIG_UPDATE_STARTED
    )

    dsm.update()
    if RAY_SERVE_EAGERLY_START_REPLACEMENT_REPLICAS:
        # The initial replica should be stopping. The new replica should
        # start without waiting for the old one to stop completely.
        check_counts(
            ds,
            total=2,
            by_state=[
                (ReplicaState.STOPPING, 1, None),
                (ReplicaState.STARTING, 1, None),
            ],
        )
    else:
        # The initial replica should be stopping. The new replica
        # shouldn't start until the old one has completely stopped.
        check_counts(ds, total=1, by_state=[(ReplicaState.STOPPING, 1, None)])

    # Mark old replica as completely stopped.
    ds._replicas.get(states=[ReplicaState.STOPPING])[0]._actor.set_done_stopping()
    dsm.update()
    check_counts(ds, total=1, by_state=[(ReplicaState.STARTING, 1, None)])
    assert ds.curr_status_info.status == DeploymentStatus.UPDATING
    assert (
        ds.curr_status_info.status_trigger
        == DeploymentStatusTrigger.CONFIG_UPDATE_STARTED
    )

    # Check that the new replica has started.
    ds._replicas.get(states=[ReplicaState.STARTING])[0]._actor.set_ready()
    dsm.update()
    check_counts(ds, total=1, by_state=[(ReplicaState.RUNNING, 1, None)])
    assert ds.curr_status_info.status == DeploymentStatus.HEALTHY
    assert (
        ds.curr_status_info.status_trigger
        == DeploymentStatusTrigger.CONFIG_UPDATE_COMPLETED
    )

    # Now deploy a third version after the transition has finished.
    b_info_3, v3 = deployment_info(version="3")
    assert dsm.deploy(TEST_DEPLOYMENT_ID, b_info_3)
    assert ds.curr_status_info.status == DeploymentStatus.UPDATING
    assert (
        ds.curr_status_info.status_trigger
        == DeploymentStatusTrigger.CONFIG_UPDATE_STARTED
    )

    dsm.update()
    if RAY_SERVE_EAGERLY_START_REPLACEMENT_REPLICAS:
        # The initial replica should be stopping. The new replica should
        # start without waiting for the old one to stop completely.
        check_counts(
            ds,
            total=2,
            by_state=[
                (ReplicaState.STOPPING, 1, None),
                (ReplicaState.STARTING, 1, v3),
            ],
        )
    else:
        # The initial replica should be stopping. The new replica
        # shouldn't start until the old one has completely stopped.
        check_counts(ds, total=1, by_state=[(ReplicaState.STOPPING, 1, None)])
    ds._replicas.get(states=[ReplicaState.STOPPING])[0]._actor.set_done_stopping()

    dsm.update()
    ds._replicas.get(states=[ReplicaState.STARTING])[0]._actor.set_ready()
    check_counts(ds, total=1, by_state=[(ReplicaState.STARTING, 1, None)])
    assert ds.curr_status_info.status == DeploymentStatus.UPDATING
    assert (
        ds.curr_status_info.status_trigger
        == DeploymentStatusTrigger.CONFIG_UPDATE_STARTED
    )

    dsm.update()
    check_counts(ds, total=1, by_state=[(ReplicaState.RUNNING, 1, None)])
    assert ds.curr_status_info.status == DeploymentStatus.HEALTHY
    assert (
        ds.curr_status_info.status_trigger
        == DeploymentStatusTrigger.CONFIG_UPDATE_COMPLETED
    )


def test_redeploy_new_version(mock_deployment_state_manager):
    """Redeploying with a new version should start a new replica."""
    create_dsm, _, _ = mock_deployment_state_manager
    dsm: DeploymentStateManager = create_dsm()

    b_info_1, v1 = deployment_info(version="1")
    dsm.deploy(TEST_DEPLOYMENT_ID, b_info_1)
    ds = dsm._deployment_states[TEST_DEPLOYMENT_ID]

    dsm.update()
    check_counts(ds, total=1, by_state=[(ReplicaState.STARTING, 1, v1)])
    assert ds.curr_status_info.status == DeploymentStatus.UPDATING
    assert (
        ds.curr_status_info.status_trigger
        == DeploymentStatusTrigger.CONFIG_UPDATE_STARTED
    )

    # Test redeploying while the initial deployment is still pending.
    b_info_2, v2 = deployment_info(version="2")
    assert dsm.deploy(TEST_DEPLOYMENT_ID, b_info_2)
    assert ds.curr_status_info.status == DeploymentStatus.UPDATING
    assert (
        ds.curr_status_info.status_trigger
        == DeploymentStatusTrigger.CONFIG_UPDATE_STARTED
    )

    dsm.update()
    if RAY_SERVE_EAGERLY_START_REPLACEMENT_REPLICAS:
        # The new replica should start without waiting for the old one
        # to stop.
        check_counts(
            ds,
            total=2,
            by_state=[(ReplicaState.STOPPING, 1, v1), (ReplicaState.STARTING, 1, v2)],
        )
    else:
        check_counts(ds, total=1, by_state=[(ReplicaState.STOPPING, 1, v1)])

    # Mark old replica as stopped.
    ds._replicas.get(states=[ReplicaState.STOPPING])[0]._actor.set_done_stopping()
    dsm.update()
    check_counts(ds, total=1, by_state=[(ReplicaState.STARTING, 1, v2)])

    # Mark new replica as ready
    ds._replicas.get(states=[ReplicaState.STARTING])[0]._actor.set_ready()
    dsm.update()
    check_counts(ds, total=1, by_state=[(ReplicaState.RUNNING, 1, v2)])
    assert ds.curr_status_info.status == DeploymentStatus.HEALTHY
    assert (
        ds.curr_status_info.status_trigger
        == DeploymentStatusTrigger.CONFIG_UPDATE_COMPLETED
    )

    # Now deploy a third version after the transition has finished.
    b_info_3, v3 = deployment_info(version="3")
    dsm.deploy(TEST_DEPLOYMENT_ID, b_info_3)
    assert ds.curr_status_info.status == DeploymentStatus.UPDATING
    assert (
        ds.curr_status_info.status_trigger
        == DeploymentStatusTrigger.CONFIG_UPDATE_STARTED
    )

    dsm.update()
    if RAY_SERVE_EAGERLY_START_REPLACEMENT_REPLICAS:
        # New replica should start without waiting for old one to stop
        check_counts(
            ds,
            total=2,
            by_state=[(ReplicaState.STOPPING, 1, v2), (ReplicaState.STARTING, 1, v3)],
        )
    else:
        check_counts(ds, total=1, by_state=[(ReplicaState.STOPPING, 1, v2)])

    # Mark old replica as stopped and mark new replica as ready
    ds._replicas.get(states=[ReplicaState.STOPPING])[0]._actor.set_done_stopping()
    dsm.update()
    check_counts(ds, total=1, by_state=[(ReplicaState.STARTING, 1, v3)])

    ds._replicas.get(states=[ReplicaState.STARTING])[0]._actor.set_ready()
    dsm.update()
    check_counts(ds, total=1, by_state=[(ReplicaState.RUNNING, 1, v3)])
    assert ds.curr_status_info.status == DeploymentStatus.HEALTHY
    assert (
        ds.curr_status_info.status_trigger
        == DeploymentStatusTrigger.CONFIG_UPDATE_COMPLETED
    )


def test_redeploy_different_num_replicas(mock_deployment_state_manager):
    """Tests status changes when redeploying with different num_replicas.

    1. Deploys a deployment -> checks if it's UPDATING.
    2. Redeploys deployment -> checks that it's still UPDATING.
    3. Makes deployment HEALTHY, and then redeploys with more replicas ->
       check that is becomes UPSCALING.
    4. Makes deployment HEALTHY, and then redeploys with more replicas ->
       check that is becomes DOWNSCALING.
    """
    create_dsm, _, _ = mock_deployment_state_manager
    dsm: DeploymentStateManager = create_dsm()

    version = "1"
    b_info_1, v1 = deployment_info(version=version, num_replicas=5)
    dsm.deploy(TEST_DEPLOYMENT_ID, b_info_1)
    ds = dsm._deployment_states[TEST_DEPLOYMENT_ID]

    dsm.update()
    check_counts(ds, by_state=[(ReplicaState.STARTING, 5, v1)])
    assert ds.curr_status_info.status == DeploymentStatus.UPDATING
    assert (
        ds.curr_status_info.status_trigger
        == DeploymentStatusTrigger.CONFIG_UPDATE_STARTED
    )

    # Test redeploying with a higher num_replicas while the deployment is UPDATING.
    b_info_2, v1 = deployment_info(version=version, num_replicas=10)
    assert dsm.deploy(TEST_DEPLOYMENT_ID, b_info_2)
    # Redeploying while the deployment is UPDATING shouldn't change status.
    assert ds.curr_status_info.status == DeploymentStatus.UPDATING
    assert (
        ds.curr_status_info.status_trigger
        == DeploymentStatusTrigger.CONFIG_UPDATE_STARTED
    )

    dsm.update()
    check_counts(ds, by_state=[(ReplicaState.STARTING, 10, v1)])

    for replica in ds._replicas.get():
        replica._actor.set_ready()

    dsm.update()
    check_counts(ds, by_state=[(ReplicaState.RUNNING, 10, v1)])

    assert ds.curr_status_info.status == DeploymentStatus.HEALTHY
    assert (
        ds.curr_status_info.status_trigger
        == DeploymentStatusTrigger.CONFIG_UPDATE_COMPLETED
    )

    # Redeploy with a higher number of replicas. The status should be UPSCALING.
    b_info_3, v1 = deployment_info(version=version, num_replicas=20)
    assert dsm.deploy(TEST_DEPLOYMENT_ID, b_info_3)

    assert ds.curr_status_info.status == DeploymentStatus.UPSCALING
    assert (
        ds.curr_status_info.status_trigger
        == DeploymentStatusTrigger.CONFIG_UPDATE_STARTED
    )

    dsm.update()
    check_counts(ds, by_state=[(ReplicaState.STARTING, 10, v1)])

    for replica in ds._replicas.get():
        replica._actor.set_ready()

    dsm.update()
    check_counts(ds, by_state=[(ReplicaState.RUNNING, 20, v1)])

    assert ds.curr_status_info.status == DeploymentStatus.HEALTHY
    assert (
        ds.curr_status_info.status_trigger == DeploymentStatusTrigger.UPSCALE_COMPLETED
    )

    # Redeploy with lower number of replicas. The status should be DOWNSCALING.
    b_info_4, v1 = deployment_info(version=version, num_replicas=5)
    assert dsm.deploy(TEST_DEPLOYMENT_ID, b_info_4)

    assert ds.curr_status_info.status == DeploymentStatus.DOWNSCALING
    assert (
        ds.curr_status_info.status_trigger
        == DeploymentStatusTrigger.CONFIG_UPDATE_STARTED
    )

    dsm.update()
    check_counts(
        ds, by_state=[(ReplicaState.STOPPING, 15, v1), (ReplicaState.RUNNING, 5, v1)]
    )

    for replica in ds._replicas.get(states=[ReplicaState.STOPPING]):
        replica._actor.set_done_stopping()

    dsm.update()
    check_counts(ds, total=5, by_state=[(ReplicaState.RUNNING, 5, v1)])

    assert ds.curr_status_info.status == DeploymentStatus.HEALTHY
    assert (
        ds.curr_status_info.status_trigger
        == DeploymentStatusTrigger.DOWNSCALE_COMPLETED
    )


@pytest.mark.parametrize(
    "option,value",
    [
        ("user_config", {"hello": "world"}),
        ("max_ongoing_requests", 10),
        ("graceful_shutdown_timeout_s", DEFAULT_GRACEFUL_SHUTDOWN_TIMEOUT_S + 1),
        ("graceful_shutdown_wait_loop_s", DEFAULT_GRACEFUL_SHUTDOWN_WAIT_LOOP_S + 1),
        ("health_check_period_s", DEFAULT_HEALTH_CHECK_PERIOD_S + 1),
        ("health_check_timeout_s", DEFAULT_HEALTH_CHECK_TIMEOUT_S + 1),
    ],
)
def test_deploy_new_config_same_code_version(
    mock_deployment_state_manager, option, value
):
    """Deploying a new config with the same version should not deploy a new replica."""

    create_dsm, _, _ = mock_deployment_state_manager
    dsm: DeploymentStateManager = create_dsm()

    b_info_1, v1 = deployment_info(version="1")
    assert dsm.deploy(TEST_DEPLOYMENT_ID, b_info_1)

    ds = dsm._deployment_states[TEST_DEPLOYMENT_ID]
    assert ds.curr_status_info.status == DeploymentStatus.UPDATING
    assert (
        ds.curr_status_info.status_trigger
        == DeploymentStatusTrigger.CONFIG_UPDATE_STARTED
    )

    # Create the replica initially.
    dsm.update()
    ds._replicas.get()[0]._actor.set_ready()
    dsm.update()
    check_counts(ds, total=1, by_state=[(ReplicaState.RUNNING, 1, v1)])
    assert ds.curr_status_info.status == DeploymentStatus.HEALTHY
    assert (
        ds.curr_status_info.status_trigger
        == DeploymentStatusTrigger.CONFIG_UPDATE_COMPLETED
    )

    # Update to a new config without changing the code version.
    b_info_2, v2 = deployment_info(version="1", **{option: value})
    updated = dsm.deploy(TEST_DEPLOYMENT_ID, b_info_2)
    assert updated
    assert ds.curr_status_info.status == DeploymentStatus.UPDATING
    assert (
        ds.curr_status_info.status_trigger
        == DeploymentStatusTrigger.CONFIG_UPDATE_STARTED
    )
    check_counts(ds, total=1, by_state=[(ReplicaState.RUNNING, 1, v1)])

    if option in ["user_config", "graceful_shutdown_wait_loop_s"]:
        dsm.update()
        check_counts(ds, total=1)
        check_counts(
            ds,
            total=1,
            by_state=[(ReplicaState.UPDATING, 1, v2)],
        )
        # Mark the replica as ready.
        ds._replicas.get()[0]._actor.set_ready()

    dsm.update()
    check_counts(ds, total=1, by_state=[(ReplicaState.RUNNING, 1, v2)])
    assert ds.curr_status_info.status == DeploymentStatus.HEALTHY
    assert (
        ds.curr_status_info.status_trigger
        == DeploymentStatusTrigger.CONFIG_UPDATE_COMPLETED
    )


def test_deploy_new_config_same_code_version_2(mock_deployment_state_manager):
    """Make sure we don't transition from STARTING to UPDATING directly."""

    create_dsm, _, _ = mock_deployment_state_manager
    dsm: DeploymentStateManager = create_dsm()

    b_info_1, v1 = deployment_info(version="1")
    updated = dsm.deploy(TEST_DEPLOYMENT_ID, b_info_1)
    assert updated
    ds = dsm._deployment_states[TEST_DEPLOYMENT_ID]

    assert ds.curr_status_info.status == DeploymentStatus.UPDATING
    assert (
        ds.curr_status_info.status_trigger
        == DeploymentStatusTrigger.CONFIG_UPDATE_STARTED
    )

    # Create the replica initially.
    dsm.update()
    check_counts(ds, total=1, by_state=[(ReplicaState.STARTING, 1, v1)])

    # Update to a new config without changing the code version.
    b_info_2, v2 = deployment_info(version="1", user_config={"hello": "world"})
    updated = dsm.deploy(TEST_DEPLOYMENT_ID, b_info_2)
    assert updated
    assert ds.curr_status_info.status == DeploymentStatus.UPDATING
    assert (
        ds.curr_status_info.status_trigger
        == DeploymentStatusTrigger.CONFIG_UPDATE_STARTED
    )

    dsm.update()
    # Since it's STARTING, we cannot transition to UPDATING
    check_counts(ds, total=1, by_state=[(ReplicaState.STARTING, 1, v1)])

    ds._replicas.get()[0]._actor.set_ready()
    dsm.update()
    check_counts(ds, total=1, by_state=[(ReplicaState.UPDATING, 1, v2)])

    # Mark the replica as ready.
    ds._replicas.get()[0]._actor.set_ready()
    dsm.update()
    check_counts(ds, total=1)
    check_counts(ds, total=1, by_state=[(ReplicaState.RUNNING, 1, v2)])
    assert ds.curr_status_info.status == DeploymentStatus.HEALTHY
    assert (
        ds.curr_status_info.status_trigger
        == DeploymentStatusTrigger.CONFIG_UPDATE_COMPLETED
    )


def test_deploy_new_config_new_version(mock_deployment_state_manager):
    # Deploying a new config with a new version should deploy a new replica.

    create_dsm, _, _ = mock_deployment_state_manager
    dsm: DeploymentStateManager = create_dsm()

    b_info_1, v1 = deployment_info(version="1")
    assert dsm.deploy(TEST_DEPLOYMENT_ID, b_info_1)
    ds = dsm._deployment_states[TEST_DEPLOYMENT_ID]

    # Create the replica initially.
    dsm.update()
    ds._replicas.get()[0]._actor.set_ready()
    dsm.update()
    check_counts(ds, total=1, by_state=[(ReplicaState.RUNNING, 1, v1)])
    assert ds.curr_status_info.status == DeploymentStatus.HEALTHY
    assert (
        ds.curr_status_info.status_trigger
        == DeploymentStatusTrigger.CONFIG_UPDATE_COMPLETED
    )

    # Update to a new config and a new version.
    b_info_2, v2 = deployment_info(version="2", user_config={"hello": "world"})
    assert dsm.deploy(TEST_DEPLOYMENT_ID, b_info_2)

    dsm.update()
    if RAY_SERVE_EAGERLY_START_REPLACEMENT_REPLICAS:
        # New version should start immediately without waiting for
        # replicas of old version to completely stop
        check_counts(
            ds,
            total=2,
            by_state=[
                (ReplicaState.STOPPING, 1, v1),
                (ReplicaState.STARTING, 1, v2),
            ],
        )
    else:
        check_counts(ds, total=1, by_state=[(ReplicaState.STOPPING, 1, v1)])

    # Mark replica of old version as stopped
    ds._replicas.get(states=[ReplicaState.STOPPING])[0]._actor.set_done_stopping()
    dsm.update()
    check_counts(ds, total=1, by_state=[(ReplicaState.STARTING, 1, v2)])

    # Mark new replica as ready
    ds._replicas.get(states=[ReplicaState.STARTING])[0]._actor.set_ready()
    assert ds.curr_status_info.status == DeploymentStatus.UPDATING
    assert (
        ds.curr_status_info.status_trigger
        == DeploymentStatusTrigger.CONFIG_UPDATE_STARTED
    )

    # Check that the new version is now running.
    dsm.update()
    check_counts(ds, total=1, by_state=[(ReplicaState.RUNNING, 1, v2)])
    assert ds.curr_status_info.status == DeploymentStatus.HEALTHY
    assert (
        ds.curr_status_info.status_trigger
        == DeploymentStatusTrigger.CONFIG_UPDATE_COMPLETED
    )


def test_initial_deploy_no_throttling(mock_deployment_state_manager):
    # All replicas should be started at once for a new deployment.
    create_dsm, _, cluster_node_info_cache = mock_deployment_state_manager
    dsm: DeploymentStateManager = create_dsm()

    b_info_1, v1 = deployment_info(num_replicas=10, version="1")
    updated = dsm.deploy(TEST_DEPLOYMENT_ID, b_info_1)
    assert updated
    ds = dsm._deployment_states[TEST_DEPLOYMENT_ID]

    dsm.update()
    check_counts(ds, total=10, by_state=[(ReplicaState.STARTING, 10, v1)])
    assert ds.curr_status_info.status == DeploymentStatus.UPDATING
    assert (
        ds.curr_status_info.status_trigger
        == DeploymentStatusTrigger.CONFIG_UPDATE_STARTED
    )

    for replica in ds._replicas.get():
        replica._actor.set_ready()

    # Check that the new replicas have started.
    dsm.update()
    check_counts(ds, total=10, by_state=[(ReplicaState.RUNNING, 10, v1)])
    assert ds.curr_status_info.status == DeploymentStatus.HEALTHY
    assert (
        ds.curr_status_info.status_trigger
        == DeploymentStatusTrigger.CONFIG_UPDATE_COMPLETED
    )


@pytest.mark.skipif(
    RAY_SERVE_EAGERLY_START_REPLACEMENT_REPLICAS, reason="Testing old behavior."
)
def test_new_version_deploy_throttling_old(mock_deployment_state_manager):
    """All replicas should be started at once for a new deployment.

    When the version is updated, it should be throttled. The throttling
    should apply to both code version and user config updates.

    Testing old behavior, where replicas fully stop before starting new ones.
    """

    create_dsm, _, _ = mock_deployment_state_manager
    dsm: DeploymentStateManager = create_dsm()

    b_info_1, v1 = deployment_info(num_replicas=10, version="1", user_config="1")
    updated = dsm.deploy(TEST_DEPLOYMENT_ID, b_info_1)
    assert updated
    ds = dsm._deployment_states[TEST_DEPLOYMENT_ID]

    dsm.update()
    check_counts(ds, total=10, by_state=[(ReplicaState.STARTING, 10, v1)])
    assert ds.curr_status_info.status == DeploymentStatus.UPDATING
    assert (
        ds.curr_status_info.status_trigger
        == DeploymentStatusTrigger.CONFIG_UPDATE_STARTED
    )

    for replica in ds._replicas.get():
        replica._actor.set_ready()

    # Check that the new replicas have started.
    dsm.update()
    check_counts(ds, total=10, by_state=[(ReplicaState.RUNNING, 10, v1)])
    assert ds.curr_status_info.status == DeploymentStatus.HEALTHY
    assert (
        ds.curr_status_info.status_trigger
        == DeploymentStatusTrigger.CONFIG_UPDATE_COMPLETED
    )

    # Now deploy a new version. Two old replicas should be stopped.
    b_info_2, v2 = deployment_info(num_replicas=10, version="2", user_config="2")
    assert dsm.deploy(TEST_DEPLOYMENT_ID, b_info_2)
    dsm.update()
    check_counts(
        ds,
        total=10,
        by_state=[
            (ReplicaState.RUNNING, 8, v1),
            (ReplicaState.STOPPING, 2, v1),
        ],
    )

    # Mark only one of the replicas as done stopping. A new replica
    # should then be started.
    ds._replicas.get(states=[ReplicaState.STOPPING])[0]._actor.set_done_stopping()
    dsm.update()
    check_counts(
        ds,
        total=10,
        by_state=[
            (ReplicaState.RUNNING, 8, v1),
            (ReplicaState.STARTING, 1, v2),
            (ReplicaState.STOPPING, 1, v1),
        ],
    )

    # Mark one new replica as ready. Then the rollout should continue,
    # stopping another old-version-replica.
    ds._replicas.get(states=[ReplicaState.STARTING])[0]._actor.set_ready()
    dsm.update()
    check_counts(
        ds,
        total=10,
        by_state=[
            (ReplicaState.RUNNING, 7, v1),
            (ReplicaState.RUNNING, 1, v2),
            (ReplicaState.STOPPING, 2, v1),
        ],
    )

    # Mark the old replicas as done stopping.
    ds._replicas.get(states=[ReplicaState.STOPPING])[0]._actor.set_done_stopping()
    dsm.update()
    ds._replicas.get(states=[ReplicaState.STARTING])[0]._actor.set_ready()

    # Old replicas should be stopped and new versions started in batches of 2.
    new_replicas = 2
    old_replicas = 8
    while old_replicas:
        assert ds.curr_status_info.status == DeploymentStatus.UPDATING
        assert (
            ds.curr_status_info.status_trigger
            == DeploymentStatusTrigger.CONFIG_UPDATE_STARTED
        )

        # 2 replicas should be stopping, and simultaneously 2 replicas
        # should start to fill the gap.
        old_replicas -= 2
        dsm.update()
        check_counts(
            ds,
            total=10,
            by_state=[
                # Old version running
                (ReplicaState.RUNNING, old_replicas, v1),
                # New version running
                (ReplicaState.RUNNING, new_replicas, v2),
                # Out of the picture
                (ReplicaState.STOPPING, 2, v1),
            ],
        )

        ds._replicas.get(states=[ReplicaState.STOPPING])[0]._actor.set_done_stopping()
        ds._replicas.get(states=[ReplicaState.STOPPING])[1]._actor.set_done_stopping()

        dsm.update()
        check_counts(
            ds,
            total=10,
            by_state=[
                # Old version running
                (ReplicaState.RUNNING, old_replicas, v1),
                # New version running
                (ReplicaState.RUNNING, new_replicas, v2),
                # Replicas being "rolled out"
                (ReplicaState.STARTING, 2, v2),
            ],
        )

        # Set both ready.
        ds._replicas.get(states=[ReplicaState.STARTING])[0]._actor.set_ready()
        ds._replicas.get(states=[ReplicaState.STARTING])[1]._actor.set_ready()
        new_replicas += 2

    # All new replicas should be up and running.
    dsm.update()
    check_counts(ds, total=10, by_state=[(ReplicaState.RUNNING, 10, v2)])
    assert ds.curr_status_info.status == DeploymentStatus.HEALTHY
    assert (
        ds.curr_status_info.status_trigger
        == DeploymentStatusTrigger.CONFIG_UPDATE_COMPLETED
    )


@pytest.mark.skipif(
    not RAY_SERVE_EAGERLY_START_REPLACEMENT_REPLICAS, reason="Doesn't work."
)
def test_new_version_deploy_throttling_new(mock_deployment_state_manager):
    """All replicas should be started at once for a new deployment.

    When the version is updated, it should be throttled. The throttling
    should apply to both code version and user config updates.
    """

    create_dsm, _, _ = mock_deployment_state_manager
    dsm: DeploymentStateManager = create_dsm()

    b_info_1, v1 = deployment_info(num_replicas=10, version="1", user_config="1")
    updated = dsm.deploy(TEST_DEPLOYMENT_ID, b_info_1)
    assert updated
    ds = dsm._deployment_states[TEST_DEPLOYMENT_ID]

    dsm.update()
    check_counts(ds, total=10, by_state=[(ReplicaState.STARTING, 10, v1)])
    assert ds.curr_status_info.status == DeploymentStatus.UPDATING
    assert (
        ds.curr_status_info.status_trigger
        == DeploymentStatusTrigger.CONFIG_UPDATE_STARTED
    )

    for replica in ds._replicas.get():
        replica._actor.set_ready()

    # Check that the new replicas have started.
    dsm.update()
    check_counts(ds, total=10, by_state=[(ReplicaState.RUNNING, 10, v1)])
    assert ds.curr_status_info.status == DeploymentStatus.HEALTHY
    assert (
        ds.curr_status_info.status_trigger
        == DeploymentStatusTrigger.CONFIG_UPDATE_COMPLETED
    )

    # Now deploy a new version. Two old replicas should be stopped.
    b_info_2, v2 = deployment_info(num_replicas=10, version="2", user_config="2")
    assert dsm.deploy(TEST_DEPLOYMENT_ID, b_info_2)
    dsm.update()
    check_counts(
        ds,
        total=12,
        by_state=[
            (ReplicaState.RUNNING, 8, v1),
            (ReplicaState.STOPPING, 2, v1),
            (ReplicaState.STARTING, 2, v2),
        ],
    )

    # Mark only one of the replicas as done stopping.
    ds._replicas.get(states=[ReplicaState.STOPPING])[0]._actor.set_done_stopping()
    dsm.update()
    check_counts(
        ds,
        total=11,
        by_state=[
            # Old version running
            (ReplicaState.RUNNING, 8, v1),
            # Replicas being "rolled out"
            (ReplicaState.STARTING, 2, v2),
            # Out of the picture
            (ReplicaState.STOPPING, 1, v1),
        ],
    )

    # Mark one new replica as ready. Then the rollout should continue,
    # stopping another old-version-replica and starting another
    # new-version-replica
    ds._replicas.get(states=[ReplicaState.STARTING])[0]._actor.set_ready()
    dsm.update()
    check_counts(
        ds,
        total=12,
        by_state=[
            # Old version running
            (ReplicaState.RUNNING, 7, v1),
            # New version running
            (ReplicaState.RUNNING, 1, v2),
            # Replicas being "rolled out"
            (ReplicaState.STARTING, 2, v2),
            # Out of the picture
            (ReplicaState.STOPPING, 2, v1),
        ],
    )

    # Mark the old replicas as done stopping.
    ds._replicas.get(states=[ReplicaState.STOPPING])[0]._actor.set_done_stopping()
    ds._replicas.get(states=[ReplicaState.STARTING])[0]._actor.set_ready()

    # Old replicas should be stopped and new versions started in batches of 2.
    new_replicas = 2
    old_replicas = 8
    while old_replicas:
        assert ds.curr_status_info.status == DeploymentStatus.UPDATING
        assert (
            ds.curr_status_info.status_trigger
            == DeploymentStatusTrigger.CONFIG_UPDATE_STARTED
        )

        # 2 replicas should be stopping, and simultaneously 2 replicas
        # should start to fill the gap.
        old_replicas -= 2
        dsm.update()
        check_counts(
            ds,
            total=12,
            by_state=[
                # Old version running
                (ReplicaState.RUNNING, old_replicas, v1),
                # New version running
                (ReplicaState.RUNNING, new_replicas, v2),
                # New replicas being "rolled out"
                (ReplicaState.STARTING, 2, v2),
                # Out of the picture
                (ReplicaState.STOPPING, 2, v1),
            ],
        )

        ds._replicas.get(states=[ReplicaState.STOPPING])[0]._actor.set_done_stopping()
        ds._replicas.get(states=[ReplicaState.STOPPING])[1]._actor.set_done_stopping()

        dsm.update()
        check_counts(
            ds,
            total=10,
            by_state=[
                # Old version running
                (ReplicaState.RUNNING, old_replicas, v1),
                # New version running
                (ReplicaState.RUNNING, new_replicas, v2),
                # Replicas being "rolled out"
                (ReplicaState.STARTING, 2, v2),
            ],
        )

        # Set both ready.
        ds._replicas.get(states=[ReplicaState.STARTING])[0]._actor.set_ready()
        ds._replicas.get(states=[ReplicaState.STARTING])[1]._actor.set_ready()
        new_replicas += 2

    # All new replicas should be up and running.
    dsm.update()
    check_counts(ds, total=10, by_state=[(ReplicaState.RUNNING, 10, v2)])
    assert ds.curr_status_info.status == DeploymentStatus.HEALTHY
    assert (
        ds.curr_status_info.status_trigger
        == DeploymentStatusTrigger.CONFIG_UPDATE_COMPLETED
    )


def test_reconfigure_throttling(mock_deployment_state_manager):
    """All replicas should be started at once for a new deployment.

    When the version is updated, it should be throttled.
    """

    create_dsm, _, _ = mock_deployment_state_manager
    dsm: DeploymentStateManager = create_dsm()

    b_info_1, v1 = deployment_info(num_replicas=2, version="1", user_config="1")
    assert dsm.deploy(TEST_DEPLOYMENT_ID, b_info_1)
    ds = dsm._deployment_states[TEST_DEPLOYMENT_ID]

    dsm.update()
    check_counts(ds, total=2, by_state=[(ReplicaState.STARTING, 2, v1)])
    assert ds.curr_status_info.status == DeploymentStatus.UPDATING
    assert (
        ds.curr_status_info.status_trigger
        == DeploymentStatusTrigger.CONFIG_UPDATE_STARTED
    )

    for replica in ds._replicas.get():
        replica._actor.set_ready()

    # Check that the new replicas have started.
    dsm.update()
    check_counts(ds, total=2, by_state=[(ReplicaState.RUNNING, 2, v1)])
    assert ds.curr_status_info.status == DeploymentStatus.HEALTHY
    assert (
        ds.curr_status_info.status_trigger
        == DeploymentStatusTrigger.CONFIG_UPDATE_COMPLETED
    )

    # Now deploy a new user_config. One replica should be updated.
    b_info_2, v2 = deployment_info(num_replicas=2, version="1", user_config="2")
    assert dsm.deploy(TEST_DEPLOYMENT_ID, b_info_2)
    assert ds.curr_status_info.status == DeploymentStatus.UPDATING
    assert (
        ds.curr_status_info.status_trigger
        == DeploymentStatusTrigger.CONFIG_UPDATE_STARTED
    )

    dsm.update()
    check_counts(
        ds,
        total=2,
        by_state=[(ReplicaState.RUNNING, 1, v1), (ReplicaState.UPDATING, 1, v2)],
    )

    # Mark the updating replica as ready.
    ds._replicas.get(states=[ReplicaState.UPDATING])[0]._actor.set_ready()

    # The updated replica should now be RUNNING.
    # The second replica should now be updated.
    dsm.update()
    check_counts(
        ds,
        total=2,
        by_state=[(ReplicaState.RUNNING, 1, v2), (ReplicaState.UPDATING, 1, v2)],
    )
    assert ds.curr_status_info.status == DeploymentStatus.UPDATING
    assert (
        ds.curr_status_info.status_trigger
        == DeploymentStatusTrigger.CONFIG_UPDATE_STARTED
    )

    # Mark the updating replica as ready.
    ds._replicas.get(states=[ReplicaState.UPDATING])[0]._actor.set_ready()

    # Both replicas should now be RUNNING.
    dsm.update()
    check_counts(ds, total=2, by_state=[(ReplicaState.RUNNING, 2, v2)])
    assert ds.curr_status_info.status == DeploymentStatus.HEALTHY
    assert (
        ds.curr_status_info.status_trigger
        == DeploymentStatusTrigger.CONFIG_UPDATE_COMPLETED
    )


def test_new_version_and_scale_down(mock_deployment_state_manager):
    # Test the case when we reduce the number of replicas and change the
    # version at the same time. First the number of replicas should be
    # turned down, then the rolling update should happen.
    create_dsm, _, _ = mock_deployment_state_manager
    dsm: DeploymentStateManager = create_dsm()

    b_info_1, v1 = deployment_info(num_replicas=10, version="1")
    updated = dsm.deploy(TEST_DEPLOYMENT_ID, b_info_1)
    assert updated
    ds = dsm._deployment_states[TEST_DEPLOYMENT_ID]

    dsm.update()
    check_counts(ds, total=10, by_state=[(ReplicaState.STARTING, 10, v1)])
    assert ds.curr_status_info.status == DeploymentStatus.UPDATING
    assert (
        ds.curr_status_info.status_trigger
        == DeploymentStatusTrigger.CONFIG_UPDATE_STARTED
    )

    for replica in ds._replicas.get():
        replica._actor.set_ready()

    # Check that the new replicas have started.
    dsm.update()
    check_counts(ds, total=10, by_state=[(ReplicaState.RUNNING, 10, v1)])
    assert ds.curr_status_info.status == DeploymentStatus.HEALTHY
    assert (
        ds.curr_status_info.status_trigger
        == DeploymentStatusTrigger.CONFIG_UPDATE_COMPLETED
    )

    # Now deploy a new version and scale down the number of replicas to 2.
    # First, 8 old replicas should be stopped to bring it down to the target.
    b_info_2, v2 = deployment_info(num_replicas=2, version="2")
    assert dsm.deploy(TEST_DEPLOYMENT_ID, b_info_2)
    dsm.update()
    check_counts(
        ds,
        total=10,
        by_state=[(ReplicaState.RUNNING, 2, v1), (ReplicaState.STOPPING, 8, v1)],
    )

    # Mark only one of the replicas as done stopping.
    # This should not yet trigger the rolling update because there are still
    # stopping replicas.
    ds._replicas.get(states=[ReplicaState.STOPPING])[0]._actor.set_done_stopping()

    dsm.update()
    check_counts(
        ds,
        total=9,
        by_state=[(ReplicaState.RUNNING, 2, v1), (ReplicaState.STOPPING, 7, v1)],
    )

    # Stop the remaining replicas.
    for replica in ds._replicas.get(states=[ReplicaState.STOPPING]):
        replica._actor.set_done_stopping()

    # Now the rolling update should trigger, stopping one of the old
    # replicas, simultaneously starting replica of new version.
    dsm.update()
    if RAY_SERVE_EAGERLY_START_REPLACEMENT_REPLICAS:
        check_counts(
            ds,
            total=3,
            by_state=[
                (ReplicaState.RUNNING, 1, v1),
                (ReplicaState.STOPPING, 1, v1),
                (ReplicaState.STARTING, 1, v2),
            ],
        )
    else:
        check_counts(
            ds,
            total=2,
            by_state=[
                (ReplicaState.RUNNING, 1, v1),
                (ReplicaState.STOPPING, 1, v1),
            ],
        )

    # Mark old replica as stopped
    ds._replicas.get(states=[ReplicaState.STOPPING])[0]._actor.set_done_stopping()
    dsm.update()
    check_counts(
        ds,
        total=2,
        by_state=[(ReplicaState.RUNNING, 1, v1), (ReplicaState.STARTING, 1, v2)],
    )

    # New version is started, final old version replica should be stopped.
    ds._replicas.get(states=[ReplicaState.STARTING])[0]._actor.set_ready()
    dsm.update()
    if RAY_SERVE_EAGERLY_START_REPLACEMENT_REPLICAS:
        check_counts(
            ds,
            total=3,
            by_state=[
                (ReplicaState.RUNNING, 1, v2),
                (ReplicaState.STOPPING, 1, v1),
                (ReplicaState.STARTING, 1, v2),
            ],
        )
    else:
        check_counts(
            ds,
            total=2,
            by_state=[
                (ReplicaState.RUNNING, 1, v2),
                (ReplicaState.STOPPING, 1, v1),
            ],
        )

    # Old replica finishes stopping and new replica is ready
    ds._replicas.get(states=[ReplicaState.STOPPING])[0]._actor.set_done_stopping()
    dsm.update()
    ds._replicas.get(states=[ReplicaState.STARTING])[0]._actor.set_ready()
    dsm.update()
    check_counts(ds, total=2, by_state=[(ReplicaState.RUNNING, 2, v2)])
    assert ds.curr_status_info.status == DeploymentStatus.HEALTHY
    assert (
        ds.curr_status_info.status_trigger
        == DeploymentStatusTrigger.CONFIG_UPDATE_COMPLETED
    )


def test_new_version_and_scale_up(mock_deployment_state_manager):
    # Test the case when we increase the number of replicas and change the
    # version at the same time. The new replicas should all immediately be
    # turned up. When they're up, rolling update should trigger.
    create_dsm, _, _ = mock_deployment_state_manager
    dsm: DeploymentStateManager = create_dsm()

    b_info_1, v1 = deployment_info(num_replicas=2, version="1")
    updated = dsm.deploy(TEST_DEPLOYMENT_ID, b_info_1)
    assert updated
    ds = dsm._deployment_states[TEST_DEPLOYMENT_ID]

    dsm.update()
    check_counts(ds, total=2, by_state=[(ReplicaState.STARTING, 2, v1)])
    assert ds.curr_status_info.status == DeploymentStatus.UPDATING
    assert (
        ds.curr_status_info.status_trigger
        == DeploymentStatusTrigger.CONFIG_UPDATE_STARTED
    )

    for replica in ds._replicas.get():
        replica._actor.set_ready()

    # Check that the new replicas have started.
    dsm.update()
    check_counts(ds, total=2, by_state=[(ReplicaState.RUNNING, 2, v1)])
    assert ds.curr_status_info.status == DeploymentStatus.HEALTHY
    assert (
        ds.curr_status_info.status_trigger
        == DeploymentStatusTrigger.CONFIG_UPDATE_COMPLETED
    )

    # Now deploy a new version and scale up the number of replicas to 10.
    # 8 new replicas should be started.
    b_info_2, v2 = deployment_info(num_replicas=10, version="2")
    assert dsm.deploy(TEST_DEPLOYMENT_ID, b_info_2)
    dsm.update()
    check_counts(
        ds,
        total=10,
        by_state=[(ReplicaState.RUNNING, 2, v1), (ReplicaState.STARTING, 8, v2)],
    )

    # Mark the new replicas as ready.
    for replica in ds._replicas.get(states=[ReplicaState.STARTING]):
        replica._actor.set_ready()

    # Now that the new version replicas are up, rolling update should start.
    dsm.update()
    if RAY_SERVE_EAGERLY_START_REPLACEMENT_REPLICAS:
        check_counts(
            ds,
            total=12,
            by_state=[
                (ReplicaState.RUNNING, 0, v1),
                (ReplicaState.STOPPING, 2, v1),
                (ReplicaState.STARTING, 2, v2),
                (ReplicaState.RUNNING, 8, v2),
            ],
        )
    else:
        check_counts(
            ds,
            total=10,
            by_state=[
                (ReplicaState.RUNNING, 0, v1),
                (ReplicaState.STOPPING, 2, v1),
                (ReplicaState.RUNNING, 8, v2),
            ],
        )

    # Mark the replicas as done stopping.
    for replica in ds._replicas.get(states=[ReplicaState.STOPPING]):
        replica._actor.set_done_stopping()
    dsm.update()
    check_counts(
        ds,
        total=10,
        by_state=[(ReplicaState.RUNNING, 8, v2), (ReplicaState.STARTING, 2, v2)],
    )

    # Mark the remaining replicas as ready.
    for replica in ds._replicas.get(states=[ReplicaState.STARTING]):
        replica._actor.set_ready()

    # All new replicas should be up and running.
    dsm.update()
    check_counts(ds, total=10, by_state=[(ReplicaState.RUNNING, 10, v2)])

    dsm.update()
    assert ds.curr_status_info.status == DeploymentStatus.HEALTHY
    assert (
        ds.curr_status_info.status_trigger
        == DeploymentStatusTrigger.CONFIG_UPDATE_COMPLETED
    )


@pytest.mark.parametrize("target_capacity_direction", ["up", "down"])
def test_scale_num_replicas(mock_deployment_state_manager, target_capacity_direction):
    """Test upscaling and downscaling the number of replicas manually.

    Upscaling version:
    1. Deploy deployment with num_replicas=3.
    2. 3 replicas starting, status=UPDATING, trigger=DEPLOY.
    3. It becomes healthy with 3 running replicas.
    4. Update deployment to num_replicas=5.
    5. 2 replicas starting, status=UPSCALING, trigger=CONFIG_UPDATE.
    6. It becomes healthy with 5 running replicas, status=HEALTHY, trigger=CONFIG_UPDATE
    """

    # State
    version = get_random_string()

    # Create deployment state manager
    create_dsm, _, _ = mock_deployment_state_manager
    dsm: DeploymentStateManager = create_dsm()

    # Deploy deployment with 3 replicas
    info_1, v1 = deployment_info(num_replicas=3, version=version)
    dsm.deploy(TEST_DEPLOYMENT_ID, info_1)
    ds: DeploymentState = dsm._deployment_states[TEST_DEPLOYMENT_ID]

    # status=UPDATING, status_trigger=DEPLOY
    dsm.update()
    check_counts(ds, total=3, by_state=[(ReplicaState.STARTING, 3, v1)])
    assert ds.curr_status_info.status == DeploymentStatus.UPDATING
    assert (
        ds.curr_status_info.status_trigger
        == DeploymentStatusTrigger.CONFIG_UPDATE_STARTED
    )

    # Set replicas ready and check statuses
    for replica in ds._replicas.get():
        replica._actor.set_ready()

    # status=HEALTHY, status_trigger=DEPLOY
    dsm.update()
    check_counts(ds, total=3, by_state=[(ReplicaState.RUNNING, 3, v1)])
    assert ds.curr_status_info.status == DeploymentStatus.HEALTHY
    assert (
        ds.curr_status_info.status_trigger
        == DeploymentStatusTrigger.CONFIG_UPDATE_COMPLETED
    )

    # upscale or downscale the number of replicas manually
    new_num_replicas = 5 if target_capacity_direction == "up" else 1
    info_2, _ = deployment_info(num_replicas=new_num_replicas, version=version)
    dsm.deploy(TEST_DEPLOYMENT_ID, info_2)
    dsm.update()

    # status=UPSCALING/DOWNSCALING, status_trigger=CONFIG_UPDATE
    assert (
        ds.curr_status_info.status_trigger
        == DeploymentStatusTrigger.CONFIG_UPDATE_STARTED
    )
    if target_capacity_direction == "up":
        check_counts(
            ds,
            total=5,
            by_state=[(ReplicaState.RUNNING, 3, v1), (ReplicaState.STARTING, 2, v1)],
        )
        assert ds.curr_status_info.status == DeploymentStatus.UPSCALING
        for replica in ds._replicas.get():
            replica._actor.set_ready()
    else:
        check_counts(
            ds,
            total=3,
            by_state=[(ReplicaState.RUNNING, 1, v1), (ReplicaState.STOPPING, 2, v1)],
        )
        assert ds.curr_status_info.status == DeploymentStatus.DOWNSCALING
        for replica in ds._replicas.get():
            replica._actor.set_done_stopping()

    # After the upscaling/downscaling finishes
    # status=HEALTHY, status_trigger=UPSCALING_COMPLETED/DOWNSCALE_COMPLETED
    dsm.update()
    check_counts(
        ds,
        total=new_num_replicas,
        by_state=[(ReplicaState.RUNNING, new_num_replicas, v1)],
    )
    assert ds.curr_status_info.status == DeploymentStatus.HEALTHY
    assert ds.curr_status_info.status_trigger == (
        DeploymentStatusTrigger.UPSCALE_COMPLETED
        if target_capacity_direction == "up"
        else DeploymentStatusTrigger.DOWNSCALE_COMPLETED
    )


@pytest.mark.parametrize("target_capacity_direction", ["up", "down"])
def test_basic_autoscaling(mock_deployment_state_manager, target_capacity_direction):
    """Test autoscaling up and down.

    Upscaling version:
    1. Deploy deployment with autoscaling limits [0,6], initial_replicas=3, target=1.
    2. It becomes healthy with 3 running replicas.
    3. Set average request metrics to 2 (compare to target=1).
    4. Deployment autoscales, 3 replicas starting, status=UPSCALING, trigger=AUTOSCALE.
    5. It becomes healthy with 6 running replicas, status=HEALTHY, trigger=UPSCALE.
    """

    # Create deployment state manager
    create_dsm, timer, _ = mock_deployment_state_manager
    dsm: DeploymentStateManager = create_dsm()

    # Deploy deployment with 3 replicas
    info, v1 = deployment_info(
        autoscaling_config={
            "target_ongoing_requests": 1,
            "min_replicas": 0,
            "max_replicas": 6,
            "initial_replicas": 3,
            "upscale_delay_s": 0,
            "downscale_delay_s": 0,
        }
    )
    dsm.deploy(TEST_DEPLOYMENT_ID, info)
    ds: DeploymentState = dsm._deployment_states[TEST_DEPLOYMENT_ID]

    # status=UPDATING, status_trigger=DEPLOY
    dsm.update()
    check_counts(ds, total=3, by_state=[(ReplicaState.STARTING, 3, None)])
    assert ds.curr_status_info.status == DeploymentStatus.UPDATING
    assert (
        ds.curr_status_info.status_trigger
        == DeploymentStatusTrigger.CONFIG_UPDATE_STARTED
    )

    # Set replicas ready and check statuses
    for replica in ds._replicas.get():
        replica._actor.set_ready()

    # status=HEALTHY, status_trigger=DEPLOY
    dsm.update()
    check_counts(ds, total=3, by_state=[(ReplicaState.RUNNING, 3, None)])
    assert ds.curr_status_info.status == DeploymentStatus.HEALTHY
    assert (
        ds.curr_status_info.status_trigger
        == DeploymentStatusTrigger.CONFIG_UPDATE_COMPLETED
    )

    for replica in ds._replicas.get():
        dsm.record_autoscaling_metrics(
            replica._actor.replica_id,
            2 if target_capacity_direction == "up" else 0,
            None,
        )

    # status=UPSCALING/DOWNSCALING, status_trigger=AUTOSCALE
    dsm.update()
    if target_capacity_direction == "up":
        check_counts(
            ds,
            total=6,
            by_state=[
                (ReplicaState.RUNNING, 3, None),
                (ReplicaState.STARTING, 3, None),
            ],
        )
        assert ds.curr_status_info.status == DeploymentStatus.UPSCALING
        assert ds.curr_status_info.status_trigger == DeploymentStatusTrigger.AUTOSCALING

        # Advance timer by 60 seconds; this should exceed the slow startup
        # warning threshold. The message should be updated, but the status
        # should remain upscaling/autoscaling
        timer.advance(60)
        dsm.update()
        check_counts(
            ds,
            total=6,
            by_state=[
                (ReplicaState.RUNNING, 3, None),
                (ReplicaState.STARTING, 3, None),
            ],
        )
        assert ds.curr_status_info.status == DeploymentStatus.UPSCALING
        assert ds.curr_status_info.status_trigger == DeploymentStatusTrigger.AUTOSCALING
        assert "have taken more than" in ds.curr_status_info.message

        # Set replicas ready
        for replica in ds._replicas.get():
            replica._actor.set_ready()
    else:
        check_counts(ds, total=3, by_state=[(ReplicaState.STOPPING, 3, None)])
        assert ds.curr_status_info.status == DeploymentStatus.DOWNSCALING
        assert ds.curr_status_info.status_trigger == DeploymentStatusTrigger.AUTOSCALING
        for replica in ds._replicas.get():
            replica._actor.set_done_stopping()

    # status=HEALTHY, status_trigger=UPSCALE/DOWNSCALE
    dsm.update()
    assert ds.curr_status_info.status == DeploymentStatus.HEALTHY
    assert ds.curr_status_info.status_trigger == (
        DeploymentStatusTrigger.UPSCALE_COMPLETED
        if target_capacity_direction == "up"
        else DeploymentStatusTrigger.DOWNSCALE_COMPLETED
    )


@pytest.mark.parametrize(
    "target_startup_status",
    [
        ReplicaStartupStatus.PENDING_ALLOCATION,
        ReplicaStartupStatus.PENDING_INITIALIZATION,
    ],
)
def test_downscaling_reclaiming_starting_replicas_first(
    target_startup_status,
    mock_deployment_state_manager,
):
    """This test asserts that when downscaling first any non-running replicas are
    scavenged, before stopping fully running replicas

    More context on the issue could be found in:
    https://github.com/ray-project/ray/issues/43034
    """

    # Create deployment state manager
    create_dsm, timer, _ = mock_deployment_state_manager
    dsm: DeploymentStateManager = create_dsm()

    # Deploy deployment with 3 replicas
    info, _ = deployment_info(
        autoscaling_config={
            "target_ongoing_requests": 1,
            "min_replicas": 0,
            "max_replicas": 6,
            "initial_replicas": 3,
            "upscale_delay_s": 0,
            "downscale_delay_s": 0,
        }
    )

    dsm.deploy(TEST_DEPLOYMENT_ID, info)

    deployment_state: DeploymentState = dsm._deployment_states[TEST_DEPLOYMENT_ID]

    # status=UPDATING, status_trigger=DEPLOY
    dsm.update()
    check_counts(deployment_state, total=3, by_state=[(ReplicaState.STARTING, 3, None)])
    assert deployment_state.curr_status_info.status == DeploymentStatus.UPDATING
    assert (
        deployment_state.curr_status_info.status_trigger
        == DeploymentStatusTrigger.CONFIG_UPDATE_STARTED
    )

    # Set replicas as SUCCESSFUL and check statuses
    for replica in deployment_state._replicas.get():
        replica._actor.set_ready()

    # status=HEALTHY, status_trigger=DEPLOY
    dsm.update()
    check_counts(deployment_state, total=3, by_state=[(ReplicaState.RUNNING, 3, None)])
    assert deployment_state.curr_status_info.status == DeploymentStatus.HEALTHY
    assert (
        deployment_state.curr_status_info.status_trigger
        == DeploymentStatusTrigger.CONFIG_UPDATE_COMPLETED
    )

    # Fetch all currently running replicas
    running_replicas = deployment_state._replicas.get(states=[ReplicaState.RUNNING])

    for replica in deployment_state._replicas.get():
        dsm.record_autoscaling_metrics(replica._actor.replica_id, 2, timer.time())

    # status=UPSCALING, status_trigger=AUTOSCALE
    dsm.update()
    check_counts(
        deployment_state,
        total=6,
        by_state=[(ReplicaState.RUNNING, 3, None), (ReplicaState.STARTING, 3, None)],
    )
    assert deployment_state.curr_status_info.status == DeploymentStatus.UPSCALING
    assert (
        deployment_state.curr_status_info.status_trigger
        == DeploymentStatusTrigger.AUTOSCALING
    )

    # Set replicas as PENDING_INITIALIZATION: actors have been successfully allocated,
    # but replicas are still pending successful initialization
    for replica in deployment_state._replicas.get():
        replica._actor.set_status(target_startup_status)

    # Advance timer by 60 seconds; this should exceed the slow startup
    # warning threshold. The message should be updated, but the status
    # should remain upscaling/autoscaling
    timer.advance(60)
    dsm.update()
    check_counts(
        deployment_state,
        total=6,
        by_state=[(ReplicaState.RUNNING, 3, None), (ReplicaState.STARTING, 3, None)],
    )

    assert deployment_state.curr_status_info.status == DeploymentStatus.UPSCALING
    assert (
        deployment_state.curr_status_info.status_trigger
        == DeploymentStatusTrigger.AUTOSCALING
    )

    if target_startup_status == ReplicaStartupStatus.PENDING_INITIALIZATION:
        expected_message = (
            "Deployment 'test_deployment' in application 'test_app' has 3 replicas "
            f"that have taken more than {SLOW_STARTUP_WARNING_S}s to "
            "initialize. This may be caused by a slow __init__ or reconfigure "
            "method."
        )
    elif target_startup_status == ReplicaStartupStatus.PENDING_ALLOCATION:
        expected_message = (
            "Deployment 'test_deployment' in application "
            "'test_app' 3 replicas that have taken more than 30s to be scheduled. This "
            "may be due to waiting for the cluster to auto-scale or for a runtime "
            "environment to be installed. Resources required for each replica: "
            '{"CPU": 0.1}, total resources available: {}. Use `ray status` for '
            "more details."
        )
    else:
        raise RuntimeError(f"Got unexpected status: {target_startup_status}")

    assert expected_message == deployment_state.curr_status_info.message

    # Now, trigger downscaling attempting to reclaim half (3) of the replicas
    for replica in deployment_state._replicas.get(states=[ReplicaState.RUNNING]):
        dsm.record_autoscaling_metrics(replica._actor.replica_id, 1, timer.time())

    # status=DOWNSCALING, status_trigger=AUTOSCALE
    dsm.update()
    check_counts(
        deployment_state,
        total=6,
        by_state=[(ReplicaState.RUNNING, 3, None), (ReplicaState.STOPPING, 3, None)],
    )

    # Assert that no RUNNING replicas are being stopped
    assert running_replicas == deployment_state._replicas.get(
        states=[ReplicaState.RUNNING]
    )

    assert deployment_state.curr_status_info.status == DeploymentStatus.DOWNSCALING
    assert (
        deployment_state.curr_status_info.status_trigger
        == DeploymentStatusTrigger.AUTOSCALING
    )

    for replica in deployment_state._replicas.get():
        replica._actor.set_done_stopping()

    # status=HEALTHY, status_trigger=UPSCALE/DOWNSCALE
    dsm.update()
    assert deployment_state.curr_status_info.status == DeploymentStatus.HEALTHY
    assert (
        deployment_state.curr_status_info.status_trigger
        == DeploymentStatusTrigger.DOWNSCALE_COMPLETED
    )


def test_update_autoscaling_config(mock_deployment_state_manager):
    """Test updating the autoscaling config.

    1. Deploy deployment with autoscaling limits [0,6] and initial replicas = 3.
    2. It becomes healthy with 3 running replicas.
    3. Update autoscaling config to limits [6,10].
    4. 3 new replicas should be STARTING, and deployment status should be UPDATING.
    5. It becomes healthy with 6 running replicas.
    """

    # Create deployment state manager
    create_dsm, _, _ = mock_deployment_state_manager
    dsm: DeploymentStateManager = create_dsm()

    # Deploy deployment with 3 replicas
    info1, _ = deployment_info(
        autoscaling_config={
            "target_ongoing_requests": 1,
            "min_replicas": 0,
            "max_replicas": 6,
            "initial_replicas": 3,
            "upscale_delay_s": 0,
            "downscale_delay_s": 0,
        },
        version="1",
    )
    dsm.deploy(TEST_DEPLOYMENT_ID, info1)
    ds: DeploymentState = dsm._deployment_states[TEST_DEPLOYMENT_ID]

    # Set replicas ready
    dsm.update()
    for replica in ds._replicas.get():
        replica._actor.set_ready()

    # status=HEALTHY, status_trigger=DEPLOY
    dsm.update()
    check_counts(ds, total=3, by_state=[(ReplicaState.RUNNING, 3, None)])
    assert ds.curr_status_info.status == DeploymentStatus.HEALTHY
    assert (
        ds.curr_status_info.status_trigger
        == DeploymentStatusTrigger.CONFIG_UPDATE_COMPLETED
    )

    # Num ongoing requests = 1, status should remain HEALTHY
    for replica in ds._replicas.get():
        dsm.record_autoscaling_metrics(replica._actor.replica_id, 1, None)
    check_counts(ds, total=3, by_state=[(ReplicaState.RUNNING, 3, None)])
    assert ds.curr_status_info.status == DeploymentStatus.HEALTHY
    assert (
        ds.curr_status_info.status_trigger
        == DeploymentStatusTrigger.CONFIG_UPDATE_COMPLETED
    )

    # Update autoscaling config
    info2, _ = deployment_info(
        autoscaling_config={
            "target_ongoing_requests": 1,
            "min_replicas": 6,
            "max_replicas": 10,
            "upscale_delay_s": 0,
            "downscale_delay_s": 0,
        },
        version="1",
    )
    dsm.deploy(TEST_DEPLOYMENT_ID, info2)

    # 3 new replicas should be starting, status should be UPDATING (not upscaling)
    dsm.update()
    check_counts(
        ds,
        total=6,
        by_state=[(ReplicaState.RUNNING, 3, None), (ReplicaState.STARTING, 3, None)],
    )
    assert ds.curr_status_info.status == DeploymentStatus.UPDATING
    assert (
        ds.curr_status_info.status_trigger
        == DeploymentStatusTrigger.CONFIG_UPDATE_STARTED
    )

    # Set replicas ready
    dsm.update()
    for replica in ds._replicas.get():
        replica._actor.set_ready()
    dsm.update()
    check_counts(ds, total=6, by_state=[(ReplicaState.RUNNING, 6, None)])
    assert ds.curr_status_info.status == DeploymentStatus.HEALTHY
    assert (
        ds.curr_status_info.status_trigger
        == DeploymentStatusTrigger.CONFIG_UPDATE_COMPLETED
    )


@pytest.mark.parametrize("force_stop_unhealthy_replicas", [False, True])
def test_health_check(
    mock_deployment_state_manager, force_stop_unhealthy_replicas: bool
):
    create_dsm, _, _ = mock_deployment_state_manager
    dsm: DeploymentStateManager = create_dsm()

    b_info_1, v1 = deployment_info(num_replicas=2, version="1")
    assert dsm.deploy(TEST_DEPLOYMENT_ID, b_info_1)
    ds = dsm._deployment_states[TEST_DEPLOYMENT_ID]

    ds.FORCE_STOP_UNHEALTHY_REPLICAS = force_stop_unhealthy_replicas

    dsm.update()
    check_counts(ds, total=2, by_state=[(ReplicaState.STARTING, 2, v1)])
    assert ds.curr_status_info.status == DeploymentStatus.UPDATING
    assert (
        ds.curr_status_info.status_trigger
        == DeploymentStatusTrigger.CONFIG_UPDATE_STARTED
    )

    for replica in ds._replicas.get():
        replica._actor.set_ready()
        # Health check shouldn't be called until it's ready.
        assert not replica._actor.health_check_called

    # Check that the new replicas have started.
    dsm.update()
    check_counts(ds, total=2, by_state=[(ReplicaState.RUNNING, 2, v1)])
    assert ds.curr_status_info.status == DeploymentStatus.HEALTHY
    assert (
        ds.curr_status_info.status_trigger
        == DeploymentStatusTrigger.CONFIG_UPDATE_COMPLETED
    )

    dsm.update()
    for replica in ds._replicas.get():
        # Health check shouldn't be called until it's ready.
        assert replica._actor.health_check_called

    # Mark one replica unhealthy; it should be stopped.
    ds._replicas.get()[0]._actor.set_unhealthy()
    dsm.update()
    if RAY_SERVE_EAGERLY_START_REPLACEMENT_REPLICAS:
        # SIMULTANEOUSLY a new replica should be started to try to reach
        # the target number of healthy replicas.
        check_counts(
            ds,
            total=3,
            by_state=[
                (ReplicaState.RUNNING, 1, v1),
                (ReplicaState.STOPPING, 1, v1),
                (ReplicaState.STARTING, 1, v1),
            ],
        )
    else:
        check_counts(
            ds,
            total=2,
            by_state=[
                (ReplicaState.RUNNING, 1, v1),
                (ReplicaState.STOPPING, 1, v1),
            ],
        )

    stopping_replicas = ds._replicas.get(states=[ReplicaState.STOPPING])
    assert len(stopping_replicas) == 1
    stopping_replica = stopping_replicas[0]
    if force_stop_unhealthy_replicas:
        assert stopping_replica._actor.force_stopped_counter == 1
    else:
        assert stopping_replica._actor.force_stopped_counter == 0

    assert ds.curr_status_info.status == DeploymentStatus.UNHEALTHY
    # If state transitioned from healthy -> unhealthy, status driver should be none
    assert (
        ds.curr_status_info.status_trigger
        == DeploymentStatusTrigger.HEALTH_CHECK_FAILED
    )

    stopping_replica._actor.set_done_stopping()

    dsm.update()
    check_counts(
        ds,
        total=2,
        by_state=[(ReplicaState.RUNNING, 1, v1), (ReplicaState.STARTING, 1, v1)],
    )
    assert ds.curr_status_info.status == DeploymentStatus.UNHEALTHY
    assert (
        ds.curr_status_info.status_trigger
        == DeploymentStatusTrigger.HEALTH_CHECK_FAILED
    )

    replica = ds._replicas.get(states=[ReplicaState.STARTING])[0]
    replica._actor.set_ready()
    assert ds.curr_status_info.status == DeploymentStatus.UNHEALTHY
    assert (
        ds.curr_status_info.status_trigger
        == DeploymentStatusTrigger.HEALTH_CHECK_FAILED
    )

    dsm.update()
    check_counts(ds, total=2, by_state=[(ReplicaState.RUNNING, 2, v1)])
    assert ds.curr_status_info.status == DeploymentStatus.HEALTHY
    assert ds.curr_status_info.status_trigger == DeploymentStatusTrigger.UNSPECIFIED


def test_update_while_unhealthy(mock_deployment_state_manager):
    create_dsm, _, _ = mock_deployment_state_manager
    dsm: DeploymentStateManager = create_dsm()

    b_info_1, v1 = deployment_info(num_replicas=2, version="1")
    assert dsm.deploy(TEST_DEPLOYMENT_ID, b_info_1)
    ds = dsm._deployment_states[TEST_DEPLOYMENT_ID]

    dsm.update()
    check_counts(ds, total=2, by_state=[(ReplicaState.STARTING, 2, v1)])
    assert ds.curr_status_info.status == DeploymentStatus.UPDATING
    assert (
        ds.curr_status_info.status_trigger
        == DeploymentStatusTrigger.CONFIG_UPDATE_STARTED
    )

    for replica in ds._replicas.get():
        replica._actor.set_ready()
        # Health check shouldn't be called until it's ready.
        assert not replica._actor.health_check_called

    # Check that the new replicas have started.
    dsm.update()
    check_counts(ds, total=2, by_state=[(ReplicaState.RUNNING, 2, v1)])
    assert ds.curr_status_info.status == DeploymentStatus.HEALTHY
    assert (
        ds.curr_status_info.status_trigger
        == DeploymentStatusTrigger.CONFIG_UPDATE_COMPLETED
    )

    dsm.update()
    for replica in ds._replicas.get():
        # Health check shouldn't be called until it's ready.
        assert replica._actor.health_check_called

    # Mark one replica unhealthy. It should be stopped.
    ds._replicas.get()[0]._actor.set_unhealthy()
    dsm.update()
    if RAY_SERVE_EAGERLY_START_REPLACEMENT_REPLICAS:
        check_counts(
            ds,
            total=3,
            by_state=[
                (ReplicaState.RUNNING, 1, v1),
                (ReplicaState.STOPPING, 1, v1),
                (ReplicaState.STARTING, 1, v1),
            ],
        )
    else:
        check_counts(
            ds,
            total=2,
            by_state=[
                (ReplicaState.RUNNING, 1, v1),
                (ReplicaState.STOPPING, 1, v1),
            ],
        )
    assert ds.curr_status_info.status == DeploymentStatus.UNHEALTHY
    assert (
        ds.curr_status_info.status_trigger
        == DeploymentStatusTrigger.HEALTH_CHECK_FAILED
    )

    replica = ds._replicas.get(states=[ReplicaState.STOPPING])[0]
    replica._actor.set_done_stopping()
    dsm.update()
    check_counts(
        ds,
        total=2,
        by_state=[
            (ReplicaState.RUNNING, 1, v1),
            (ReplicaState.STARTING, 1, v1),
        ],
    )

    # Now deploy a new version (e.g., a rollback). This should update the status
    # to UPDATING and then it should eventually become healthy.
    b_info_2, v2 = deployment_info(num_replicas=2, version="2")
    assert dsm.deploy(TEST_DEPLOYMENT_ID, b_info_2)

    # The replica that was still starting should be stopped (over the
    # running replica).
    dsm.update()
    if RAY_SERVE_EAGERLY_START_REPLACEMENT_REPLICAS:
        # Simultaneously, a replica with the new version should be started
        check_counts(
            ds,
            total=3,
            by_state=[
                (ReplicaState.RUNNING, 1, v1),
                (ReplicaState.STOPPING, 1, v1),
                (ReplicaState.STARTING, 1, v2),
            ],
        )
    else:
        check_counts(
            ds,
            total=2,
            by_state=[
                (ReplicaState.RUNNING, 1, v1),
                (ReplicaState.STOPPING, 1, v1),
            ],
        )
    assert ds.curr_status_info.status == DeploymentStatus.UPDATING
    assert (
        ds.curr_status_info.status_trigger
        == DeploymentStatusTrigger.CONFIG_UPDATE_STARTED
    )

    # Mark the remaining running replica of the old version as unhealthy
    ds._replicas.get(states=[ReplicaState.RUNNING])[0]._actor.set_unhealthy()
    dsm.update()
    if RAY_SERVE_EAGERLY_START_REPLACEMENT_REPLICAS:
        # A replica of the new version should get started to try to reach
        # the target number of healthy replicas
        check_counts(
            ds,
            total=4,
            by_state=[(ReplicaState.STOPPING, 2, v1), (ReplicaState.STARTING, 2, v2)],
        )
    else:
        check_counts(ds, total=2, by_state=[(ReplicaState.STOPPING, 2, v1)])
    # Check that a failure in the old version replica does not mark the
    # deployment as UNHEALTHY.
    assert ds.curr_status_info.status == DeploymentStatus.UPDATING
    assert (
        ds.curr_status_info.status_trigger
        == DeploymentStatusTrigger.CONFIG_UPDATE_STARTED
    )

    ds._replicas.get(states=[ReplicaState.STOPPING])[0]._actor.set_done_stopping()
    ds._replicas.get(states=[ReplicaState.STOPPING])[1]._actor.set_done_stopping()

    # Another replica of the new version should get started.
    dsm.update()
    check_counts(ds, total=2, by_state=[(ReplicaState.STARTING, 2, v2)])

    # Mark new version replicas as ready.
    for replica in ds._replicas.get(states=[ReplicaState.STARTING]):
        replica._actor.set_ready()

    # Both replicas should be RUNNING, deployment should be HEALTHY.
    dsm.update()
    check_counts(ds, total=2, by_state=[(ReplicaState.RUNNING, 2, v2)])
    assert ds.curr_status_info.status == DeploymentStatus.HEALTHY
    assert (
        ds.curr_status_info.status_trigger
        == DeploymentStatusTrigger.CONFIG_UPDATE_COMPLETED
    )


def _constructor_failure_loop_two_replica(dsm, ds, num_loops):
    """Helper function to exact constructor failure loops."""

    for i in range(num_loops):
        # Two replicas should be created.
        dsm.update()
        check_counts(ds, total=2, by_state=[(ReplicaState.STARTING, 2, None)])

        assert ds._replica_constructor_retry_counter == i * 2

        replica_1 = ds._replicas.get()[0]
        replica_2 = ds._replicas.get()[1]

        replica_1._actor.set_failed_to_start()
        replica_2._actor.set_failed_to_start()
        # Now the replica should be marked STOPPING after failure.
        dsm.update()
        if (
            ds._replica_constructor_retry_counter >= 6
            or not RAY_SERVE_EAGERLY_START_REPLACEMENT_REPLICAS
        ):
            check_counts(
                ds,
                total=2,
                by_state=[(ReplicaState.STOPPING, 2, None)],
            )
        else:
            check_counts(
                ds,
                total=4,
                by_state=[
                    (ReplicaState.STOPPING, 2, None),
                    (ReplicaState.STARTING, 2, None),
                ],
            )

        # Once it's done stopping, replica should be removed.
        replica_1._actor.set_done_stopping()
        replica_2._actor.set_done_stopping()


def test_deploy_with_consistent_constructor_failure(mock_deployment_state_manager):
    """
    Test deploy() multiple replicas with consistent constructor failure.

    The deployment should get marked FAILED.
    """
    create_dsm, _, _ = mock_deployment_state_manager
    dsm: DeploymentStateManager = create_dsm()

    b_info_1, _ = deployment_info(num_replicas=2)
    assert dsm.deploy(TEST_DEPLOYMENT_ID, b_info_1)
    ds = dsm._deployment_states[TEST_DEPLOYMENT_ID]

    assert ds.curr_status_info.status == DeploymentStatus.UPDATING
    assert (
        ds.curr_status_info.status_trigger
        == DeploymentStatusTrigger.CONFIG_UPDATE_STARTED
    )
    _constructor_failure_loop_two_replica(dsm, ds, 3)

    assert ds._replica_constructor_retry_counter == 6
    assert ds.curr_status_info.status == DeploymentStatus.UNHEALTHY
    assert (
        ds.curr_status_info.status_trigger
        == DeploymentStatusTrigger.REPLICA_STARTUP_FAILED
    )
    check_counts(ds, total=2)
    assert ds.curr_status_info.message != ""


def test_deploy_with_partial_constructor_failure(mock_deployment_state_manager):
    """
    Test deploy() multiple replicas with constructor failure exceedining
    pre-set limit but achieved partial success with at least 1 running replica.

    Ensures:
        1) Deployment status doesn't get marked FAILED.
        2) There should be expected # of RUNNING replicas eventually that
            matches user intent
        3) Replica counter set as -1 to stop tracking current goal as it's
            already completed

    Same testing for same test case in test_deploy.py.
    """
    create_dsm, _, _ = mock_deployment_state_manager
    dsm: DeploymentStateManager = create_dsm()

    b_info_1, _ = deployment_info(num_replicas=2)
    assert dsm.deploy(TEST_DEPLOYMENT_ID, b_info_1)
    ds = dsm._deployment_states[TEST_DEPLOYMENT_ID]

    assert ds.curr_status_info.status == DeploymentStatus.UPDATING
    assert (
        ds.curr_status_info.status_trigger
        == DeploymentStatusTrigger.CONFIG_UPDATE_STARTED
    )

    _constructor_failure_loop_two_replica(dsm, ds, 2)
    assert ds.curr_status_info.status == DeploymentStatus.UPDATING
    assert (
        ds.curr_status_info.status_trigger
        == DeploymentStatusTrigger.CONFIG_UPDATE_STARTED
    )

    dsm.update()
    check_counts(ds, total=2, by_state=[(ReplicaState.STARTING, 2, None)])
    assert ds._replica_constructor_retry_counter == 4
    assert ds.curr_status_info.status == DeploymentStatus.UPDATING
    assert (
        ds.curr_status_info.status_trigger
        == DeploymentStatusTrigger.CONFIG_UPDATE_STARTED
    )

    # Let one replica reach RUNNING state while the other still fails
    replica_1 = ds._replicas.get()[0]
    replica_2 = ds._replicas.get()[1]
    replica_1._actor.set_ready()
    replica_2._actor.set_failed_to_start()

    # Failed to start replica should be removed
    dsm.update()
    if RAY_SERVE_EAGERLY_START_REPLACEMENT_REPLICAS:
        # A new replica should be brought up to take its place
        check_counts(
            ds,
            total=3,
            by_state=[
                (ReplicaState.RUNNING, 1, None),
                (ReplicaState.STOPPING, 1, None),
                (ReplicaState.STARTING, 1, None),
            ],
        )
    else:
        # New replica shouldn't be started until old replica fully stops
        check_counts(
            ds,
            total=2,
            by_state=[
                (ReplicaState.RUNNING, 1, None),
                (ReplicaState.STOPPING, 1, None),
            ],
        )

    # Mark old replica as done stopping
    replica_2._actor.set_done_stopping()
    dsm.update()
    check_counts(
        ds,
        total=2,
        by_state=[(ReplicaState.RUNNING, 1, None), (ReplicaState.STARTING, 1, None)],
    )

    # Set the starting one to fail again and trigger retry limit
    starting_replica = ds._replicas.get(states=[ReplicaState.STARTING])[0]
    starting_replica._actor.set_failed_to_start()

    dsm.update()
    # Ensure our goal returned with construtor start counter reset
    assert ds._replica_constructor_retry_counter == -1
    # Deployment should NOT be considered complete yet
    assert ds.curr_status_info.status == DeploymentStatus.UPDATING
    assert (
        ds.curr_status_info.status_trigger
        == DeploymentStatusTrigger.CONFIG_UPDATE_STARTED
    )

    check_counts(
        ds,
        total=2,
        by_state=[(ReplicaState.RUNNING, 1, None), (ReplicaState.STOPPING, 1, None)],
    )

    dsm.update()
    if RAY_SERVE_EAGERLY_START_REPLACEMENT_REPLICAS:
        # A new replica should be brought up to take its place
        check_counts(
            ds,
            total=3,
            by_state=[
                (ReplicaState.RUNNING, 1, None),
                (ReplicaState.STOPPING, 1, None),
                (ReplicaState.STARTING, 1, None),
            ],
        )
    else:
        # New replica shouldn't be started until old replica fully stops
        check_counts(
            ds,
            total=2,
            by_state=[
                (ReplicaState.RUNNING, 1, None),
                (ReplicaState.STOPPING, 1, None),
            ],
        )
    starting_replica = ds._replicas.get(states=[ReplicaState.STOPPING])[0]
    starting_replica._actor.set_done_stopping()

    dsm.update()
    check_counts(
        ds,
        total=2,
        by_state=[(ReplicaState.RUNNING, 1, None), (ReplicaState.STARTING, 1, None)],
    )
    starting_replica = ds._replicas.get(states=[ReplicaState.STARTING])[0]
    starting_replica._actor.set_ready()

    dsm.update()
    check_counts(ds, total=2, by_state=[(ReplicaState.RUNNING, 2, None)])

    # Deployment should be considered complete
    assert ds.curr_status_info.status == DeploymentStatus.HEALTHY
    assert (
        ds.curr_status_info.status_trigger
        == DeploymentStatusTrigger.CONFIG_UPDATE_COMPLETED
    )


def test_deploy_with_transient_constructor_failure(mock_deployment_state_manager):
    """
    Test deploy() multiple replicas with transient constructor failure.
    Ensures:
        1) Deployment status gets marked as RUNNING.
        2) There should be expected # of RUNNING replicas eventually that
            matches user intent.
        3) Replica counter set as -1 to stop tracking current goal as it's
            already completed.

    Same testing for same test case in test_deploy.py.
    """

    create_dsm, _, _ = mock_deployment_state_manager
    dsm: DeploymentStateManager = create_dsm()

    b_info_1, _ = deployment_info(num_replicas=2)
    assert dsm.deploy(TEST_DEPLOYMENT_ID, b_info_1)
    ds = dsm._deployment_states[TEST_DEPLOYMENT_ID]

    assert ds.curr_status_info.status == DeploymentStatus.UPDATING
    assert (
        ds.curr_status_info.status_trigger
        == DeploymentStatusTrigger.CONFIG_UPDATE_STARTED
    )

    # Burn 4 retries from both replicas.
    _constructor_failure_loop_two_replica(dsm, ds, 2)
    assert ds.curr_status_info.status == DeploymentStatus.UPDATING
    assert (
        ds.curr_status_info.status_trigger
        == DeploymentStatusTrigger.CONFIG_UPDATE_STARTED
    )

    # Let both replicas succeed in last try.
    dsm.update()
    check_counts(ds, total=2, by_state=[(ReplicaState.STARTING, 2, None)])
    assert ds.curr_status_info.status == DeploymentStatus.UPDATING
    assert (
        ds.curr_status_info.status_trigger
        == DeploymentStatusTrigger.CONFIG_UPDATE_STARTED
    )

    assert ds._replica_constructor_retry_counter == 4
    replica_1 = ds._replicas.get()[0]
    replica_2 = ds._replicas.get()[1]

    replica_1._actor.set_ready()
    replica_2._actor.set_ready()
    dsm.update()
    check_counts(ds, total=2, by_state=[(ReplicaState.RUNNING, 2, None)])

    assert ds._replica_constructor_retry_counter == 4
    assert ds.curr_status_info.status == DeploymentStatus.HEALTHY
    assert (
        ds.curr_status_info.status_trigger
        == DeploymentStatusTrigger.CONFIG_UPDATE_COMPLETED
    )


def test_exponential_backoff(mock_deployment_state_manager):
    """Test exponential backoff."""

    create_dsm, timer, _ = mock_deployment_state_manager
    dsm: DeploymentStateManager = create_dsm()

    b_info_1, _ = deployment_info(num_replicas=2)
    assert dsm.deploy(TEST_DEPLOYMENT_ID, b_info_1)
    ds = dsm._deployment_states[TEST_DEPLOYMENT_ID]

    assert ds.curr_status_info.status == DeploymentStatus.UPDATING
    assert (
        ds.curr_status_info.status_trigger
        == DeploymentStatusTrigger.CONFIG_UPDATE_STARTED
    )

    _constructor_failure_loop_two_replica(dsm, ds, 3)
    assert ds._replica_constructor_retry_counter == 6
    last_retry = timer.time()

    for i in range(7):
        while timer.time() - last_retry < 2**i:
            dsm.update()
            assert ds._replica_constructor_retry_counter == 6 + 2 * i
            # Check that during backoff time, no replicas are created
            check_counts(ds, total=0)
            timer.advance(0.1)  # simulate time passing between each call to udpate

        # Skip past random additional backoff time used to avoid synchronization
        timer.advance(5)

        # Set new replicas to fail consecutively
        check_counts(ds, total=0)  # No replicas
        dsm.update()
        last_retry = timer.time()  # This should be time at which replicas were retried
        check_counts(ds, total=2)  # Two new replicas
        replica_1 = ds._replicas.get()[0]
        replica_2 = ds._replicas.get()[1]
        replica_1._actor.set_failed_to_start()
        replica_2._actor.set_failed_to_start()
        timer.advance(0.1)  # simulate time passing between each call to udpate

        # Now the replica should be marked STOPPING after failure.
        dsm.update()
        check_counts(ds, total=2, by_state=[(ReplicaState.STOPPING, 2, None)])
        timer.advance(0.1)  # simulate time passing between each call to udpate

        # Once it's done stopping, replica should be removed.
        replica_1._actor.set_done_stopping()
        replica_2._actor.set_done_stopping()
        dsm.update()
        check_counts(ds, total=0)
        timer.advance(0.1)  # simulate time passing between each call to udpate


def test_recover_state_from_replica_names(mock_deployment_state_manager):
    """Test recover deployment state."""
    create_dsm, _, _ = mock_deployment_state_manager
    dsm: DeploymentStateManager = create_dsm()

    # Deploy deployment with version "1" and one replica
    info1, v1 = deployment_info(version="1")
    assert dsm.deploy(TEST_DEPLOYMENT_ID, info1)
    ds = dsm._deployment_states[TEST_DEPLOYMENT_ID]

    # Single replica of version `version1` should be created and in STARTING state
    dsm.update()
    check_counts(ds, total=1, by_state=[(ReplicaState.STARTING, 1, v1)])
    mocked_replica = ds._replicas.get()[0]

    # The same replica should transition to RUNNING
    mocked_replica._actor.set_ready()
    dsm.update()
    check_counts(ds, total=1, by_state=[(ReplicaState.RUNNING, 1, v1)])

    # (simulate controller crashed!) Create a new deployment state
    # manager, and it should call _recover_from_checkpoint
    new_dsm: DeploymentStateManager = create_dsm(
        [mocked_replica.replica_id.to_full_id_str()]
    )

    # New deployment state should be created and one replica should
    # be RECOVERING with last-checkpointed target version `version1`
    new_ds = new_dsm._deployment_states[TEST_DEPLOYMENT_ID]
    check_counts(new_ds, total=1, by_state=[(ReplicaState.RECOVERING, 1, v1)])

    # Get the new mocked replica. Note that this represents a newly
    # instantiated class keeping track of the state of the replica,
    # but pointing to the same replica actor
    new_mocked_replica = new_ds._replicas.get()[0]
    new_mocked_replica._actor.set_ready(v1)
    any_recovering = new_dsm.update()
    check_counts(new_ds, total=1, by_state=[(ReplicaState.RUNNING, 1, v1)])
    assert not any_recovering
    # Make sure replica ID is the same, meaning the actor is the same
    assert mocked_replica.replica_id == new_mocked_replica.replica_id


def test_recover_during_rolling_update(mock_deployment_state_manager):
    """Test controller crashes before a replica is updated to new version.

    During recovery, the controller should wait for the version to be fetched from
    the replica actor. Once it is fetched and the controller realizes the replica
    has an outdated version, it should be stopped and a new replica should be started
    with the target version.
    """
    create_dsm, _, cluster_node_info_cache = mock_deployment_state_manager
    dsm = create_dsm()

    # Step 1: Create some deployment info with actors in running state
    info1, v1 = deployment_info(version="1")
    assert dsm.deploy(TEST_DEPLOYMENT_ID, info1)
    ds = dsm._deployment_states[TEST_DEPLOYMENT_ID]

    # Single replica of version `version1` should be created and in STARTING state
    dsm.update()
    check_counts(ds, total=1, by_state=[(ReplicaState.STARTING, 1, v1)])
    mocked_replica = ds._replicas.get()[0]

    # The same replica should transition to RUNNING
    mocked_replica._actor.set_ready()
    dsm.update()
    check_counts(ds, total=1, by_state=[(ReplicaState.RUNNING, 1, v1)])

    # Now execute a rollout: upgrade the version to "2".
    info2, v2 = deployment_info(version="2")
    assert dsm.deploy(TEST_DEPLOYMENT_ID, info2)

    # Before the replica could be stopped and restarted, simulate
    # controller crashed! A new deployment state manager should be
    # created, and it should call _recover_from_checkpoint
<<<<<<< HEAD
    new_dsm = create_dsm([mocked_replica.replica_id.to_full_id_str()])
    cluster_node_info_cache.alive_node_ids = {"node-id"}
=======
    new_dsm = create_dsm([ReplicaName.prefix + mocked_replica.replica_tag])
>>>>>>> 1486a76b

    # New deployment state should be created and one replica should
    # be RECOVERING with last-checkpointed target version "2"
    new_ds = new_dsm._deployment_states[TEST_DEPLOYMENT_ID]
    check_counts(new_ds, total=1, by_state=[(ReplicaState.RECOVERING, 1, v2)])

    for _ in range(3):
        new_dsm.update()
        check_counts(new_ds, total=1, by_state=[(ReplicaState.RECOVERING, 1, v2)])

    # Get the new mocked replica. Note that this represents a newly
    # instantiated class keeping track of the state of the replica,
    # but pointing to the same replica actor
    new_mocked_replica = new_ds._replicas.get()[0]
    # Recover real version "1" (simulate previous actor not yet stopped)
    new_mocked_replica._actor.set_ready(v1)
    # At this point the replica is running
    new_dsm.update()
    # Then deployment state manager notices the replica has outdated version -> stops it
    new_dsm.update()
    if RAY_SERVE_EAGERLY_START_REPLACEMENT_REPLICAS:
        # Also, a replica of version "2" should be started
        check_counts(
            new_ds,
            total=2,
            by_state=[(ReplicaState.STOPPING, 1, v1), (ReplicaState.STARTING, 1, v2)],
        )
    else:
        check_counts(new_ds, total=1, by_state=[(ReplicaState.STOPPING, 1, v1)])
    new_mocked_replica._actor.set_done_stopping()

    # Mark old replica as stopped.
    new_dsm.update()
    check_counts(new_ds, total=1, by_state=[(ReplicaState.STARTING, 1, v2)])
    new_mocked_replica_version2 = new_ds._replicas.get()[0]
    new_mocked_replica_version2._actor.set_ready()
    new_dsm.update()
    check_counts(new_ds, total=1, by_state=[(ReplicaState.RUNNING, 1, v2)])
    # Make sure replica name is different, meaning a different "actor" was started
    assert mocked_replica.replica_id != new_mocked_replica_version2.replica_id


def test_actor_died_before_recover(mock_deployment_state_manager):
    """Test replica actor died before controller could recover it.

    * Deploy app / 1 deployment / 1 replica
    * (Simulated) Controller crashes.
    * Controller recovers, and tries to recover replicas from actor names.
    * (Simulated) The single replica from before has died before
      controller could recover it.
    * There should be 0 replicas in the deployment.
    * In the following control loop update cycle, the controller adds a
      new replica to match target state.
    """

    create_dsm, _, _ = mock_deployment_state_manager
    dsm = create_dsm()

    # Create some deployment info with actors in running state
    info1, v1 = deployment_info(version="1")
    assert dsm.deploy(TEST_DEPLOYMENT_ID, info1)
    ds = dsm._deployment_states[TEST_DEPLOYMENT_ID]

    # Single replica of version `version1` should be created and in STARTING state
    dsm.update()
    check_counts(ds, total=1, by_state=[(ReplicaState.STARTING, 1, v1)])
    mocked_replica = ds._replicas.get()[0]
    replica_id = mocked_replica.replica_id

    # The same replica should transition to RUNNING
    mocked_replica._actor.set_ready()
    dsm.update()
    check_counts(ds, total=1, by_state=[(ReplicaState.RUNNING, 1, v1)])

    # Set dead replicas context. When the controller recovers and tries
    # to recover replicas from actor names, the replica actor wrapper
    # will fail to recover.
    dead_replicas_context.add(replica_id)

    # Simulate controller crashed! A new deployment state manager should
    # be created, and it should call _recover_from_checkpoint
    new_dsm = create_dsm([replica_id.to_full_id_str()])

    # Replica should fail to recover (simulate failed to get handle to
    # actor), meaning replica has died.
    new_ds = new_dsm._deployment_states[TEST_DEPLOYMENT_ID]
    check_counts(new_ds, total=0)

    # Since the previous replica is now marked dead (because controller
    # failed to recover it), a new replica should be added to meet
    # target state.
    new_dsm.update()
    check_counts(new_ds, total=1, by_state=[(ReplicaState.STARTING, 1, v1)])
    dead_replicas_context.remove(replica_id)


def test_shutdown(mock_deployment_state_manager):
    """
    Test that shutdown waits for all deployments to be deleted and they
    are force-killed without a grace period.
    """
    create_dsm, timer, cluster_node_info_cache = mock_deployment_state_manager
    dsm = create_dsm()

    grace_period_s = 10
    b_info_1, _ = deployment_info(
        graceful_shutdown_timeout_s=grace_period_s,
    )
    assert dsm.deploy(TEST_DEPLOYMENT_ID, b_info_1)

    ds = dsm._deployment_states[TEST_DEPLOYMENT_ID]

    # Single replica should be created.
    dsm.update()
    check_counts(ds, total=1, by_state=[(ReplicaState.STARTING, 1, None)])
    ds._replicas.get()[0]._actor.set_ready()

    # Now the replica should be marked running.
    dsm.update()
    check_counts(ds, total=1, by_state=[(ReplicaState.RUNNING, 1, None)])

    # Test shutdown flow
    assert not ds._replicas.get()[0]._actor.stopped

    # Before shutdown, `is_ready_for_shutdown()` should return False
    assert not dsm.is_ready_for_shutdown()

    dsm.shutdown()

    timer.advance(grace_period_s + 0.1)
    dsm.update()

    check_counts(ds, total=1, by_state=[(ReplicaState.STOPPING, 1, None)])
    assert ds._replicas.get()[0]._actor.stopped
    assert len(dsm.get_deployment_statuses()) > 0

    # Once it's done stopping, replica should be removed.
    replica = ds._replicas.get()[0]
    replica._actor.set_done_stopping()
    dsm.update()
    check_counts(ds, total=0)
    assert len(dsm.get_deployment_statuses()) == 0

    # After all deployments shutdown, `is_ready_for_shutdown()` should return True
    assert dsm.is_ready_for_shutdown()


def test_resource_requirements_none():
    """Ensure resource_requirements doesn't break if a requirement is None"""

    class FakeActor:
        actor_resources = {"num_cpus": 2, "fake": None}
        placement_group_bundles = None
        available_resources = {}

    # Make a DeploymentReplica just to accesss its resource_requirement function
    replica_id = ReplicaID("asdf123", DeploymentID(name="test"))
    replica = DeploymentReplica(replica_id, None)
    replica._actor = FakeActor()

    # resource_requirements() should not error
    replica.resource_requirements()


class TestActorReplicaWrapper:
    def test_default_value(self):
        actor_replica = ActorReplicaWrapper(
            version=deployment_version("1"),
            replica_id=ReplicaID(
                "abc123",
                deployment_id=DeploymentID(name="test_deployment", app_name="test_app"),
            ),
        )
        assert (
            actor_replica.graceful_shutdown_timeout_s
            == DEFAULT_GRACEFUL_SHUTDOWN_TIMEOUT_S
        )
        assert actor_replica.max_ongoing_requests == DEFAULT_MAX_ONGOING_REQUESTS
        assert actor_replica.health_check_period_s == DEFAULT_HEALTH_CHECK_PERIOD_S
        assert actor_replica.health_check_timeout_s == DEFAULT_HEALTH_CHECK_TIMEOUT_S


def test_get_active_node_ids(mock_deployment_state_manager):
    """Test get_active_node_ids() are collecting the correct node ids

    When there are no running replicas, both methods should return empty results. When
    the replicas are in the RUNNING state, get_running_replica_node_ids() should return
    a list of all node ids. `get_active_node_ids()` should return a set
    of all node ids.
    """
    node_ids = ("node1", "node2", "node2")

    create_dsm, _, cluster_node_info_cache = mock_deployment_state_manager
    dsm = create_dsm()
    cluster_node_info_cache.add_node("node1")
    cluster_node_info_cache.add_node("node2")

    # Deploy deployment with version "1" and 3 replicas
    info1, v1 = deployment_info(version="1", num_replicas=3)
    assert dsm.deploy(TEST_DEPLOYMENT_ID, info1)
    ds = dsm._deployment_states[TEST_DEPLOYMENT_ID]

    # When the replicas are in the STARTING state, `get_active_node_ids()` should
    # return a set of node ids.
    dsm.update()
    check_counts(ds, total=3, by_state=[(ReplicaState.STARTING, 3, v1)])
    mocked_replicas = ds._replicas.get()
    for idx, mocked_replica in enumerate(mocked_replicas):
        mocked_replica._actor.set_node_id(node_ids[idx])
    assert ds.get_active_node_ids() == set(node_ids)
    assert dsm.get_active_node_ids() == set(node_ids)

    # When the replicas are in RUNNING state, `get_active_node_ids()` should
    # return a set of `node_ids`.
    for mocked_replica in mocked_replicas:
        mocked_replica._actor.set_ready()
    dsm.update()
    check_counts(ds, total=3, by_state=[(ReplicaState.RUNNING, 3, v1)])
    assert ds.get_active_node_ids() == set(node_ids)
    assert dsm.get_active_node_ids() == set(node_ids)

    for _ in mocked_replicas:
        ds._stop_one_running_replica_for_testing()
    dsm.update()
    if RAY_SERVE_EAGERLY_START_REPLACEMENT_REPLICAS:
        check_counts(
            ds,
            total=6,
            by_state=[(ReplicaState.STOPPING, 3, v1), (ReplicaState.STARTING, 3, v1)],
        )
    else:
        # When all the replicas are in the STOPPING state,
        # `get_active_node_ids()` should return empty set.
        check_counts(ds, total=3, by_state=[(ReplicaState.STOPPING, 3, v1)])
        assert ds.get_active_node_ids() == set()
        assert dsm.get_active_node_ids() == set()


def test_get_active_node_ids_none(mock_deployment_state_manager):
    """Test get_active_node_ids() are not collecting none node ids.

    When the running replicas has None as the node id, `get_active_node_ids()` should
    not include it in the set.
    """
    node_ids = ("node1", "node2", "node2")

    create_dsm, _, cluster_node_info_cache = mock_deployment_state_manager
    dsm = create_dsm()
    cluster_node_info_cache.add_node("node1")
    cluster_node_info_cache.add_node("node2")

    # Deploy deployment with version "1" and 3 replicas
    info1, v1 = deployment_info(version="1", num_replicas=3)
    assert dsm.deploy(TEST_DEPLOYMENT_ID, info1)
    ds = dsm._deployment_states[TEST_DEPLOYMENT_ID]

    # When the replicas are in the STARTING state, `get_active_node_ids()` should
    # return a set of node ids.
    dsm.update()
    check_counts(ds, total=3, by_state=[(ReplicaState.STARTING, 3, v1)])
    mocked_replicas = ds._replicas.get()
    for idx, mocked_replica in enumerate(mocked_replicas):
        mocked_replica._actor.set_node_id(node_ids[idx])
    assert ds.get_active_node_ids() == set(node_ids)
    assert dsm.get_active_node_ids() == set(node_ids)

    # When the replicas are in the RUNNING state and are having None node id,
    # `get_active_node_ids()` should return empty set.
    for mocked_replica in mocked_replicas:
        mocked_replica._actor.set_node_id(None)
        mocked_replica._actor.set_ready()
    dsm.update()
    check_counts(ds, total=3, by_state=[(ReplicaState.RUNNING, 3, v1)])
    assert None not in ds.get_active_node_ids()
    assert None not in dsm.get_active_node_ids()


class TestTargetCapacity:
    """
    Tests related to the `target_capacity` field that adjusts the target num_replicas.
    """

    def update_target_capacity(
        self,
        deployment_state: DeploymentState,
        curr_deployment_info: DeploymentInfo,
        target_capacity: Optional[float],
        target_capacity_direction: Optional[TargetCapacityDirection],
    ):
        new_deployment_info = deepcopy(curr_deployment_info)
        new_deployment_info.set_target_capacity(
            new_target_capacity=target_capacity,
            new_target_capacity_direction=target_capacity_direction,
        )
        updating = deployment_state.deploy(new_deployment_info)
        assert updating

    @pytest.mark.parametrize(
        "num_replicas,target_capacity,expected_output",
        [
            (10, None, 10),
            (10, 100, 10),
            (10, 99, 10),
            (10, 50, 5),
            (10, 1, 1),
            (10, 0, 0),
            (10, 25, 3),
            (1, None, 1),
            (1, 100, 1),
            (1, 1, 1),
            (1, 0, 0),
            (1, 23, 1),
            (3, 20, 1),
            (3, 40, 1),
            (3, 70, 2),
            (3, 90, 3),
            (0, None, 0),
            (0, 1, 0),
            (0, 99, 0),
            (0, 100, 0),
        ],
    )
    def test_get_capacity_adjusted_num_replicas(
        self, num_replicas: int, target_capacity: Optional[float], expected_output: int
    ):
        result = get_capacity_adjusted_num_replicas(num_replicas, target_capacity)
        assert isinstance(result, int)
        assert result == expected_output

    def test_initial_deploy(
        self, mock_deployment_state: Tuple[DeploymentState, Mock, Mock]
    ):
        """
        Deploy with target_capacity set, should apply immediately.
        """
        deployment_state, _, _ = mock_deployment_state

        b_info_1, _ = deployment_info(num_replicas=2)
        deployment_state._deployment_scheduler.on_deployment_created(
            deployment_state._id, SpreadDeploymentSchedulingPolicy()
        )

        self.update_target_capacity(
            deployment_state,
            b_info_1,
            target_capacity=50,
            target_capacity_direction=TargetCapacityDirection.UP,
        )

        deployment_state_update_result = deployment_state.update(
            allow_active_compaction=False
        )
        deployment_state._deployment_scheduler.schedule(
            {deployment_state._id: deployment_state_update_result.upscale}, {}
        )
        check_counts(
            deployment_state, total=1, by_state=[(ReplicaState.STARTING, 1, None)]
        )
        assert deployment_state.curr_status_info.status == DeploymentStatus.UPDATING

        for replica in deployment_state._replicas.get():
            replica._actor.set_ready()

        deployment_state.update(allow_active_compaction=False)
        check_counts(
            deployment_state, total=1, by_state=[(ReplicaState.RUNNING, 1, None)]
        )
        assert deployment_state.curr_status_info.status == DeploymentStatus.HEALTHY

        deployment_state.update(allow_active_compaction=False)
        check_counts(
            deployment_state, total=1, by_state=[(ReplicaState.RUNNING, 1, None)]
        )
        assert deployment_state.curr_status_info.status == DeploymentStatus.HEALTHY

    def test_target_capacity_100_no_effect(
        self, mock_deployment_state: Tuple[DeploymentState, Mock, Mock]
    ):
        """
        Deploy with no target_capacity set, then set to 100. Should take no effect.

        Then go back to no target_capacity, should still have no effect.
        """
        deployment_state, _, _ = mock_deployment_state

        code_version = "arbitrary_version"
        b_info_1, _ = deployment_info(num_replicas=2, version=code_version)
        deployment_state._deployment_scheduler.on_deployment_created(
            deployment_state._id, SpreadDeploymentSchedulingPolicy()
        )

        # Initially deploy with no target_capacity set.
        self.update_target_capacity(
            deployment_state,
            b_info_1,
            target_capacity=None,
            target_capacity_direction=None,
        )

        deployment_state_update_result = deployment_state.update(
            allow_active_compaction=False
        )
        deployment_state._deployment_scheduler.schedule(
            {deployment_state._id: deployment_state_update_result.upscale}, {}
        )
        check_counts(
            deployment_state, total=2, by_state=[(ReplicaState.STARTING, 2, None)]
        )
        assert deployment_state.curr_status_info.status == DeploymentStatus.UPDATING

        for replica in deployment_state._replicas.get():
            replica._actor.set_ready()

        deployment_state.update(allow_active_compaction=False)
        check_counts(
            deployment_state, total=2, by_state=[(ReplicaState.RUNNING, 2, None)]
        )
        assert deployment_state.curr_status_info.status == DeploymentStatus.HEALTHY

        deployment_state.update(allow_active_compaction=False)
        check_counts(
            deployment_state, total=2, by_state=[(ReplicaState.RUNNING, 2, None)]
        )
        assert deployment_state.curr_status_info.status == DeploymentStatus.HEALTHY

        # Now update target_capacity to 100, should have no effect.
        self.update_target_capacity(
            deployment_state,
            b_info_1,
            target_capacity=100,
            target_capacity_direction=TargetCapacityDirection.UP,
        )

        deployment_state.update(allow_active_compaction=False)
        check_counts(
            deployment_state, total=2, by_state=[(ReplicaState.RUNNING, 2, None)]
        )
        assert deployment_state.curr_status_info.status == DeploymentStatus.HEALTHY

        # Now update target_capacity back to None, should have no effect.
        self.update_target_capacity(
            deployment_state,
            b_info_1,
            target_capacity=None,
            target_capacity_direction=None,
        )

        deployment_state.update(allow_active_compaction=False)
        check_counts(
            deployment_state, total=2, by_state=[(ReplicaState.RUNNING, 2, None)]
        )
        assert deployment_state.curr_status_info.status == DeploymentStatus.HEALTHY

    def test_target_capacity_0(
        self, mock_deployment_state: Tuple[DeploymentState, Mock, Mock]
    ):
        """
        Deploy with target_capacity set to 0. Should have no replicas.
        """
        ds, _, _ = mock_deployment_state

        b_info_1, _ = deployment_info(num_replicas=100)
        ds._deployment_scheduler.on_deployment_created(
            ds._id, SpreadDeploymentSchedulingPolicy()
        )

        self.update_target_capacity(
            ds,
            b_info_1,
            target_capacity=0,
            target_capacity_direction=TargetCapacityDirection.UP,
        )

        deployment_state_update_result = ds.update(allow_active_compaction=False)
        ds._deployment_scheduler.schedule(
            {ds._id: deployment_state_update_result.upscale}, {}
        )
        check_counts(ds, total=0)
        assert ds.curr_status_info.status == DeploymentStatus.HEALTHY

    def test_reduce_target_capacity(
        self, mock_deployment_state: Tuple[DeploymentState, Mock, Mock]
    ):
        """
        Deploy with target capacity set to 100, then reduce to 50, then reduce to 0.
        """
        ds, _, _ = mock_deployment_state

        code_version = "arbitrary_version"
        b_info_1, _ = deployment_info(num_replicas=10, version=code_version)
        ds._deployment_scheduler.on_deployment_created(
            ds._id, SpreadDeploymentSchedulingPolicy()
        )

        # Start with target_capacity 100.
        self.update_target_capacity(
            ds,
            b_info_1,
            target_capacity=100,
            target_capacity_direction=TargetCapacityDirection.UP,
        )

        deployment_state_update_result = ds.update(allow_active_compaction=False)
        ds._deployment_scheduler.schedule(
            {ds._id: deployment_state_update_result.upscale}, {}
        )
        check_counts(ds, total=10, by_state=[(ReplicaState.STARTING, 10, None)])
        assert ds.curr_status_info.status == DeploymentStatus.UPDATING

        for replica in ds._replicas.get():
            replica._actor.set_ready()

        ds.update(allow_active_compaction=False)
        check_counts(ds, total=10, by_state=[(ReplicaState.RUNNING, 10, None)])
        assert ds.curr_status_info.status == DeploymentStatus.HEALTHY

        # Reduce target_capacity to 50, half the replicas should be stopped.
        self.update_target_capacity(
            ds,
            b_info_1,
            target_capacity=50,
            target_capacity_direction=TargetCapacityDirection.DOWN,
        )

        deployment_state_update_result = ds.update(allow_active_compaction=False)
        replicas_to_stop = ds._deployment_scheduler.schedule(
            {}, {ds._id: deployment_state_update_result.downscale}
        )[ds._id]
        ds.stop_replicas(replicas_to_stop)
        check_counts(
            ds,
            total=10,
            by_state=[
                (ReplicaState.RUNNING, 5, None),
                (ReplicaState.STOPPING, 5, None),
            ],
        )

        assert ds.curr_status_info.status == DeploymentStatus.DOWNSCALING
        assert (
            ds.curr_status_info.status_trigger
            == DeploymentStatusTrigger.CONFIG_UPDATE_STARTED
        )

        for replica in ds._replicas.get([ReplicaState.STOPPING]):
            replica._actor.set_done_stopping()

        ds.update(allow_active_compaction=False)
        check_counts(ds, total=5, by_state=[(ReplicaState.RUNNING, 5, None)])
        assert ds.curr_status_info.status == DeploymentStatus.HEALTHY

        # Reduce target_capacity to 1, all but 1 of the replicas should be stopped.
        self.update_target_capacity(
            ds,
            b_info_1,
            target_capacity=1,
            target_capacity_direction=TargetCapacityDirection.DOWN,
        )

        deployment_state_update_result = ds.update(allow_active_compaction=False)
        replicas_to_stop = ds._deployment_scheduler.schedule(
            {}, {ds._id: deployment_state_update_result.downscale}
        )[ds._id]
        ds.stop_replicas(replicas_to_stop)
        check_counts(
            ds,
            total=5,
            by_state=[
                (ReplicaState.RUNNING, 1, None),
                (ReplicaState.STOPPING, 4, None),
            ],
        )

        assert ds.curr_status_info.status == DeploymentStatus.DOWNSCALING
        assert (
            ds.curr_status_info.status_trigger
            == DeploymentStatusTrigger.CONFIG_UPDATE_STARTED
        )

        for replica in ds._replicas.get([ReplicaState.STOPPING]):
            replica._actor.set_done_stopping()

        ds.update(allow_active_compaction=False)
        check_counts(ds, total=1, by_state=[(ReplicaState.RUNNING, 1, None)])

        # Reduce target_capacity to 0, all replicas should be stopped.
        self.update_target_capacity(
            ds,
            b_info_1,
            target_capacity=0,
            target_capacity_direction=TargetCapacityDirection.DOWN,
        )

        deployment_state_update_result = ds.update(allow_active_compaction=False)
        replicas_to_stop = ds._deployment_scheduler.schedule(
            {}, {ds._id: deployment_state_update_result.downscale}
        )[ds._id]
        ds.stop_replicas(replicas_to_stop)
        check_counts(ds, total=1, by_state=[(ReplicaState.STOPPING, 1, None)])

        assert ds.curr_status_info.status == DeploymentStatus.DOWNSCALING
        assert (
            ds.curr_status_info.status_trigger
            == DeploymentStatusTrigger.CONFIG_UPDATE_STARTED
        )

        for replica in ds._replicas.get([ReplicaState.STOPPING]):
            replica._actor.set_done_stopping()

        ds.update(allow_active_compaction=False)
        check_counts(ds, total=0)
        assert ds.curr_status_info.status == DeploymentStatus.HEALTHY

    def test_increase_target_capacity(
        self, mock_deployment_state: Tuple[DeploymentState, Mock, Mock]
    ):
        """
        Deploy with target_capacity set to 0, then increase to 1, then increase to 50,
        then increase to 100.
        """
        ds, _, _ = mock_deployment_state

        code_version = "arbitrary_version"
        b_info_1, _ = deployment_info(num_replicas=10, version=code_version)
        ds._deployment_scheduler.on_deployment_created(
            ds._id, SpreadDeploymentSchedulingPolicy()
        )

        # Start with target_capacity set to 0, should have no replicas start up.
        self.update_target_capacity(
            ds,
            b_info_1,
            target_capacity=0,
            target_capacity_direction=TargetCapacityDirection.UP,
        )

        ds.update(allow_active_compaction=False)
        check_counts(ds, total=0)
        assert ds.curr_status_info.status == DeploymentStatus.HEALTHY

        # Increase target_capacity to 1, should have 1 replica start up.
        self.update_target_capacity(
            ds,
            b_info_1,
            target_capacity=1,
            target_capacity_direction=TargetCapacityDirection.UP,
        )

        deployment_state_update_result = ds.update(allow_active_compaction=False)
        ds._deployment_scheduler.schedule(
            {ds._id: deployment_state_update_result.upscale}, {}
        )
        check_counts(ds, total=1, by_state=[(ReplicaState.STARTING, 1, None)])
        assert ds.curr_status_info.status == DeploymentStatus.UPSCALING
        assert (
            ds.curr_status_info.status_trigger
            == DeploymentStatusTrigger.CONFIG_UPDATE_STARTED
        )

        for replica in ds._replicas.get():
            replica._actor.set_ready()

        ds.update(allow_active_compaction=False)
        check_counts(ds, total=1, by_state=[(ReplicaState.RUNNING, 1, None)])
        assert ds.curr_status_info.status == DeploymentStatus.HEALTHY

        # Set target_capacity to 50, should have 4 more replicas start up.
        self.update_target_capacity(
            ds,
            b_info_1,
            target_capacity=50,
            target_capacity_direction=TargetCapacityDirection.UP,
        )

        deployment_state_update_result = ds.update(allow_active_compaction=False)
        ds._deployment_scheduler.schedule(
            {ds._id: deployment_state_update_result.upscale}, {}
        )
        check_counts(
            ds,
            total=5,
            by_state=[
                (ReplicaState.RUNNING, 1, None),
                (ReplicaState.STARTING, 4, None),
            ],
        )
        assert ds.curr_status_info.status == DeploymentStatus.UPSCALING
        assert (
            ds.curr_status_info.status_trigger
            == DeploymentStatusTrigger.CONFIG_UPDATE_STARTED
        )

        for replica in ds._replicas.get():
            replica._actor.set_ready()

        ds.update(allow_active_compaction=False)
        check_counts(ds, total=5, by_state=[(ReplicaState.RUNNING, 5, None)])
        assert ds.curr_status_info.status == DeploymentStatus.HEALTHY

        # Set target_capacity to 100, should have 5 more replicas start up.
        self.update_target_capacity(
            ds,
            b_info_1,
            target_capacity=100,
            target_capacity_direction=TargetCapacityDirection.UP,
        )

        deployment_state_update_result = ds.update(allow_active_compaction=False)
        ds._deployment_scheduler.schedule(
            {ds._id: deployment_state_update_result.upscale}, {}
        )
        check_counts(
            ds,
            total=10,
            by_state=[
                (ReplicaState.RUNNING, 5, None),
                (ReplicaState.STARTING, 5, None),
            ],
        )
        assert ds.curr_status_info.status == DeploymentStatus.UPSCALING
        assert (
            ds.curr_status_info.status_trigger
            == DeploymentStatusTrigger.CONFIG_UPDATE_STARTED
        )

        for replica in ds._replicas.get():
            replica._actor.set_ready()

        ds.update(allow_active_compaction=False)
        check_counts(ds, total=10, by_state=[(ReplicaState.RUNNING, 10, None)])
        assert ds.curr_status_info.status == DeploymentStatus.HEALTHY

    def test_clear_target_capacity(
        self, mock_deployment_state: Tuple[DeploymentState, Mock, Mock]
    ):
        """
        Deploy with target_capacity set, should apply immediately.
        """
        ds, _, _ = mock_deployment_state

        code_version = "arbitrary_version"
        b_info_1, _ = deployment_info(num_replicas=10, version=code_version)
        ds._deployment_scheduler.on_deployment_created(
            ds._id, SpreadDeploymentSchedulingPolicy()
        )

        # Start with target_capacity set to 50, should have 5 replicas start up.
        self.update_target_capacity(
            ds,
            b_info_1,
            target_capacity=50,
            target_capacity_direction=TargetCapacityDirection.UP,
        )

        deployment_state_update_result = ds.update(allow_active_compaction=False)
        ds._deployment_scheduler.schedule(
            {ds._id: deployment_state_update_result.upscale}, {}
        )
        check_counts(ds, total=5, by_state=[(ReplicaState.STARTING, 5, None)])
        assert ds.curr_status_info.status == DeploymentStatus.UPDATING

        for replica in ds._replicas.get():
            replica._actor.set_ready()

        ds.update(allow_active_compaction=False)
        check_counts(ds, total=5, by_state=[(ReplicaState.RUNNING, 5, None)])
        assert ds.curr_status_info.status == DeploymentStatus.HEALTHY

        # Clear target_capacity, should have 5 more replicas start up.
        self.update_target_capacity(
            ds,
            b_info_1,
            target_capacity=None,
            target_capacity_direction=None,
        )

        deployment_state_update_result = ds.update(allow_active_compaction=False)
        ds._deployment_scheduler.schedule(
            {ds._id: deployment_state_update_result.upscale}, {}
        )
        check_counts(
            ds,
            total=10,
            by_state=[
                (ReplicaState.RUNNING, 5, None),
                (ReplicaState.STARTING, 5, None),
            ],
        )
        assert ds.curr_status_info.status == DeploymentStatus.UPSCALING
        assert (
            ds.curr_status_info.status_trigger
            == DeploymentStatusTrigger.CONFIG_UPDATE_STARTED
        )

        for replica in ds._replicas.get():
            replica._actor.set_ready()

        ds.update(allow_active_compaction=False)
        check_counts(ds, total=10, by_state=[(ReplicaState.RUNNING, 10, None)])
        assert ds.curr_status_info.status == DeploymentStatus.HEALTHY

    def test_target_num_replicas_is_zero(
        self, mock_deployment_state: Tuple[DeploymentState, Mock, Mock]
    ):
        """
        If the target `num_replicas` is zero (i.e., scale-to-zero is enabled and it's
        autoscaled down), then replicas should remain at zero regardless of
        target_capacity.
        """
        ds, _, _ = mock_deployment_state

        # Set num_replicas to 0.
        code_version = "arbitrary_version"
        b_info_1, _ = deployment_info(num_replicas=0, version=code_version)
        ds._deployment_scheduler.on_deployment_created(
            ds._id, SpreadDeploymentSchedulingPolicy()
        )

        # Start with target_capacity of 50.
        self.update_target_capacity(
            ds,
            b_info_1,
            target_capacity=50,
            target_capacity_direction=TargetCapacityDirection.UP,
        )

        deployment_state_update_result = ds.update(allow_active_compaction=False)
        ds._deployment_scheduler.schedule(
            {ds._id: deployment_state_update_result.upscale}, {}
        )
        check_counts(ds, total=0)
        assert ds.curr_status_info.status == DeploymentStatus.HEALTHY

        for replica in ds._replicas.get():
            replica._actor.set_ready()

        ds.update(allow_active_compaction=False)
        check_counts(ds, total=0)
        assert ds.curr_status_info.status == DeploymentStatus.HEALTHY

        ds.update(allow_active_compaction=False)
        check_counts(ds, total=0)
        assert ds.curr_status_info.status == DeploymentStatus.HEALTHY

        # Regardless of target_capacity, should stay at 0 replicas.
        self.update_target_capacity(
            ds,
            b_info_1,
            target_capacity=None,
            target_capacity_direction=None,
        )

        deployment_state_update_result = ds.update(allow_active_compaction=False)
        assert not deployment_state_update_result.upscale
        assert not deployment_state_update_result.downscale
        check_counts(ds, total=0)
        assert ds.curr_status_info.status == DeploymentStatus.HEALTHY

        self.update_target_capacity(
            ds,
            b_info_1,
            target_capacity=0,
            target_capacity_direction=TargetCapacityDirection.UP,
        )
        deployment_state_update_result = ds.update(allow_active_compaction=False)
        assert not deployment_state_update_result.upscale
        assert not deployment_state_update_result.downscale
        check_counts(ds, total=0)
        assert ds.curr_status_info.status == DeploymentStatus.HEALTHY

        self.update_target_capacity(
            ds,
            b_info_1,
            target_capacity=50,
            target_capacity_direction=TargetCapacityDirection.UP,
        )
        deployment_state_update_result = ds.update(allow_active_compaction=False)
        assert not deployment_state_update_result.upscale
        assert not deployment_state_update_result.downscale
        check_counts(ds, total=0)
        assert ds.curr_status_info.status == DeploymentStatus.HEALTHY

        self.update_target_capacity(
            ds,
            b_info_1,
            target_capacity=100,
            target_capacity_direction=TargetCapacityDirection.UP,
        )
        assert not deployment_state_update_result.upscale
        assert not deployment_state_update_result.downscale
        check_counts(ds, total=0)
        assert ds.curr_status_info.status == DeploymentStatus.HEALTHY

        # Now scale back up to 1 replica.
        b_info_2, _ = deployment_info(num_replicas=1, version=code_version)
        self.update_target_capacity(
            ds,
            b_info_2,
            target_capacity=100,
            target_capacity_direction=TargetCapacityDirection.UP,
        )

        ds._target_state.num_replicas = 1
        deployment_state_update_result = ds.update(allow_active_compaction=False)

        ds._deployment_scheduler.schedule(
            {ds._id: deployment_state_update_result.upscale}, {}
        )
        check_counts(ds, total=1, by_state=[(ReplicaState.STARTING, 1, None)])
        assert ds.curr_status_info.status == DeploymentStatus.UPSCALING
        assert (
            ds.curr_status_info.status_trigger
            == DeploymentStatusTrigger.CONFIG_UPDATE_STARTED
        )

        for replica in ds._replicas.get():
            replica._actor.set_ready()

        ds.update(allow_active_compaction=False)
        check_counts(ds, total=1, by_state=[(ReplicaState.RUNNING, 1, None)])
        assert ds.curr_status_info.status == DeploymentStatus.HEALTHY

    # TODO(edoakes): this test should be updated to go through the autoscaling policy.
    def test_target_capacity_with_changing_num_replicas(
        self, mock_deployment_state: Tuple[DeploymentState, Mock, Mock]
    ):
        """
        Test that target_capacity works with changing num_replicas (emulating
        autoscaling).
        """
        ds, _, _ = mock_deployment_state

        code_version = "arbitrary_version"
        b_info_1, _ = deployment_info(num_replicas=2, version=code_version)
        ds._deployment_scheduler.on_deployment_created(
            ds._id, SpreadDeploymentSchedulingPolicy()
        )

        # Start with target_capacity set to 0, should have 0 replica start up
        # regardless of the autoscaling decision.
        self.update_target_capacity(
            ds,
            b_info_1,
            target_capacity=0,
            target_capacity_direction=TargetCapacityDirection.UP,
        )

        ds.update(allow_active_compaction=False)
        check_counts(ds, total=0)
        assert ds.curr_status_info.status == DeploymentStatus.HEALTHY

        self.update_target_capacity(
            ds,
            b_info_1,
            target_capacity=1,
            target_capacity_direction=TargetCapacityDirection.UP,
        )
        deployment_state_update_result = ds.update(allow_active_compaction=False)
        ds._deployment_scheduler.schedule(
            {ds._id: deployment_state_update_result.upscale}, {}
        )
        check_counts(ds, total=1, by_state=[(ReplicaState.STARTING, 1, None)])
        assert ds.curr_status_info.status == DeploymentStatus.UPSCALING
        # TODO (shrekris): once this test uses the autoscaling logic, this
        # status trigger should be DeploymentStatusTrigger.AUTOSCALING
        assert (
            ds.curr_status_info.status_trigger
            == DeploymentStatusTrigger.CONFIG_UPDATE_STARTED
        )

        for replica in ds._replicas.get():
            replica._actor.set_ready()

        ds.update(allow_active_compaction=False)
        check_counts(ds, total=1, by_state=[(ReplicaState.RUNNING, 1, None)])
        assert ds.curr_status_info.status == DeploymentStatus.HEALTHY

        # Increase the target number of replicas. Should still only have 1.
        b_info_2, _ = deployment_info(num_replicas=10, version=code_version)
        self.update_target_capacity(
            ds,
            b_info_2,
            target_capacity=1,
            target_capacity_direction=TargetCapacityDirection.UP,
        )

        ds.update(allow_active_compaction=False)
        check_counts(ds, total=1, by_state=[(ReplicaState.RUNNING, 1, None)])
        assert ds.curr_status_info.status == DeploymentStatus.HEALTHY

        # Increase target_capacity to 50, should have 4 more replicas start up.
        self.update_target_capacity(
            ds,
            b_info_2,
            target_capacity=50,
            target_capacity_direction=TargetCapacityDirection.UP,
        )

        deployment_state_update_result = ds.update(allow_active_compaction=False)
        ds._deployment_scheduler.schedule(
            {ds._id: deployment_state_update_result.upscale}, {}
        )
        check_counts(
            ds,
            total=5,
            by_state=[
                (ReplicaState.RUNNING, 1, None),
                (ReplicaState.STARTING, 4, None),
            ],
        )

        assert ds.curr_status_info.status == DeploymentStatus.UPSCALING
        # TODO (shrekris): once this test uses the autoscaling logic, this
        # status trigger should be DeploymentStatusTrigger.AUTOSCALING
        assert (
            ds.curr_status_info.status_trigger
            == DeploymentStatusTrigger.CONFIG_UPDATE_STARTED
        )

        for replica in ds._replicas.get():
            replica._actor.set_ready()

        ds.update(allow_active_compaction=False)
        check_counts(ds, total=5, by_state=[(ReplicaState.RUNNING, 5, None)])
        assert ds.curr_status_info.status == DeploymentStatus.HEALTHY

        # Reduce num_replicas and remove target_capacity, should stay the same.
        b_info_3, _ = deployment_info(num_replicas=5, version=code_version)
        self.update_target_capacity(
            ds,
            b_info_3,
            target_capacity=None,
            target_capacity_direction=None,
        )

        deployment_state_update_result = ds.update(allow_active_compaction=False)
        ds._deployment_scheduler.schedule(
            {ds._id: deployment_state_update_result.upscale}, {}
        )
        check_counts(
            ds,
            total=5,
            by_state=[(ReplicaState.RUNNING, 5, None)],
        )

        assert ds.curr_status_info.status == DeploymentStatus.HEALTHY
        assert (
            ds.curr_status_info.status_trigger
            == DeploymentStatusTrigger.UPSCALE_COMPLETED
        )

        ds.update(allow_active_compaction=False)
        check_counts(ds, total=5, by_state=[(ReplicaState.RUNNING, 5, None)])
        assert ds.curr_status_info.status == DeploymentStatus.HEALTHY

        # Set target_capacity to 50 and increase num_replicas to 6, should have 2 stop.
        b_info_4, _ = deployment_info(num_replicas=6, version=code_version)
        self.update_target_capacity(
            ds,
            b_info_4,
            target_capacity=50,
            target_capacity_direction=TargetCapacityDirection.UP,
        )

        deployment_state_update_result = ds.update(allow_active_compaction=False)
        replicas_to_stop = ds._deployment_scheduler.schedule(
            {}, {ds._id: deployment_state_update_result.downscale}
        )[ds._id]
        ds.stop_replicas(replicas_to_stop)
        check_counts(
            ds,
            total=5,
            by_state=[
                (ReplicaState.RUNNING, 3, None),
                (ReplicaState.STOPPING, 2, None),
            ],
        )

        assert ds.curr_status_info.status == DeploymentStatus.DOWNSCALING
        # TODO (shrekris): once this test uses the autoscaling logic, this
        # status trigger should be DeploymentStatusTrigger.AUTOSCALING
        assert (
            ds.curr_status_info.status_trigger
            == DeploymentStatusTrigger.CONFIG_UPDATE_STARTED
        )

        for replica in ds._replicas.get([ReplicaState.STOPPING]):
            replica._actor.set_done_stopping()

        ds.update(allow_active_compaction=False)
        check_counts(ds, total=3, by_state=[(ReplicaState.RUNNING, 3, None)])
        assert ds.curr_status_info.status == DeploymentStatus.HEALTHY

        # Unset target capacity, should scale back up to 6.
        self.update_target_capacity(
            ds,
            b_info_4,
            target_capacity=None,
            target_capacity_direction=None,
        )

        deployment_state_update_result = ds.update(allow_active_compaction=False)
        ds._deployment_scheduler.schedule(
            {ds._id: deployment_state_update_result.upscale}, {}
        )
        check_counts(
            ds,
            total=6,
            by_state=[
                (ReplicaState.RUNNING, 3, None),
                (ReplicaState.STARTING, 3, None),
            ],
        )
        assert ds.curr_status_info.status == DeploymentStatus.UPSCALING
        # TODO (shrekris): once this test uses the autoscaling logic, this
        # status trigger should be DeploymentStatusTrigger.AUTOSCALING
        assert (
            ds.curr_status_info.status_trigger
            == DeploymentStatusTrigger.CONFIG_UPDATE_STARTED
        )

        for replica in ds._replicas.get():
            replica._actor.set_ready()

        ds.update(allow_active_compaction=False)
        check_counts(ds, total=6, by_state=[(ReplicaState.RUNNING, 6, None)])
        assert ds.curr_status_info.status == DeploymentStatus.HEALTHY


class TestStopReplicasOnDrainingNodes:
    """Test the behavior when draining node(s)."""

    def test_draining_start_then_stop_replica(self, mock_deployment_state_manager):
        """A new replica should be started before stopping old replica.

        If the new replica starts quickly, the replica on the draining
        node should then be gracefully stopped after the new replica
        transitions to RUNNING.
        """

        create_dsm, timer, cluster_node_info_cache = mock_deployment_state_manager
        cluster_node_info_cache.add_node("node-1")
        cluster_node_info_cache.add_node("node-2")
        dsm: DeploymentStateManager = create_dsm()
        timer.reset(0)

        b_info_1, v1 = deployment_info(
            num_replicas=2, graceful_shutdown_timeout_s=20, version="1"
        )
        assert dsm.deploy(TEST_DEPLOYMENT_ID, b_info_1)
        ds = dsm._deployment_states[TEST_DEPLOYMENT_ID]

        dsm.update()
        check_counts(ds, total=2, by_state=[(ReplicaState.STARTING, 2, v1)])

        # Drain node-2 with deadline 60. Since the replicas are still
        # starting and we don't know the actor node id yet nothing happens
        cluster_node_info_cache.draining_nodes = {"node-2": 60 * 1000}
        dsm.update()
        check_counts(ds, total=2, by_state=[(ReplicaState.STARTING, 2, v1)])

        one_replica, another_replica = ds._replicas.get()

        one_replica._actor.set_node_id("node-1")
        one_replica._actor.set_ready()

        another_replica._actor.set_node_id("node-2")
        another_replica._actor.set_ready()

        # Try to start a new replica before initiating the graceful stop
        # process for the replica on the draining node
        dsm.update()
        check_counts(
            ds,
            total=3,
            by_state=[
                (ReplicaState.RUNNING, 1, v1),
                (ReplicaState.PENDING_MIGRATION, 1, v1),
                (ReplicaState.STARTING, 1, v1),
            ],
        )

        # 5 seconds later, the replica hasn't started yet. The replica on
        # the draining node should not start graceful termination yet.
        timer.advance(5)
        dsm.update()
        check_counts(
            ds,
            total=3,
            by_state=[
                (ReplicaState.RUNNING, 1, v1),
                (ReplicaState.PENDING_MIGRATION, 1, v1),
                (ReplicaState.STARTING, 1, v1),
            ],
        )

        # Simulate it took 5 more seconds for the new replica to be started
        timer.advance(5)
        ds._replicas.get([ReplicaState.STARTING])[0]._actor.set_ready()
        dsm.update()
        check_counts(
            ds,
            total=3,
            by_state=[
                (ReplicaState.RUNNING, 2, v1),
                (ReplicaState.STOPPING, 1, v1),
            ],
        )

        # After replica on draining node stops, deployment is healthy with 2
        # running replicas.
        another_replica._actor.set_done_stopping()
        dsm.update()
        check_counts(
            ds,
            total=2,
            by_state=[(ReplicaState.RUNNING, 2, v1)],
        )
        assert ds.curr_status_info.status == DeploymentStatus.HEALTHY

    def test_draining_stop_replica_before_deadline(self, mock_deployment_state_manager):
        """If the new replacement replica takes a long time to start,
        the replica on the draining node should start gracefully
        terminating ahead of time.

        The graceful termination should be initiated `graceful_shutdown_timeout_s`
        seconds before the draining node's deadline, even if the new
        replica hasn't transitioned to RUNNING yet.
        """

        create_dsm, timer, cluster_node_info_cache = mock_deployment_state_manager
        cluster_node_info_cache.add_node("node-1")
        cluster_node_info_cache.add_node("node-2")
        dsm: DeploymentStateManager = create_dsm()
        timer.reset(0)

        b_info_1, v1 = deployment_info(
            num_replicas=2, graceful_shutdown_timeout_s=20, version="1"
        )
        assert dsm.deploy(TEST_DEPLOYMENT_ID, b_info_1)
        ds = dsm._deployment_states[TEST_DEPLOYMENT_ID]

        dsm.update()
        check_counts(ds, total=2, by_state=[(ReplicaState.STARTING, 2, v1)])

        # Drain node-2 with deadline 60. Since the replicas are still
        # starting and we don't know the actor node id yet nothing happens
        cluster_node_info_cache.draining_nodes = {"node-2": 60 * 1000}
        dsm.update()
        check_counts(ds, total=2, by_state=[(ReplicaState.STARTING, 2, v1)])

        one_replica, another_replica = ds._replicas.get()

        one_replica._actor.set_node_id("node-1")
        one_replica._actor.set_ready()

        another_replica._actor.set_node_id("node-2")
        another_replica._actor.set_ready()

        # Try to start a new replica before initiating the graceful stop
        # process for the replica on the draining node
        dsm.update()
        check_counts(
            ds,
            total=3,
            by_state=[
                (ReplicaState.RUNNING, 1, v1),
                (ReplicaState.PENDING_MIGRATION, 1, v1),
                (ReplicaState.STARTING, 1, v1),
            ],
        )

        # Simulate the replica is not yet started after 40 seconds. The
        # replica on node-2 should start graceful termination even though
        # a new replica hasn't come up yet.
        timer.advance(40)
        dsm.update()
        check_counts(
            ds,
            total=3,
            by_state=[
                (ReplicaState.RUNNING, 1, v1),
                (ReplicaState.STOPPING, 1, v1),
                (ReplicaState.STARTING, 1, v1),
            ],
        )

        # Mark replica as finished stopping.
        another_replica._actor.set_done_stopping()
        dsm.update()
        check_counts(
            ds,
            total=2,
            by_state=[(ReplicaState.STARTING, 1, v1), (ReplicaState.RUNNING, 1, v1)],
        )

        # 5 seconds later, the replica finally starts.
        timer.advance(5)
        ds._replicas.get([ReplicaState.STARTING])[0]._actor.set_ready()
        dsm.update()
        check_counts(ds, total=2, by_state=[(ReplicaState.RUNNING, 2, v1)])
        assert ds.curr_status_info.status == DeploymentStatus.HEALTHY

    def test_draining_multiple_nodes(self, mock_deployment_state_manager):
        """Test multiple nodes draining at the same time.

        We should choose to stop replicas on nodes with the earliest
        deadlines when new replicas are started.
        """

        create_dsm, timer, cluster_node_info_cache = mock_deployment_state_manager
        cluster_node_info_cache.add_node("node-1")
        cluster_node_info_cache.add_node("node-2")
        cluster_node_info_cache.add_node("node-3")
        cluster_node_info_cache.add_node("node-4")
        dsm: DeploymentStateManager = create_dsm()
        timer.reset(0)

        b_info_1, v1 = deployment_info(
            num_replicas=4, graceful_shutdown_timeout_s=20, version="1"
        )
        assert dsm.deploy(TEST_DEPLOYMENT_ID, b_info_1)
        ds = dsm._deployment_states[TEST_DEPLOYMENT_ID]

        dsm.update()
        check_counts(ds, total=4, by_state=[(ReplicaState.STARTING, 4, v1)])

        # Drain node-2 with deadline 60. Since the replicas are still
        # starting and we don't know the actor node id yet nothing happens
        cluster_node_info_cache.draining_nodes = {
            "node-2": 60 * 1000,
            "node-3": 100 * 1000,
            "node-4": 40 * 1000,
        }
        dsm.update()
        check_counts(ds, total=4, by_state=[(ReplicaState.STARTING, 4, v1)])

        for i, replica in enumerate(ds._replicas.get()):
            replica._actor.set_node_id(f"node-{i+1}")
            replica._actor.set_ready()

        # Try to start new replicas before initiating the graceful stop
        # process for the replica on the draining node
        dsm.update()
        check_counts(
            ds,
            total=7,
            by_state=[
                (ReplicaState.RUNNING, 1, v1),
                (ReplicaState.PENDING_MIGRATION, 3, v1),
                (ReplicaState.STARTING, 3, v1),
            ],
        )

        # First new replica transitions to RUNNING.
        timer.advance(5)
        ds._replicas.get([ReplicaState.STARTING])[0]._actor.set_ready()
        dsm.update()
        check_counts(
            ds,
            total=7,
            by_state=[
                (ReplicaState.RUNNING, 2, v1),
                (ReplicaState.STOPPING, 1, v1),
                (ReplicaState.PENDING_MIGRATION, 2, v1),
                (ReplicaState.STARTING, 2, v1),
            ],
        )
        # The replica on node-4 should be selected for graceful termination,
        # because node-4 has the earliest deadline.
        stopping_replica = ds._replicas.get([ReplicaState.STOPPING])[0]
        assert stopping_replica.actor_node_id == "node-4"
        stopping_replica._actor.set_done_stopping()
        dsm.update()

        # Second new replica transitions to RUNNING.
        timer.advance(5)
        ds._replicas.get([ReplicaState.STARTING])[0]._actor.set_ready()
        dsm.update()
        check_counts(
            ds,
            total=6,
            by_state=[
                (ReplicaState.RUNNING, 3, v1),
                (ReplicaState.STOPPING, 1, v1),
                (ReplicaState.PENDING_MIGRATION, 1, v1),
                (ReplicaState.STARTING, 1, v1),
            ],
        )
        # The replica on node-2 should be selected for graceful termination,
        # because node-2 has the second earliest deadline.
        stopping_replica = ds._replicas.get([ReplicaState.STOPPING])[0]
        assert stopping_replica.actor_node_id == "node-2"
        stopping_replica._actor.set_done_stopping()
        dsm.update()

        # Third new replica transitions to RUNNING.
        timer.advance(5)
        ds._replicas.get([ReplicaState.STARTING])[0]._actor.set_ready()
        dsm.update()
        check_counts(
            ds,
            total=5,
            by_state=[
                (ReplicaState.RUNNING, 4, v1),
                (ReplicaState.STOPPING, 1, v1),
            ],
        )

        # The replica on node-3 should be selected for graceful termination
        # last because node-3 has the latest deadline.
        stopping_replica = ds._replicas.get([ReplicaState.STOPPING])[0]
        assert stopping_replica.actor_node_id == "node-3"
        stopping_replica._actor.set_done_stopping()
        dsm.update()

        # Finally all 4 replicas are running.
        check_counts(ds, total=4, by_state=[(ReplicaState.RUNNING, 4, v1)])
        assert ds.curr_status_info.status == DeploymentStatus.HEALTHY

    def test_replicas_unhealthy_on_draining_node(self, mock_deployment_state_manager):
        """Replicas pending migration should be stopped if unhealthy."""

        create_dsm, timer, cluster_node_info_cache = mock_deployment_state_manager
        cluster_node_info_cache.add_node("node-1")
        cluster_node_info_cache.add_node("node-2")
        dsm: DeploymentStateManager = create_dsm()
        timer.reset(0)

        b_info_1, v1 = deployment_info(
            num_replicas=2, graceful_shutdown_timeout_s=20, version="1"
        )
        assert dsm.deploy(TEST_DEPLOYMENT_ID, b_info_1)
        ds = dsm._deployment_states[TEST_DEPLOYMENT_ID]

        dsm.update()
        check_counts(ds, total=2, by_state=[(ReplicaState.STARTING, 2, v1)])

        # Drain node-2 with deadline 60.
        cluster_node_info_cache.draining_nodes = {"node-2": 60 * 1000}
        dsm.update()
        check_counts(ds, total=2, by_state=[(ReplicaState.STARTING, 2, v1)])

        one_replica, another_replica = ds._replicas.get()

        one_replica._actor.set_node_id("node-1")
        another_replica._actor.set_node_id("node-2")
        one_replica._actor.set_ready()
        another_replica._actor.set_ready()

        # Try to start a new replica before initiating the graceful stop
        # process for the replica on the draining node
        dsm.update()
        check_counts(
            ds,
            total=3,
            by_state=[
                (ReplicaState.RUNNING, 1, v1),
                (ReplicaState.PENDING_MIGRATION, 1, v1),
                (ReplicaState.STARTING, 1, v1),
            ],
        )

        # 5 seconds later, the new replica hasn't started but the
        # replica on the draining node has become unhealthy. It should
        # be stopped.
        timer.advance(5)
        ds._replicas.get([ReplicaState.PENDING_MIGRATION])[0]._actor.set_unhealthy()
        dsm.update()
        check_counts(
            ds,
            total=3,
            by_state=[
                (ReplicaState.RUNNING, 1, v1),
                (ReplicaState.STOPPING, 1, v1),
                (ReplicaState.STARTING, 1, v1),
            ],
        )

        # Unhealthy replica is stopped.
        ds._replicas.get([ReplicaState.STOPPING])[0]._actor.set_done_stopping()
        check_counts(
            ds,
            total=3,
            by_state=[(ReplicaState.RUNNING, 1, v1), (ReplicaState.STARTING, 1, v1)],
        )

        # New replica starts.
        ds._replicas.get([ReplicaState.STARTING])[0]._actor.set_ready()
        dsm.update()
        check_counts(ds, total=2, by_state=[(ReplicaState.RUNNING, 2, v1)])

    def test_starting_replica_on_draining_node(self, mock_deployment_state_manager):
        """When a node gets drained, replicas in STARTING state should be stopped."""

        create_dsm, timer, cluster_node_info_cache = mock_deployment_state_manager
        cluster_node_info_cache.add_node("node-1")
        cluster_node_info_cache.add_node("node-2")
        dsm: DeploymentStateManager = create_dsm()
        timer.reset(0)

        b_info_1, v1 = deployment_info(
            num_replicas=2, graceful_shutdown_timeout_s=20, version="1"
        )
        assert dsm.deploy(TEST_DEPLOYMENT_ID, b_info_1)
        ds = dsm._deployment_states[TEST_DEPLOYMENT_ID]

        dsm.update()
        check_counts(ds, total=2, by_state=[(ReplicaState.STARTING, 2, v1)])

        # Mark replica on node-1 as ready, but replica on node-2 is
        # still starting
        one_replica, another_replica = ds._replicas.get()
        one_replica._actor.set_node_id("node-1")
        another_replica._actor.set_node_id("node-2")
        one_replica._actor.set_ready()
        dsm.update()
        check_counts(
            ds,
            total=2,
            by_state=[(ReplicaState.RUNNING, 1, v1), (ReplicaState.STARTING, 1, v1)],
        )

        # Drain node-2. The starting replica should be stopped immediately
        # without waiting for the replica to start.
        cluster_node_info_cache.draining_nodes = {"node-2": 60 * 1000}
        dsm.update()
        if RAY_SERVE_EAGERLY_START_REPLACEMENT_REPLICAS:
            check_counts(
                ds,
                total=3,
                by_state=[
                    (ReplicaState.RUNNING, 1, v1),
                    (ReplicaState.STOPPING, 1, v1),
                    (ReplicaState.STARTING, 1, v1),
                ],
            )
        else:
            check_counts(
                ds,
                total=2,
                by_state=[
                    (ReplicaState.RUNNING, 1, v1),
                    (ReplicaState.STOPPING, 1, v1),
                ],
            )
        stopping_replica = ds._replicas.get([ReplicaState.STOPPING])[0]
        assert stopping_replica.actor_node_id == "node-2"

        # Finish stopping old replica
        stopping_replica._actor.set_done_stopping()
        dsm.update()
        starting_replica = ds._replicas.get([ReplicaState.STARTING])[0]
        assert starting_replica.actor_node_id != "node-2"

        # Finish starting new replica
        starting_replica._actor.set_ready()
        dsm.update()
        check_counts(ds, total=2, by_state=[(ReplicaState.RUNNING, 2, v1)])
        assert ds.curr_status_info.status == DeploymentStatus.HEALTHY

    def test_in_place_update_during_draining(self, mock_deployment_state_manager):
        """Test that pending migration replicas of old versions are updated."""

        create_dsm, timer, cluster_node_info_cache = mock_deployment_state_manager
        cluster_node_info_cache.add_node("node-1")
        cluster_node_info_cache.add_node("node-2")
        dsm: DeploymentStateManager = create_dsm()
        timer.reset(0)

        b_info_1, v1 = deployment_info(
            num_replicas=10, graceful_shutdown_timeout_s=20, version="1"
        )
        assert dsm.deploy(TEST_DEPLOYMENT_ID, b_info_1)
        ds = dsm._deployment_states[TEST_DEPLOYMENT_ID]

        dsm.update()
        check_counts(ds, total=10, by_state=[(ReplicaState.STARTING, 10, v1)])

        replicas = ds._replicas.get()
        replicas[0]._actor.set_node_id("node-2")
        replicas[0]._actor.set_ready()
        for r in replicas[1:]:
            r._actor.set_node_id("node-1")
            r._actor.set_ready()
        dsm.update()
        check_counts(ds, total=10, by_state=[(ReplicaState.RUNNING, 10, v1)])

        # Drain node-2 with deadline 60.
        cluster_node_info_cache.draining_nodes = {"node-2": 60 * 1000}
        dsm.update()
        check_counts(
            ds,
            total=11,
            by_state=[
                (ReplicaState.RUNNING, 9, v1),
                (ReplicaState.PENDING_MIGRATION, 1, v1),
                (ReplicaState.STARTING, 1, v1),
            ],
        )

        # Deploy a new version. The STARTING and PENDING_MIGRATION
        # replicas of the old version should be stopped.
        migrating_replica = ds._replicas.get([ReplicaState.PENDING_MIGRATION])[0]
        b_info_2, v2 = deployment_info(
            num_replicas=10, graceful_shutdown_timeout_s=20, version="2"
        )
        dsm.deploy(TEST_DEPLOYMENT_ID, b_info_2)
        dsm.update()
        if RAY_SERVE_EAGERLY_START_REPLACEMENT_REPLICAS:
            check_counts(
                ds,
                total=12,
                by_state=[
                    (ReplicaState.RUNNING, 9, v1),
                    (ReplicaState.STOPPING, 2, v1),
                    (ReplicaState.STARTING, 1, v2),
                ],
            )
        else:
            check_counts(
                ds,
                total=11,
                by_state=[
                    (ReplicaState.RUNNING, 9, v1),
                    (ReplicaState.STOPPING, 2, v1),
                ],
            )
        assert migrating_replica.actor_details.state == ReplicaState.STOPPING

        # Rolling update should continue
        ds._replicas.get([ReplicaState.STOPPING])[0]._actor.set_done_stopping()
        ds._replicas.get([ReplicaState.STOPPING])[1]._actor.set_done_stopping()
        dsm.update()

        ds._replicas.get([ReplicaState.STARTING])[0]._actor.set_ready()
        dsm.update()
        if RAY_SERVE_EAGERLY_START_REPLACEMENT_REPLICAS:
            check_counts(
                ds,
                total=12,
                by_state=[
                    # Old and new running replicas
                    (ReplicaState.RUNNING, 7, v1),
                    (ReplicaState.RUNNING, 1, v2),
                    # Being rolling updated
                    (ReplicaState.STOPPING, 2, v1),
                    (ReplicaState.STARTING, 2, v2),
                ],
            )
        else:
            check_counts(
                ds,
                total=10,
                by_state=[
                    # Old and new running replicas
                    (ReplicaState.RUNNING, 7, v1),
                    (ReplicaState.RUNNING, 1, v2),
                    # Being rolling updated
                    (ReplicaState.STOPPING, 2, v1),
                ],
            )


if __name__ == "__main__":
    sys.exit(pytest.main(["-v", "-s", __file__]))<|MERGE_RESOLUTION|>--- conflicted
+++ resolved
@@ -3018,12 +3018,7 @@
     # Before the replica could be stopped and restarted, simulate
     # controller crashed! A new deployment state manager should be
     # created, and it should call _recover_from_checkpoint
-<<<<<<< HEAD
     new_dsm = create_dsm([mocked_replica.replica_id.to_full_id_str()])
-    cluster_node_info_cache.alive_node_ids = {"node-id"}
-=======
-    new_dsm = create_dsm([ReplicaName.prefix + mocked_replica.replica_tag])
->>>>>>> 1486a76b
 
     # New deployment state should be created and one replica should
     # be RECOVERING with last-checkpointed target version "2"
