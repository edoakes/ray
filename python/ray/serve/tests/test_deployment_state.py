--- conflicted
+++ resolved
@@ -2311,11 +2311,8 @@
                 kv_store,
                 mock_long_poll,
                 actor_names,
-<<<<<<< HEAD
                 placement_group_names,
-=======
                 cluster_node_info_cache,
->>>>>>> cfe608c8
             )
 
         yield create_deployment_state_manager, timer, cluster_node_info_cache
@@ -2549,11 +2546,8 @@
             kv_store,
             mock_long_poll,
             all_current_actor_names,
-<<<<<<< HEAD
             all_current_placement_group_names,
-=======
             cluster_node_info_cache,
->>>>>>> cfe608c8
         )
 
         yield deployment_state_manager, timer, cluster_node_info_cache
