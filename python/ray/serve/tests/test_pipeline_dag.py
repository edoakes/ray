--- conflicted
+++ resolved
@@ -1,27 +1,24 @@
 import pytest
 import os
 import sys
-<<<<<<< HEAD
-from typing import Union
-=======
-from typing import TypeVar, Any
->>>>>>> 84b3de68
+from typing import Any, TypeVar, Union
 
 import numpy as np
 
 import ray
 from ray import serve
-<<<<<<< HEAD
-from ray.serve.api import Application, DeploymentNode, _get_deployments_from_node
-from ray.serve.handle import PipelineHandle
-from ray.serve.pipeline.pipeline_input_node import PipelineInputNode
-=======
-from ray.serve.api import RayServeDAGHandle
 from ray.experimental.dag.input_node import InputNode
+from ray.serve.api import Application, DeploymentNode, RayServeDAGHandle
 from ray.serve.pipeline.api import build as pipeline_build
 
 RayHandleLike = TypeVar("RayHandleLike")
 NESTED_HANDLE_KEY = "nested_handle"
+
+
+def maybe_build(
+    node: DeploymentNode, use_build: bool
+) -> Union[Application, DeploymentNode]:
+    return Application.from_dict(serve.build(node).to_dict())
 
 
 @serve.deployment
@@ -95,13 +92,6 @@
             return self.val
 
     return MyInlineClass
->>>>>>> 84b3de68
-
-
-def maybe_build(
-    node: DeploymentNode, use_build: bool
-) -> Union[Application, DeploymentNode]:
-    return Application.from_dict(serve.build(node).to_dict())
 
 
 @serve.deployment
