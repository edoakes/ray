import yaml
import json
import os
import subprocess
import sys
import signal
import pytest
import requests
from tempfile import NamedTemporaryFile

import ray
from ray import serve
from ray.tests.conftest import tmp_working_dir  # noqa: F401, E501
from ray._private.test_utils import wait_for_condition
<<<<<<< HEAD
from ray.serve.scripts import _process_args_and_kwargs, _configure_runtime_env
=======
>>>>>>> c4b52d34
from ray.serve.api import Application


def ping_endpoint(endpoint: str, params: str = ""):
    try:
        return requests.get(f"http://localhost:8000/{endpoint}{params}").text
    except requests.exceptions.ConnectionError:
        return "connection error"


@pytest.fixture
def ray_start_stop():
    subprocess.check_output(["ray", "start", "--head"])
    yield
    subprocess.check_output(["ray", "stop", "--force"])


def test_start_shutdown(ray_start_stop):
    with pytest.raises(subprocess.CalledProcessError):
        subprocess.check_output(["serve", "shutdown"])

    subprocess.check_output(["serve", "start"])
    subprocess.check_output(["serve", "shutdown"])


def test_start_shutdown_in_namespace(ray_start_stop):
    with pytest.raises(subprocess.CalledProcessError):
        subprocess.check_output(["serve", "shutdown", "-n", "test"])

    subprocess.check_output(["serve", "start", "-n", "test"])
    subprocess.check_output(["serve", "shutdown", "-n", "test"])


@pytest.mark.skipif(sys.platform == "win32", reason="File path incorrect on Windows.")
def test_deploy(ray_start_stop):
    # Deploys some valid config files and checks that the deployments work

    # Initialize serve in test to enable calling serve.list_deployments()
    ray.init(address="auto", namespace="serve")
    serve.start(detached=True)

    # Create absolute file names to YAML config files
    three_deployments = os.path.join(
        os.path.dirname(__file__), "test_config_files", "three_deployments.yaml"
    )
    two_deployments = os.path.join(
        os.path.dirname(__file__), "test_config_files", "two_deployments.yaml"
    )
    deny_deployment = os.path.join(
        os.path.dirname(__file__), "test_config_files", "deny_access.yaml"
    )

    # Dictionary mapping test config file names to expected deployment names
    # and configurations. These should match the values specified in the YAML
    # files.
    configs = {
        three_deployments: {
            "shallow": {
                "num_replicas": 1,
                "response": "Hello shallow world!",
            },
            "deep": {
                "num_replicas": 1,
                "response": "Hello deep world!",
            },
            "one": {
                "num_replicas": 2,
                "response": "2",
            },
        },
        two_deployments: {
            "shallow": {
                "num_replicas": 3,
                "response": "Hello shallow world!",
            },
            "one": {
                "num_replicas": 2,
                "response": "2",
            },
        },
    }

    request_url = "http://localhost:8000/"
    success_message_fragment = b"Sent deploy request successfully!"

    # Check idempotence:
    for _ in range(2):
        for config_file_name, expected_deployments in configs.items():
            deploy_response = subprocess.check_output(
                ["serve", "deploy", config_file_name]
            )
            assert success_message_fragment in deploy_response

            for name, deployment_config in expected_deployments.items():
                wait_for_condition(
                    lambda: (
                        requests.get(f"{request_url}{name}").text
                        == deployment_config["response"]
                    ),
                    timeout=15,
                )

            running_deployments = serve.list_deployments()

            # Check that running deployment names match expected deployment names
            assert set(running_deployments.keys()) == expected_deployments.keys()

            for name, deployment in running_deployments.items():
                assert (
                    deployment.num_replicas
                    == expected_deployments[name]["num_replicas"]
                )

        # Deploy a deployment without HTTP access
        deploy_response = subprocess.check_output(["serve", "deploy", deny_deployment])
        assert success_message_fragment in deploy_response

        wait_for_condition(
            lambda: requests.get(f"{request_url}shallow").status_code == 404, timeout=15
        )
        assert (
            ray.get(serve.get_deployment("shallow").get_handle().remote())
            == "Hello shallow world!"
        )

    ray.shutdown()


@pytest.mark.skipif(sys.platform == "win32", reason="File path incorrect on Windows.")
def test_config(ray_start_stop):
    # Deploys valid config file and checks that serve info returns correct
    # response

    config_file_name = os.path.join(
        os.path.dirname(__file__), "test_config_files", "two_deployments.yaml"
    )
    success_message_fragment = b"Sent deploy request successfully!"
    deploy_response = subprocess.check_output(["serve", "deploy", config_file_name])
    assert success_message_fragment in deploy_response

    info_response = subprocess.check_output(["serve", "config"])
    info = yaml.safe_load(info_response)

    assert "deployments" in info
    assert len(info["deployments"]) == 2

    # Validate non-default information about shallow deployment
    shallow_info = None
    for deployment_info in info["deployments"]:
        if deployment_info["name"] == "shallow":
            shallow_info = deployment_info

    assert shallow_info is not None
    assert shallow_info["import_path"] == "test_env.shallow_import.ShallowClass"
    assert shallow_info["num_replicas"] == 3
    assert shallow_info["route_prefix"] == "/shallow"
    assert (
        "https://github.com/shrekris-anyscale/test_deploy_group/archive/HEAD.zip"
        in shallow_info["ray_actor_options"]["runtime_env"]["py_modules"]
    )
    assert (
        "https://github.com/shrekris-anyscale/test_module/archive/HEAD.zip"
        in shallow_info["ray_actor_options"]["runtime_env"]["py_modules"]
    )

    # Validate non-default information about one deployment
    one_info = None
    for deployment_info in info["deployments"]:
        if deployment_info["name"] == "one":
            one_info = deployment_info

    assert one_info is not None
    assert one_info["import_path"] == "test_module.test.one"
    assert one_info["num_replicas"] == 2
    assert one_info["route_prefix"] == "/one"
    assert (
        "https://github.com/shrekris-anyscale/test_deploy_group/archive/HEAD.zip"
        in one_info["ray_actor_options"]["runtime_env"]["py_modules"]
    )
    assert (
        "https://github.com/shrekris-anyscale/test_module/archive/HEAD.zip"
        in one_info["ray_actor_options"]["runtime_env"]["py_modules"]
    )


@pytest.mark.skipif(sys.platform == "win32", reason="File path incorrect on Windows.")
def test_status(ray_start_stop):
    # Deploys a config file and checks its status

    config_file_name = os.path.join(
        os.path.dirname(__file__), "test_config_files", "three_deployments.yaml"
    )

    subprocess.check_output(["serve", "deploy", config_file_name])
    status_response = subprocess.check_output(["serve", "status"])
    statuses = json.loads(status_response)["statuses"]

    expected_deployments = {"shallow", "deep", "one"}
    for status in statuses:
        expected_deployments.remove(status["name"])
        assert status["status"] in {"HEALTHY", "UPDATING"}
        assert "message" in status
    assert len(expected_deployments) == 0


@pytest.mark.skipif(sys.platform == "win32", reason="File path incorrect on Windows.")
def test_delete(ray_start_stop):
    # Deploys a config file and deletes it

    def get_num_deployments():
        info_response = subprocess.check_output(["serve", "config"])
        info = yaml.safe_load(info_response)
        return len(info["deployments"])

    config_file_name = os.path.join(
        os.path.dirname(__file__), "test_config_files", "two_deployments.yaml"
    )

    # Check idempotence
    for _ in range(2):
        subprocess.check_output(["serve", "deploy", config_file_name])
        wait_for_condition(lambda: get_num_deployments() == 2, timeout=35)

        subprocess.check_output(["serve", "delete", "-y"])
        wait_for_condition(lambda: get_num_deployments() == 0, timeout=35)


@serve.deployment
def parrot(request):
    return request.query_params["sound"]


parrot_app = Application([parrot])


@pytest.mark.skipif(sys.platform == "win32", reason="File path incorrect on Windows.")
def test_run_application(ray_start_stop):
    # Deploys valid config file and import path via serve run

    # Deploy via config file
    config_file_name = os.path.join(
        os.path.dirname(__file__), "test_config_files", "two_deployments.yaml"
    )

    p = subprocess.Popen(["serve", "run", "--address=auto", config_file_name])
    wait_for_condition(lambda: ping_endpoint("one") == "2", timeout=10)
    wait_for_condition(
        lambda: ping_endpoint("shallow") == "Hello shallow world!", timeout=10
    )

    p.send_signal(signal.SIGINT)  # Equivalent to ctrl-C
    p.wait()
    assert ping_endpoint("one") == "connection error"
    assert ping_endpoint("shallow") == "connection error"

    # Deploy via import path
    p = subprocess.Popen(
        ["serve", "run", "--address=auto", "ray.serve.tests.test_cli.parrot_app"]
    )
    wait_for_condition(
        lambda: ping_endpoint("parrot", params="?sound=squawk") == "squawk", timeout=10
    )

    p.send_signal(signal.SIGINT)  # Equivalent to ctrl-C
    p.wait()
    assert ping_endpoint("parrot", params="?sound=squawk") == "connection error"


@serve.deployment
class Macaw:
    def __init__(self, color, name="Mulligan", surname=None):
        self.color = color
        self.name = name
        self.surname = surname

    def __call__(self):
        if self.surname is not None:
            return f"{self.name} {self.surname} is {self.color}!"
        else:
            return f"{self.name} is {self.color}!"


molly_macaw = Macaw.bind("green", name="Molly")


@pytest.mark.skipif(sys.platform == "win32", reason="File path incorrect on Windows.")
def test_run_deployment_node(ray_start_stop):
    # Tests serve run with specified args and kwargs

    # Deploy via import path
    p = subprocess.Popen(
        [
            "serve",
            "run",
            "--address=auto",
            "ray.serve.tests.test_cli.molly_macaw",
        ]
    )
    wait_for_condition(lambda: ping_endpoint("Macaw") == "Molly is green!", timeout=10)
    p.send_signal(signal.SIGINT)
    p.wait()
    assert ping_endpoint("Macaw") == "connection error"


@serve.deployment
class MetalDetector:
    def __call__(self, *args):
        return os.environ.get("buried_item", "no dice")


metal_detector_node = MetalDetector.bind()


@pytest.mark.skipif(sys.platform == "win32", reason="File path incorrect on Windows.")
def test_run_runtime_env(ray_start_stop):
    # Test serve run with runtime_env passed in

    # With import path
    p = subprocess.Popen(
        [
            "serve",
            "run",
            "--address=auto",
            "ray.serve.tests.test_cli.metal_detector_node",
            "--runtime-env-json",
            ('{"env_vars": {"buried_item": "lucky coin"} }'),
        ]
    )
    wait_for_condition(
        lambda: ping_endpoint("MetalDetector") == "lucky coin", timeout=10
    )
    p.send_signal(signal.SIGINT)
    p.wait()

    # With config
    p = subprocess.Popen(
        [
            "serve",
            "run",
            "--address=auto",
            os.path.join(
                os.path.dirname(__file__),
                "test_config_files",
                "missing_runtime_env.yaml",
            ),
            "--runtime-env-json",
            (
                '{"py_modules": ["https://github.com/shrekris-anyscale/'
                'test_deploy_group/archive/HEAD.zip"],'
                '"working_dir": "http://nonexistentlink-q490123950ni34t"}'
            ),
            "--working-dir",
            "https://github.com/shrekris-anyscale/test_module/archive/HEAD.zip",
        ]
    )
    wait_for_condition(lambda: ping_endpoint("one") == "2", timeout=10)
    p.send_signal(signal.SIGINT)
    p.wait()


@serve.deployment
def global_f(*args):
    return "wonderful world"


test_build_app = Application(
    [
        global_f.options(name="f1"),
        global_f.options(name="f2"),
    ]
)


@pytest.mark.skipif(sys.platform == "win32", reason="File path incorrect on Windows.")
def test_build(ray_start_stop):
    f = NamedTemporaryFile(mode="w", delete=False)

    # Build an app
    subprocess.check_output(
        ["serve", "build", "ray.serve.tests.test_cli.test_build_app", f.name]
    )
    subprocess.check_output(["serve", "deploy", f.name])

    assert requests.get("http://localhost:8000/f1").text == "wonderful world"
    assert requests.get("http://localhost:8000/f2").text == "wonderful world"

    # Build a deployment
    subprocess.check_output(
        ["serve", "build", "ray.serve.tests.test_cli.global_f", f.name]
    )
    subprocess.check_output(["serve", "deploy", f.name])

    assert requests.get("http://localhost:8000/global_f").text == "wonderful world"

    os.unlink(f.name)


if __name__ == "__main__":
    sys.exit(pytest.main(["-v", "-s", __file__]))<|MERGE_RESOLUTION|>--- conflicted
+++ resolved
@@ -12,10 +12,6 @@
 from ray import serve
 from ray.tests.conftest import tmp_working_dir  # noqa: F401, E501
 from ray._private.test_utils import wait_for_condition
-<<<<<<< HEAD
-from ray.serve.scripts import _process_args_and_kwargs, _configure_runtime_env
-=======
->>>>>>> c4b52d34
 from ray.serve.api import Application
 
 
