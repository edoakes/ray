from fastapi import FastAPI
import pytest
import requests

from ray import serve
from ray.serve.constants import ALL_HTTP_METHODS


def test_path_validation(serve_instance):
    # Path prefix must start with /.
    with pytest.raises(ValueError):

        @serve.deployment("test", route_prefix="hello")
        class D1:
            pass

    # Wildcards not allowed with new ingress support.
    with pytest.raises(ValueError):

        @serve.deployment("test", route_prefix="/{hello}")
        class D2:
            pass

<<<<<<< HEAD
    @serve.deployment("test", route_prefix="/duplicate")
=======
    @serve.deployment
    @serve.ingress(path_prefix="/duplicate")
>>>>>>> 65f0bae4
    class D3:
        pass

    D3.deploy()

    # Reject duplicate route.
    with pytest.raises(ValueError):
        D3.options(name="test2").deploy()


def test_routes_endpoint(serve_instance):
<<<<<<< HEAD
    @serve.deployment("D1")
    class D1:
        pass

    @serve.deployment("D2", route_prefix="/hello/world")
=======
    @serve.deployment
    class D1:
        pass

    @serve.deployment
    @serve.ingress(path_prefix="/hello/world")
>>>>>>> 65f0bae4
    class D2:
        pass

    D1.deploy()
    D2.deploy()

    routes = requests.get("http://localhost:8000/-/routes").json()

    assert len(routes) == 2
    assert routes["/D1"] == ["D1", ["GET", "POST"]]
    assert routes["/hello/world"] == ["D2", ["GET", "POST"]]

    D1.delete()

    routes = requests.get("http://localhost:8000/-/routes").json()
    assert len(routes) == 1
    assert routes["/hello/world"] == ["D2", ["GET", "POST"]]

    D2.delete()
    routes = requests.get("http://localhost:8000/-/routes").json()
    assert len(routes) == 0

    app = FastAPI()

<<<<<<< HEAD
    @serve.deployment("D3", route_prefix="/hello")
    @serve.ingress(app)
=======
    @serve.deployment
    @serve.ingress(app, path_prefix="/hello")
>>>>>>> 65f0bae4
    class D3:
        pass

    D3.deploy()

    routes = requests.get("http://localhost:8000/-/routes").json()
    assert len(routes) == 1
    assert routes["/hello"] == ["D3", ALL_HTTP_METHODS]


def test_path_prefixing(serve_instance):
    def req(subpath):
        return requests.get(f"http://localhost:8000{subpath}").text

<<<<<<< HEAD
    @serve.deployment("D1", route_prefix="/")
=======
    @serve.deployment
    @serve.ingress(path_prefix="/")
>>>>>>> 65f0bae4
    class D1:
        def __call__(self, *args):
            return "1"

    D1.deploy()
    assert req("/") == "1"
    assert req("/a") != "1"

<<<<<<< HEAD
    @serve.deployment("D2", route_prefix="/hello")
=======
    @serve.deployment
    @serve.ingress(path_prefix="/hello")
>>>>>>> 65f0bae4
    class D2:
        def __call__(self, *args):
            return "2"

    D2.deploy()
    assert req("/") == "1"
    assert req("/hello") == "2"

<<<<<<< HEAD
    @serve.deployment("D3", route_prefix="/hello/world")
=======
    @serve.deployment
    @serve.ingress(path_prefix="/hello/world")
>>>>>>> 65f0bae4
    class D3:
        def __call__(self, *args):
            return "3"

    D3.deploy()
    assert req("/") == "1"
    assert req("/hello") == "2"
    assert req("/hello/world") == "3"

    app = FastAPI()

<<<<<<< HEAD
    @serve.deployment("D4", route_prefix="/hello/world/again")
    @serve.ingress(app)
=======
    @serve.deployment
    @serve.ingress(app, path_prefix="/hello/world/again")
>>>>>>> 65f0bae4
    class D4:
        @app.get("/")
        def root(self):
            return 4

        @app.get("/{p}")
        def subpath(self, p: str):
            return p

    D4.deploy()
    assert req("/") == "1"
    assert req("/hello") == "2"
    assert req("/hello/world") == "3"
    assert req("/hello/world/again") == "4"
    assert req("/hello/world/again/") == "4"
    assert req("/hello/world/again/hi") == '"hi"'


if __name__ == "__main__":
    import sys
    sys.exit(pytest.main(["-v", "-s", __file__]))<|MERGE_RESOLUTION|>--- conflicted
+++ resolved
@@ -21,12 +21,7 @@
         class D2:
             pass
 
-<<<<<<< HEAD
-    @serve.deployment("test", route_prefix="/duplicate")
-=======
-    @serve.deployment
-    @serve.ingress(path_prefix="/duplicate")
->>>>>>> 65f0bae4
+    @serve.deployment(route_prefix="/duplicate")
     class D3:
         pass
 
@@ -38,20 +33,11 @@
 
 
 def test_routes_endpoint(serve_instance):
-<<<<<<< HEAD
     @serve.deployment("D1")
     class D1:
         pass
 
-    @serve.deployment("D2", route_prefix="/hello/world")
-=======
-    @serve.deployment
-    class D1:
-        pass
-
-    @serve.deployment
-    @serve.ingress(path_prefix="/hello/world")
->>>>>>> 65f0bae4
+    @serve.deployment(route_prefix="/hello/world")
     class D2:
         pass
 
@@ -76,13 +62,8 @@
 
     app = FastAPI()
 
-<<<<<<< HEAD
-    @serve.deployment("D3", route_prefix="/hello")
+    @serve.deployment(route_prefix="/hello")
     @serve.ingress(app)
-=======
-    @serve.deployment
-    @serve.ingress(app, path_prefix="/hello")
->>>>>>> 65f0bae4
     class D3:
         pass
 
@@ -97,12 +78,7 @@
     def req(subpath):
         return requests.get(f"http://localhost:8000{subpath}").text
 
-<<<<<<< HEAD
-    @serve.deployment("D1", route_prefix="/")
-=======
-    @serve.deployment
-    @serve.ingress(path_prefix="/")
->>>>>>> 65f0bae4
+    @serve.deployment(route_prefix="/")
     class D1:
         def __call__(self, *args):
             return "1"
@@ -111,12 +87,7 @@
     assert req("/") == "1"
     assert req("/a") != "1"
 
-<<<<<<< HEAD
-    @serve.deployment("D2", route_prefix="/hello")
-=======
-    @serve.deployment
-    @serve.ingress(path_prefix="/hello")
->>>>>>> 65f0bae4
+    @serve.deployment(route_prefix="/hello")
     class D2:
         def __call__(self, *args):
             return "2"
@@ -125,12 +96,7 @@
     assert req("/") == "1"
     assert req("/hello") == "2"
 
-<<<<<<< HEAD
-    @serve.deployment("D3", route_prefix="/hello/world")
-=======
-    @serve.deployment
-    @serve.ingress(path_prefix="/hello/world")
->>>>>>> 65f0bae4
+    @serve.deployment(route_prefix="/hello/world")
     class D3:
         def __call__(self, *args):
             return "3"
@@ -142,13 +108,8 @@
 
     app = FastAPI()
 
-<<<<<<< HEAD
-    @serve.deployment("D4", route_prefix="/hello/world/again")
+    @serve.deployment(route_prefix="/hello/world/again")
     @serve.ingress(app)
-=======
-    @serve.deployment
-    @serve.ingress(app, path_prefix="/hello/world/again")
->>>>>>> 65f0bae4
     class D4:
         @app.get("/")
         def root(self):
