--- conflicted
+++ resolved
@@ -1,9 +1,9 @@
-from ray.serve.api import (
-    connect, start, get_replica_context, get_handle, shadow_traffic,
-    set_traffic, delete_backend, list_backends, create_backend,
-    get_backend_config, update_backend_config, list_endpoints, delete_endpoint,
-    create_endpoint, shutdown, ingress, deployment, get_deployment,
-    list_deployments)
+from ray.serve.api import (connect, start, get_replica_context, get_handle,
+                           shadow_traffic, set_traffic, delete_backend,
+                           list_backends, create_backend, get_backend_config,
+                           update_backend_config, list_endpoints,
+                           delete_endpoint, create_endpoint, shutdown, ingress,
+                           deployment, get_deployment, list_deployments)
 from ray.serve.batching import batch
 from ray.serve.config import BackendConfig, HTTPOptions
 from ray.serve.utils import ServeRequest
@@ -14,19 +14,10 @@
 ray.worker.blocking_get_inside_async_warned = True
 
 __all__ = [
-<<<<<<< HEAD
-    "accept_batch", "BackendConfig", "batch", "connect", "start",
-    "HTTPOptions", "get_replica_context", "ServeRequest", "get_handle",
-    "shadow_traffic", "set_traffic", "delete_backend", "list_backends",
-    "create_backend", "get_backend_config", "update_backend_config",
-    "list_endpoints", "delete_endpoint", "create_endpoint", "shutdown",
-    "ingress", "deployment", "get_deployment", "list_deployments"
-=======
     "BackendConfig", "batch", "connect", "start", "HTTPOptions",
     "get_replica_context", "ServeRequest", "get_handle", "shadow_traffic",
     "set_traffic", "delete_backend", "list_backends", "create_backend",
     "get_backend_config", "update_backend_config", "list_endpoints",
     "delete_endpoint", "create_endpoint", "shutdown", "ingress", "deployment",
-    "get_deployment"
->>>>>>> 71985200
+    "get_deployment", "list_deployments"
 ]