import asyncio
import copy
from collections import defaultdict
import time
from typing import DefaultDict, List

# Note on choosing blist instead of stdlib heapq
# 1. pop operation should be O(1) (amortized)
#    (helpful even for batched pop)
# 2. There should not be significant overhead in
#    maintaining the sorted list.
# 3. The blist implementation is fast and uses C extensions.
import blist

import ray
import ray.cloudpickle as pickle
from ray.exceptions import RayTaskError

from ray import serve
from ray.serve.metric import MetricClient
from ray.serve.policy import RandomEndpointPolicy
from ray.serve.utils import logger, retry_actor_failures


class Query:
    def __init__(self,
                 request_args,
                 request_kwargs,
                 request_context,
                 request_slo_ms,
                 call_method="__call__",
                 shard_key=None,
                 async_future=None):
        self.request_args = request_args
        self.request_kwargs = request_kwargs
        self.request_context = request_context

        self.async_future = async_future

        # Service level objective in milliseconds. This is expected to be the
        # absolute time since unix epoch.
        self.request_slo_ms = request_slo_ms

        self.call_method = call_method
        self.shard_key = shard_key

    def ray_serialize(self):
        # NOTE: this method is needed because Query need to be serialized and
        # sent to the replica worker. However, after we send the query to
        # replica worker the async_future is still needed to retrieve the final
        # result. Therefore we need a way to pass the information to replica
        # worker without removing async_future.
        clone = copy.copy(self).__dict__
        clone.pop("async_future")
        return pickle.dumps(clone, protocol=5)

    @staticmethod
    def ray_deserialize(value):
        kwargs = pickle.loads(value)
        return Query(**kwargs)

    # adding comparator fn for maintaining an
    # ascending order sorted list w.r.t request_slo_ms
    def __lt__(self, other):
        return self.request_slo_ms < other.request_slo_ms

    def __repr__(self):
        return "<Query args={} kwargs={}>".format(self.request_args,
                                                  self.request_kwargs)


def _make_future_unwrapper(client_futures: List[asyncio.Future],
                           host_future: asyncio.Future):
    """Distribute the result of host_future to each of client_future"""
    for client_future in client_futures:
        # Keep a reference to host future so the host future won't get
        # garbage collected.
        client_future.host_ref = host_future

    def unwrap_future(_):
        result = host_future.result()

        if isinstance(result, list):
            for client_future, result_item in zip(client_futures, result):
                client_future.set_result(result_item)
        else:  # Result is an exception.
            for client_future in client_futures:
                client_future.set_result(result)

    return unwrap_future


class Router:
    """A router that routes request to available workers.

    The traffic policy is used to assign requests to workers.

    Traffic policy splits the traffic among different replicas
    probabilistically:

    1. When all backends are ready to receive traffic, we will randomly
       choose a backend based on the weights assigned by the traffic policy
       dictionary.

    2. When more than 1 but not all backends are ready, we will normalize the
       weights of the ready backends to 1 and choose a backend via sampling.

    3. When there is only 1 backend ready, we will only use that backend.
    """

<<<<<<< HEAD
    async def __init__(self, policy, policy_kwargs, cluster_name=None):
=======
    async def __init__(self):
>>>>>>> 67c01455
        # Note: Several queues are used in the router
        # - When a request come in, it's placed inside its corresponding
        #   endpoint_queue.
        # - The endpoint_queue is dequeued during flush operation, which moves
        #   the queries to backend buffer_queue. Here we match a request
        #   for an endpoint to a backend given some policy.
        # - The worker_queue is used to collect idle actor handle. These
        #   handles are dequed during the second stage of flush operation,
        #   which assign queries in buffer_queue to actor handle.

        # -- Queues -- #

        # endpoint_name -> request queue
        self.endpoint_queues: DefaultDict[asyncio.Queue[Query]] = defaultdict(
            asyncio.Queue)
        # backend_name -> worker request queue
        self.worker_queues: DefaultDict[asyncio.Queue[
            ray.actor.ActorHandle]] = defaultdict(asyncio.Queue)
        # backend_name -> worker payload queue
        self.backend_queues = defaultdict(blist.sortedlist)

        # -- Metadata -- #

        # endpoint_name -> traffic_policy
        self.traffic = dict()
        # backend_name -> backend_config
        self.backend_info = dict()
        # replica tag -> worker_handle
        self.replicas = dict()

        # -- Synchronization -- #

        # This lock guarantee that only one flush operation can happen at a
        # time. Without the lock, multiple flush operation can pop from the
        # same buffer_queue and worker_queue and create deadlock. For example,
        # an operation holding the only query and the other flush operation
        # holding the only idle replica. Additionally, allowing only one flush
        # operation at a time simplifies design overhead for custom queuing and
        # batching polcies.
        self.flush_lock = asyncio.Lock()

        # Fetch the worker handles, traffic policies, and backend configs from
        # the master actor. We use a "pull-based" approach instead of pushing
        # them from the master so that the router can transparently recover
        # from failure.
        serve.init(cluster_name=cluster_name)
        master_actor = serve.api._get_master_actor()

        traffic_policies = retry_actor_failures(
            master_actor.get_traffic_policies)
        for endpoint, traffic_policy in traffic_policies.items():
            await self.set_traffic(endpoint, traffic_policy)

        backend_dict = retry_actor_failures(
            master_actor.get_all_worker_handles)
        for backend_tag, replica_dict in backend_dict.items():
            for replica_tag, worker in replica_dict.items():
                await self.add_new_worker(backend_tag, replica_tag, worker)

        backend_configs = retry_actor_failures(
            master_actor.get_backend_configs)
        for backend, backend_config in backend_configs.items():
            await self.set_backend_config(backend, backend_config)

        [metric_exporter] = retry_actor_failures(
            master_actor.get_metric_exporter)
        self.metric_client = MetricClient(metric_exporter)
        self.num_router_requests = self.metric_client.new_counter(
            "num_router_requests",
            description="Number of requests processed by the router.",
            label_names=("endpoint", ))
        self.num_error_endpoint_request = self.metric_client.new_counter(
            "num_error_endpoint_requests",
            description=("Number of requests errored when getting result "
                         "for endpoint."),
            label_names=("endpoint", ))
        self.num_error_backend_request = self.metric_client.new_counter(
            "num_error_backend_requests",
            description=("Number of requests errored when getting result "
                         "from backend."),
            label_names=("backend", ))

    def is_ready(self):
        return True

    async def enqueue_request(self, request_meta, *request_args,
                              **request_kwargs):
        endpoint = request_meta.endpoint
        logger.debug("Received a request for endpoint {}".format(endpoint))
        self.num_router_requests.labels(endpoint=endpoint).add()

        # check if the slo specified is directly the
        # wall clock time
        if request_meta.absolute_slo_ms is not None:
            request_slo_ms = request_meta.absolute_slo_ms
        else:
            request_slo_ms = request_meta.adjust_relative_slo_ms()
        request_context = request_meta.request_context
        query = Query(
            request_args,
            request_kwargs,
            request_context,
            request_slo_ms,
            call_method=request_meta.call_method,
            shard_key=request_meta.shard_key,
            async_future=asyncio.get_event_loop().create_future())
        await self.endpoint_queues[endpoint].put(query)
        async with self.flush_lock:
            await self.flush_endpoint_queue(endpoint)

        # Note: a future change can be to directly return the ObjectID from
        # replica task submission
        try:
            result = await query.async_future
        except RayTaskError as e:
            self.num_error_endpoint_request.labels(endpoint=endpoint).add()
            result = e
        return result

    async def add_new_worker(self, backend_tag, replica_tag, worker_handle):
        backend_replica_tag = backend_tag + ":" + replica_tag
        if backend_replica_tag in self.replicas:
            return
        self.replicas[backend_replica_tag] = worker_handle

        logger.debug("New worker added for backend '{}'".format(backend_tag))
        await self.mark_worker_idle(backend_tag, backend_replica_tag)

    async def mark_worker_idle(self, backend_tag, backend_replica_tag):
        if backend_replica_tag not in self.replicas:
            return

        await self.worker_queues[backend_tag].put(backend_replica_tag)
        async with self.flush_lock:
            await self.flush_backend_queues([backend_tag])

    async def remove_worker(self, backend_tag, replica_tag):
        backend_replica_tag = backend_tag + ":" + replica_tag
        if backend_replica_tag not in self.replicas:
            return
        worker_handle = self.replicas.pop(backend_replica_tag)

        # We need this lock because we modify worker_queue here.
        async with self.flush_lock:
            old_queue = self.worker_queues[backend_tag]
            new_queue = asyncio.Queue()

            while not old_queue.empty():
                curr_tag = await old_queue.get()
                if curr_tag != backend_replica_tag:
                    await new_queue.put(curr_tag)

            self.worker_queues[backend_tag] = new_queue
            # We need to terminate the worker here instead of from the master
            # so we can guarantee that the router won't submit any more tasks
            # on it.
            worker_handle.__ray_terminate__.remote()

    async def set_traffic(self, endpoint, traffic_dict):
        logger.debug("Setting traffic for endpoint %s to %s", endpoint,
                     traffic_dict)
        async with self.flush_lock:
            self.traffic[endpoint] = RandomEndpointPolicy(traffic_dict)
            await self.flush_endpoint_queue(endpoint)

    async def remove_endpoint(self, endpoint):
        logger.debug("Removing endpoint {}".format(endpoint))
        async with self.flush_lock:
            await self.flush_endpoint_queue(endpoint)
            if endpoint in self.endpoint_queues:
                del self.endpoint_queues[endpoint]
            if endpoint in self.traffic:
                del self.traffic[endpoint]

    async def set_backend_config(self, backend, config):
        logger.debug("Setting backend config for "
                     "backend {} to {}.".format(backend, config))
        self.backend_info[backend] = config

    async def remove_backend(self, backend):
        logger.debug("Removing backend {}".format(backend))
        async with self.flush_lock:
            await self.flush_backend_queues([backend])
            if backend in self.backend_info:
                del self.backend_info[backend]
            if backend in self.worker_queues:
                del self.worker_queues[backend]
            if backend in self.backend_queues:
                del self.backend_queues[backend]

    async def flush_endpoint_queue(self, endpoint):
        """Attempt to schedule any pending requests to available backends."""
        assert self.flush_lock.locked()
        if endpoint not in self.traffic:
            return
        backends_to_flush = await self.traffic[endpoint].flush(
            self.endpoint_queues[endpoint], self.backend_queues)
        await self.flush_backend_queues(backends_to_flush)

    def _get_available_backends(self, endpoint):
        backends_in_policy = set(self.traffic[endpoint].keys())
        available_workers = {
            backend
            for backend, queues in self.worker_queues.items()
            if queues.qsize() > 0
        }
        return list(backends_in_policy.intersection(available_workers))

    # Flushes the specified backend queues and assigns work to workers.
    async def flush_backend_queues(self, backends_to_flush):
        assert self.flush_lock.locked()
        for backend in backends_to_flush:
            # No workers available.
            if self.worker_queues[backend].qsize() == 0:
                continue
            # No work to do.
            if len(self.backend_queues[backend]) == 0:
                continue

            buffer_queue = self.backend_queues[backend]
            worker_queue = self.worker_queues[backend]

            logger.debug("Assigning queries for backend {} with buffer "
                         "queue size {} and worker queue size {}".format(
                             backend, len(buffer_queue), worker_queue.qsize()))

            max_batch_size = None
            if backend in self.backend_info:
                max_batch_size = self.backend_info[backend].max_batch_size

            await self._assign_query_to_worker(backend, buffer_queue,
                                               worker_queue, max_batch_size)

    async def _do_query(self, backend, backend_replica_tag, req):
        # If the worker died, this will be a RayActorError. Just return it and
        # let the HTTP proxy handle the retry logic.
        logger.debug("Sending query to replica:" + backend_replica_tag)
        start = time.time()
        worker = self.replicas[backend_replica_tag]
        try:
            result = await worker.handle_request.remote(req)
        except RayTaskError as error:
            self.num_error_backend_request.labels(backend=backend).add()
            result = error
        await self.mark_worker_idle(backend, backend_replica_tag)
        logger.debug("Got result in {:.2f}s".format(time.time() - start))
        return result

    async def _assign_query_to_worker(self,
                                      backend,
                                      buffer_queue,
                                      worker_queue,
                                      max_batch_size=None):

        while len(buffer_queue) and worker_queue.qsize():
            backend_replica_tag = await worker_queue.get()
            if max_batch_size is None:  # No batching
                request = buffer_queue.pop(0)
                future = asyncio.get_event_loop().create_task(
                    self._do_query(backend, backend_replica_tag, request))
                # chaining satisfies request.async_future with future result.
                asyncio.futures._chain_future(future, request.async_future)
            else:
                real_batch_size = min(len(buffer_queue), max_batch_size)
                requests = [
                    buffer_queue.pop(0) for _ in range(real_batch_size)
                ]

                # split requests by method type
                requests_group = defaultdict(list)
                for request in requests:
                    requests_group[request.call_method].append(request)

                for group in requests_group.values():
                    future = asyncio.get_event_loop().create_task(
                        self._do_query(backend, backend_replica_tag, group))
                    future.add_done_callback(
                        _make_future_unwrapper(
                            client_futures=[req.async_future for req in group],
                            host_future=future))<|MERGE_RESOLUTION|>--- conflicted
+++ resolved
@@ -108,11 +108,7 @@
     3. When there is only 1 backend ready, we will only use that backend.
     """
 
-<<<<<<< HEAD
-    async def __init__(self, policy, policy_kwargs, cluster_name=None):
-=======
-    async def __init__(self):
->>>>>>> 67c01455
+    async def __init__(self, cluster_name=None):
         # Note: Several queues are used in the router
         # - When a request come in, it's placed inside its corresponding
         #   endpoint_queue.
