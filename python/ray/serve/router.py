import asyncio
import copy
from collections import defaultdict
import time
from typing import DefaultDict, List

# Note on choosing blist instead of stdlib heapq
# 1. pop operation should be O(1) (amortized)
#    (helpful even for batched pop)
# 2. There should not be significant overhead in
#    maintaining the sorted list.
# 3. The blist implementation is fast and uses C extensions.
import blist

import ray
import ray.cloudpickle as pickle
from ray.serve.utils import logger, retry_actor_failures


class Query:
    def __init__(self,
                 request_args,
                 request_kwargs,
                 request_context,
                 request_slo_ms,
                 call_method="__call__",
                 async_future=None):
        self.request_args = request_args
        self.request_kwargs = request_kwargs
        self.request_context = request_context

        self.async_future = async_future

        # Service level objective in milliseconds. This is expected to be the
        # absolute time since unix epoch.
        self.request_slo_ms = request_slo_ms

        self.call_method = call_method

    def ray_serialize(self):
        # NOTE: this method is needed because Query need to be serialized and
        # sent to the replica worker. However, after we send the query to
        # replica worker the async_future is still needed to retrieve the final
        # result. Therefore we need a way to pass the information to replica
        # worker without removing async_future.
        clone = copy.copy(self).__dict__
        clone.pop("async_future")
        return pickle.dumps(clone, protocol=5)

    @staticmethod
    def ray_deserialize(value):
        kwargs = pickle.loads(value)
        return Query(**kwargs)

    # adding comparator fn for maintaining an
    # ascending order sorted list w.r.t request_slo_ms
    def __lt__(self, other):
        return self.request_slo_ms < other.request_slo_ms

    def __repr__(self):
        return "<Query args={} kwargs={}>".format(self.request_args,
                                                  self.request_kwargs)


def _make_future_unwrapper(client_futures: List[asyncio.Future],
                           host_future: asyncio.Future):
    """Distribute the result of host_future to each of client_future"""
    for client_future in client_futures:
        # Keep a reference to host future so the host future won't get
        # garbage collected.
        client_future.host_ref = host_future

    def unwrap_future(_):
        result = host_future.result()

        if isinstance(result, list):
            for client_future, result_item in zip(client_futures, result):
                client_future.set_result(result_item)
        else:  # Result is an exception.
            for client_future in client_futures:
                client_future.set_result(result)

    return unwrap_future


class Router:
    """A router that routes request to available workers.

    The traffic policy is used to assign requests to workers.

    Traffic policy splits the traffic among different replicas
    probabilistically:

    1. When all backends are ready to receive traffic, we will randomly
       choose a backend based on the weights assigned by the traffic policy
       dictionary.

    2. When more than 1 but not all backends are ready, we will normalize the
       weights of the ready backends to 1 and choose a backend via sampling.

    3. When there is only 1 backend ready, we will only use that backend.
    """

    async def __init__(self):
        # Note: Several queues are used in the router
        # - When a request come in, it's placed inside its corresponding
        #   service_queue.
        # - The service_queue is dequed during flush operation, which moves
        #   the queries to backend buffer_queue. Here we match a request
        #   for a service to a backend given some policy.
        # - The worker_queue is used to collect idle actor handle. These
        #   handles are dequed during the second stage of flush operation,
        #   which assign queries in buffer_queue to actor handle.

        # -- Queues -- #

        # service_name -> request queue
        self.service_queues: DefaultDict[asyncio.Queue[Query]] = defaultdict(
            asyncio.Queue)
        # backend_name -> worker request queue
        self.worker_queues: DefaultDict[asyncio.Queue[
            ray.actor.ActorHandle]] = defaultdict(asyncio.Queue)
        # backend_name -> worker payload queue
        self.buffer_queues = defaultdict(blist.sortedlist)

        # -- Metadata -- #

        # service_name -> traffic_policy
        self.traffic = defaultdict(dict)
        # backend_name -> backend_config
        self.backend_info = dict()
        # replica tag -> worker_handle
        self.replicas = dict()

        # -- Synchronization -- #

        # This lock guarantee that only one flush operation can happen at a
        # time. Without the lock, multiple flush operation can pop from the
        # same buffer_queue and worker_queue and create deadlock. For example,
        # an operation holding the only query and the other flush operation
        # holding the only idle replica. Additionally, allowing only one flush
        # operation at a time simplifies design overhead for custom queuing and
        # batching polcies.
        self.flush_lock = asyncio.Lock()

        # Fetch the worker handles, traffic policies, and backend configs from
        # the master actor. We use a "pull-based" approach instead of pushing
        # them from the master so that the router can transparently recover
        # from failure.
        ray.serve.init()
        master_actor = ray.serve.api._get_master_actor()

        traffic_policies = retry_actor_failures(
            master_actor.get_traffic_policies)
        for endpoint, traffic_policy in traffic_policies.items():
            await self.set_traffic(endpoint, traffic_policy)

        backend_dict = retry_actor_failures(
            master_actor.get_all_worker_handles)
        for backend_tag, replica_dict in backend_dict.items():
            for replica_tag, worker in replica_dict.items():
                await self.add_new_worker(backend_tag, replica_tag, worker)

        backend_configs = retry_actor_failures(
            master_actor.get_backend_configs)
        for backend, backend_config in backend_configs.items():
            await self.set_backend_config(backend, backend_config)

    def is_ready(self):
        return True

    def get_metrics(self):
        return {
            "backend_{}_queue_size".format(backend_name): {
                "value": len(queue),
                "type": "counter",
            }
            for backend_name, queue in self.buffer_queues.items()
        }

    async def enqueue_request(self, request_meta, *request_args,
                              **request_kwargs):
        service = request_meta.service
        logger.debug("Received a request for service {}".format(service))

        # check if the slo specified is directly the
        # wall clock time
        if request_meta.absolute_slo_ms is not None:
            request_slo_ms = request_meta.absolute_slo_ms
        else:
            request_slo_ms = request_meta.adjust_relative_slo_ms()
        request_context = request_meta.request_context
        query = Query(
            request_args,
            request_kwargs,
            request_context,
            request_slo_ms,
            call_method=request_meta.call_method,
            async_future=asyncio.get_event_loop().create_future())
        await self.service_queues[service].put(query)
        await self.flush()

        # Note: a future change can be to directly return the ObjectID from
        # replica task submission
        result = await query.async_future
        return result

    async def add_new_worker(self, backend_tag, replica_tag, worker_handle):
        backend_replica_tag = backend_tag + ":" + replica_tag
        if backend_replica_tag in self.replicas:
            return
        self.replicas[backend_replica_tag] = worker_handle

        logger.debug("New worker added for backend '{}'".format(backend_tag))
        # await worker_handle.ready.remote()
        await self.mark_worker_idle(backend_tag, backend_replica_tag)

    async def mark_worker_idle(self, backend_tag, backend_replica_tag):
        if backend_replica_tag not in self.replicas:
            return

        await self.worker_queues[backend_tag].put(backend_replica_tag)
        await self.flush()

    async def remove_worker(self, backend_tag, replica_tag):
        backend_replica_tag = backend_tag + ":" + replica_tag
        if backend_replica_tag not in self.replicas:
            return
        worker_handle = self.replicas.pop(backend_replica_tag)

        # We need this lock because we modify worker_queue here.
        async with self.flush_lock:
            old_queue = self.worker_queues[backend_tag]
            new_queue = asyncio.Queue()

            while not old_queue.empty():
                curr_tag = await old_queue.get()
                if curr_tag != backend_replica_tag:
                    await new_queue.put(curr_tag)

            self.worker_queues[backend_tag] = new_queue
            # We need to terminate the worker here instead of from the master
            # so we can guarantee that the router won't submit any more tasks
            # on it.
            worker_handle.__ray_terminate__.remote()

    async def set_traffic(self, service, traffic_dict):
        logger.debug("Setting traffic for service %s to %s", service,
                     traffic_dict)
        self.traffic[service] = traffic_dict
        await self.flush()

<<<<<<< HEAD
    async def set_backend_config(self, backend, config):
=======
    async def remove_service(self, service):
        logger.debug("Removing service {}".format(service))
        async with self.flush_lock:
            await self._flush_service_queues()
            await self._flush_buffer_queues()
            if service in self.service_queues:
                del self.service_queues[service]
            if service in self.traffic:
                del self.traffic[service]

    async def set_backend_config(self, backend, config_dict):
>>>>>>> 95d187e5
        logger.debug("Setting backend config for "
                     "backend {} to {}.".format(backend, config))
        self.backend_info[backend] = config

    async def remove_backend(self, backend):
        logger.debug("Removing backend {}".format(backend))
        async with self.flush_lock:
            await self._flush_service_queues()
            await self._flush_buffer_queues()
            if backend in self.backend_info:
                del self.backend_info[backend]
            if backend in self.worker_queues:
                del self.worker_queues[backend]
            if backend in self.buffer_queues:
                del self.buffer_queues[backend]

    async def flush(self):
        """In the default case, flush calls ._flush.

        When this class is a Ray actor, .flush can be scheduled as a remote
        method invocation.
        """
        async with self.flush_lock:
            await self._flush_service_queues()
            await self._flush_buffer_queues()

    def _get_available_backends(self, service):
        backends_in_policy = set(self.traffic[service].keys())
        available_workers = {
            backend
            for backend, queues in self.worker_queues.items()
            if queues.qsize() > 0
        }
        return list(backends_in_policy.intersection(available_workers))

    async def _flush_service_queues(self):
        """Selects the backend and puts the service queue query to the buffer
        Expected Implementation:
            The implementer is expected to access and manipulate
            self.service_queues        : dict[str,Deque]
            self.buffer_queues : dict[str,sortedlist]
        For registering the implemented policies register at policy.py
        Expected Behavior:
            the Deque of all services in self.service_queues linked with
            atleast one backend must be empty irrespective of whatever
            backend policy is implemented.
        """
        raise NotImplementedError(
            "This method should be implemented by child class.")

    # flushes the buffer queue and assigns work to workers
    async def _flush_buffer_queues(self):
        for service in self.traffic.keys():
            ready_backends = self._get_available_backends(service)
            for backend in ready_backends:
                # no work available
                if len(self.buffer_queues[backend]) == 0:
                    continue

                buffer_queue = self.buffer_queues[backend]
                worker_queue = self.worker_queues[backend]

                logger.debug("Assigning queries for backend {} with buffer "
                             "queue size {} and worker queue size {}".format(
                                 backend, len(buffer_queue),
                                 worker_queue.qsize()))

                max_batch_size = None
                if backend in self.backend_info:
                    max_batch_size = self.backend_info[backend].max_batch_size

                await self._assign_query_to_worker(
                    backend, buffer_queue, worker_queue, max_batch_size)

    async def _do_query(self, backend, backend_replica_tag, req):
        # If the worker died, this will be a RayActorError. Just return it and
        # let the HTTP proxy handle the retry logic.
        logger.debug("Sending query to replica:" + backend_replica_tag)
        start = time.time()
        worker = self.replicas[backend_replica_tag]
        result = await worker.handle_request.remote(req)
        await self.mark_worker_idle(backend, backend_replica_tag)
        logger.debug("Got result in {:.2f}s", time.time() - start)
        return result

    async def _assign_query_to_worker(self,
                                      backend,
                                      buffer_queue,
                                      worker_queue,
                                      max_batch_size=None):

        while len(buffer_queue) and worker_queue.qsize():
            backend_replica_tag = await worker_queue.get()
            if max_batch_size is None:  # No batching
                request = buffer_queue.pop(0)
                future = asyncio.get_event_loop().create_task(
                    self._do_query(backend, backend_replica_tag, request))
                # chaining satisfies request.async_future with future result.
                asyncio.futures._chain_future(future, request.async_future)
            else:
                real_batch_size = min(len(buffer_queue), max_batch_size)
                requests = [
                    buffer_queue.pop(0) for _ in range(real_batch_size)
                ]

                # split requests by method type
                requests_group = defaultdict(list)
                for request in requests:
                    requests_group[request.call_method].append(request)

                for group in requests_group.values():
                    future = asyncio.get_event_loop().create_task(
                        self._do_query(backend, backend_replica_tag, group))
                    future.add_done_callback(
                        _make_future_unwrapper(
                            client_futures=[req.async_future for req in group],
                            host_future=future))<|MERGE_RESOLUTION|>--- conflicted
+++ resolved
@@ -250,9 +250,6 @@
         self.traffic[service] = traffic_dict
         await self.flush()
 
-<<<<<<< HEAD
-    async def set_backend_config(self, backend, config):
-=======
     async def remove_service(self, service):
         logger.debug("Removing service {}".format(service))
         async with self.flush_lock:
@@ -263,8 +260,7 @@
             if service in self.traffic:
                 del self.traffic[service]
 
-    async def set_backend_config(self, backend, config_dict):
->>>>>>> 95d187e5
+    async def set_backend_config(self, backend, config):
         logger.debug("Setting backend config for "
                      "backend {} to {}.".format(backend, config))
         self.backend_info[backend] = config
