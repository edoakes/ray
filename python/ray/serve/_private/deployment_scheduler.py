--- conflicted
+++ resolved
@@ -4,23 +4,15 @@
 from collections import defaultdict
 
 import ray
-<<<<<<< HEAD
-from ray._raylet import GcsClient
 from ray.util.scheduling_strategies import (
     NodeAffinitySchedulingStrategy,
     PlacementGroupSchedulingStrategy,
 )
 
-=======
->>>>>>> cfe608c8
 from ray.serve._private.utils import (
     get_head_node_id,
 )
-<<<<<<< HEAD
-=======
 from ray.serve._private.cluster_node_info_cache import ClusterNodeInfoCache
-from ray.util.scheduling_strategies import NodeAffinitySchedulingStrategy
->>>>>>> cfe608c8
 
 
 class SpreadDeploymentSchedulingPolicy:
