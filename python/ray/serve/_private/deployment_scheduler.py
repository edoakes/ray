--- conflicted
+++ resolved
@@ -8,12 +8,8 @@
 
 import ray
 from ray.serve._private.cluster_node_info_cache import ClusterNodeInfoCache
-<<<<<<< HEAD
 from ray.serve._private.common import DeploymentID, ReplicaID
-=======
-from ray.serve._private.common import DeploymentID
 from ray.serve._private.config import ReplicaConfig
->>>>>>> 1486a76b
 from ray.util.scheduling_strategies import PlacementGroupSchedulingStrategy
 
 
@@ -167,66 +163,12 @@
         )
 
 
-class DeploymentScheduler(ABC):
+class DeploymentScheduler:
     """A centralized scheduler for all Serve deployments.
 
     It makes a batch of scheduling decisions in each update cycle.
     """
 
-<<<<<<< HEAD
-    @abstractmethod
-    def on_deployment_created(
-        self,
-        deployment_id: DeploymentID,
-        scheduling_policy: SpreadDeploymentSchedulingPolicy,
-    ) -> None:
-        """Called whenever a new deployment is created."""
-        raise NotImplementedError
-
-    @abstractmethod
-    def on_deployment_deleted(self, deployment_id: DeploymentID) -> None:
-        """Called whenever a deployment is deleted."""
-        raise NotImplementedError
-
-    @abstractmethod
-    def on_replica_stopping(
-        self,
-        replica_id: ReplicaID,
-    ) -> None:
-        """Called whenever a deployment replica is being stopped."""
-        raise NotImplementedError
-
-    @abstractmethod
-    def on_replica_running(self, replica_id: ReplicaID, node_id: str) -> None:
-        """Called whenever a deployment replica is running with a known node id."""
-        raise NotImplementedError
-
-    @abstractmethod
-    def on_replica_recovering(self, replica_id: ReplicaID) -> None:
-        """Called whenever a deployment replica is recovering."""
-        raise NotImplementedError
-
-    @abstractmethod
-    def schedule(
-        self,
-        upscales: Dict[DeploymentID, List[ReplicaSchedulingRequest]],
-        downscales: Dict[DeploymentID, DeploymentDownscaleRequest],
-    ) -> Dict[DeploymentID, Set[str]]:
-        """Called for each update cycle to do batch scheduling.
-
-        Args:
-            upscales: a dict of deployment name to a list of replicas to schedule.
-            downscales: a dict of deployment name to a downscale request.
-
-        Returns:
-            The IDs of replicas to stop for each deployment.
-        """
-        raise NotImplementedError
-
-
-class DefaultDeploymentScheduler(DeploymentScheduler):
-=======
->>>>>>> 1486a76b
     def __init__(
         self,
         cluster_node_info_cache: ClusterNodeInfoCache,
