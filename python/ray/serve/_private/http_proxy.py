--- conflicted
+++ resolved
@@ -587,21 +587,22 @@
         `disconnected_task` is expected to be done if the client disconnects; in this
         case, we will abort assigning a replica and return `None`.
         """
-        assignment_task = handle.remote(
+        result_gen = handle.remote(
             StreamingHTTPRequest(pickle.dumps(scope), self.self_actor_handle)
         )
+        to_object_ref_gen = asyncio.ensure_future(result_gen._to_object_ref_gen())
         done, _ = await asyncio.wait(
-            [assignment_task, disconnected_task],
+            [to_object_ref_gen, disconnected_task],
             return_when=FIRST_COMPLETED,
             timeout=timeout_s,
         )
-        if assignment_task in done:
-            return assignment_task.result()
+        if to_object_ref_gen in done:
+            return to_object_ref_gen.result()
         elif disconnected_task in done:
-            assignment_task.cancel()
+            result_gen.cancel()
             return None
         else:
-            assignment_task.cancel()
+            result_gen.cancel()
             raise TimeoutError()
 
     @abstractmethod
@@ -842,42 +843,6 @@
             # immediately: https://github.com/ray-project/ray/issues/38368.
             queue.close()
 
-<<<<<<< HEAD
-    async def _assign_request_with_timeout(
-        self,
-        handle: RayServeHandle,
-        scope: Scope,
-        disconnected_task: asyncio.Task,
-        timeout_s: Optional[float] = None,
-    ) -> Optional[StreamingObjectRefGenerator]:
-        """Attempt to send a request on the handle within the timeout.
-
-        If `timeout_s` is exceeded while trying to assign a replica, `TimeoutError`
-        will be raised.
-
-        `disconnected_task` is expected to be done if the client disconnects; in this
-        case, we will abort assigning a replica and return `None`.
-        """
-        result_gen = handle.remote(
-            StreamingHTTPRequest(pickle.dumps(scope), self.self_actor_handle)
-        )
-        to_object_ref_gen = asyncio.ensure_future(result_gen._to_object_ref_gen())
-        done, _ = await asyncio.wait(
-            [to_object_ref_gen, disconnected_task],
-            return_when=FIRST_COMPLETED,
-            timeout=timeout_s,
-        )
-        if to_object_ref_gen in done:
-            return to_object_ref_gen.result()
-        elif disconnected_task in done:
-            result_gen.cancel()
-            return None
-        else:
-            result_gen.cancel()
-            raise TimeoutError()
-
-=======
->>>>>>> 0634a5c1
     async def _consume_and_send_asgi_message_generator(
         self,
         obj_ref_generator: StreamingObjectRefGenerator,
@@ -1050,7 +1015,6 @@
         self.app = app
 
     async def __call__(self, scope, receive, send):
-
         headers = MutableHeaders(scope=scope)
         if RAY_SERVE_REQUEST_ID_HEADER not in headers and "x-request-id" not in headers:
             # If X-Request-ID and RAY_SERVE_REQUEST_ID_HEADER are both not set, we
