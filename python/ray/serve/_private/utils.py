--- conflicted
+++ resolved
@@ -687,9 +687,22 @@
         return callback_func()
     except Exception as e:
         raise RuntimeError(f"The function {import_path} raised an exception: {e}")
-
-
-<<<<<<< HEAD
+def get_head_node_id() -> str:
+    """Get the head node id.
+
+    Iterate through all nodes in the ray cluster and return the node id of the first
+    alive node with head node resource.
+    """
+    head_node_id = None
+    for node in ray.nodes():
+        if HEAD_NODE_RESOURCE_NAME in node["Resources"] and node["Alive"]:
+            head_node_id = node["NodeID"]
+            break
+    assert head_node_id is not None, "Cannot find alive head node."
+
+    return head_node_id
+
+
 def calculate_remaining_timeout(
     *,
     timeout_s: Optional[float],
@@ -707,20 +720,4 @@
         return timeout_s
 
     time_since_start_s = curr_time_s - start_time_s
-    return max(0, timeout_s - time_since_start_s)
-=======
-def get_head_node_id() -> str:
-    """Get the head node id.
-
-    Iterate through all nodes in the ray cluster and return the node id of the first
-    alive node with head node resource.
-    """
-    head_node_id = None
-    for node in ray.nodes():
-        if HEAD_NODE_RESOURCE_NAME in node["Resources"] and node["Alive"]:
-            head_node_id = node["NodeID"]
-            break
-    assert head_node_id is not None, "Cannot find alive head node."
-
-    return head_node_id
->>>>>>> ed8a79af
+    return max(0, timeout_s - time_since_start_s)