--- conflicted
+++ resolved
@@ -134,18 +134,11 @@
         return self._multiplexed_model_ids
 
     async def get_queue_state(self) -> Tuple[str, int, bool]:
-<<<<<<< HEAD
-        queue_len = (
-            await self._replica_info.actor_handle.get_num_ongoing_requests.remote()
-        )
-        accepted = queue_len < self._replica_info.max_concurrent_queries
-=======
         # NOTE(edoakes): the `get_num_ongoing_requests` method name is shared by
         # the Python and Java replica implementations. If you change it, you need to
         # change both (or introduce a branch here).
         queue_len = await self.actor_handle.get_num_ongoing_requests.remote()
         accepted = queue_len < self.replica_info.max_concurrent_queries
->>>>>>> ca8c76d8
         return self.replica_id, queue_len, accepted
 
     def _send_query_java(self, query: Query) -> ray.ObjectRef:
@@ -186,11 +179,7 @@
     def _send_query_python(
         self, query: Query
     ) -> Union[ray.ObjectRef, "ray._raylet.StreamingObjectRefGenerator"]:
-<<<<<<< HEAD
-        actor = self._replica_info.actor_handle
-=======
         """Send the query to a Python replica."""
->>>>>>> ca8c76d8
         if query.metadata.is_streaming:
             obj_ref = self.actor_handle.handle_request_streaming.options(
                 num_returns="streaming"
