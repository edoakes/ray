from abc import ABC
import asyncio
from collections import defaultdict, deque
from dataclasses import dataclass
import enum
import itertools
import logging
import math
import pickle
import random
import time
from typing import (
    Any,
    AsyncGenerator,
    DefaultDict,
    Deque,
    Dict,
    List,
    Optional,
    Set,
    Tuple,
    Union,
)
import warnings

from starlette.requests import Request

import ray
from ray.actor import ActorHandle
from ray.dag.py_obj_scanner import _PyObjScanner
from ray.exceptions import RayActorError, RayTaskError
from ray.util import metrics
from ray._private.utils import make_asyncio_event_version_compat, load_class

from ray.serve._private.common import (
    DeploymentID,
    DeploymentInfo,
    RequestProtocol,
    RunningReplicaInfo,
)
from ray.serve._private.constants import (
    SERVE_LOGGER_NAME,
    HANDLE_METRIC_PUSH_INTERVAL_S,
    RAY_SERVE_MULTIPLEXED_MODEL_ID_MATCHING_TIMEOUT_S,
    RAY_SERVE_PROXY_PREFER_LOCAL_AZ_ROUTING,
)
from ray.serve._private.http_util import make_buffered_asgi_receive
from ray.serve._private.long_poll import LongPollClient, LongPollNamespace
from ray.serve._private.utils import (
    compute_iterable_delta,
    JavaActorHandleProxy,
    MetricsPusher,
    in_ray_driver_process,
)
from ray.serve.generated.serve_pb2 import (
    DeploymentRoute,
    RequestMetadata as RequestMetadataProto,
)

logger = logging.getLogger(SERVE_LOGGER_NAME)

# Used to only print a single warning when users pass starlette requests via handle.
WARNED_ABOUT_STARLETTE_REQUESTS_ONCE = False


@dataclass
class RequestMetadata:
    request_id: str
    endpoint: str
    call_method: str = "__call__"

    # HTTP route path of the request.
    route: str = ""

    # Application name.
    app_name: str = ""

    # Multiplexed model ID.
    multiplexed_model_id: str = ""

    # If this request expects a streaming response.
    is_streaming: bool = False

    # The protocol to serve this request
    _request_protocol: RequestProtocol = RequestProtocol.UNDEFINED

    @property
    def is_http_request(self) -> bool:
        return self._request_protocol == RequestProtocol.HTTP

    @property
    def is_grpc_request(self) -> bool:
        return self._request_protocol == RequestProtocol.GRPC


@dataclass
class Query:
    args: List[Any]
    kwargs: Dict[Any, Any]
    metadata: RequestMetadata

    async def replace_known_types_in_args(self):
        """Uses the `_PyObjScanner` to find and replace known types.

        1) Replaces `asyncio.Task` objects with their results. This is used for the old
           serve handle API and should be removed once that API is deprecated & removed.
        2) Replaces `DeploymentResponse` objects with their resolved object refs. This
           enables composition without explicitly calling `_to_object_ref`.
        3) Buffers the bodies of `starlette.requests.Request` objects to avoid them
           being unserializable. This is a temporary compatibility measure and passing
           the objects should be fully disallowed in a future release.
        """
        from ray.serve.handle import (
            _DeploymentResponseBase,
            DeploymentResponse,
            DeploymentResponseGenerator,
        )

        scanner = _PyObjScanner(
            source_type=(asyncio.Task, _DeploymentResponseBase, Request)
        )

        try:
            tasks = []
            responses = []
            replacement_table = {}
            objs = scanner.find_nodes((self.args, self.kwargs))
            for obj in objs:
                if isinstance(obj, asyncio.Task):
                    tasks.append(obj)
                elif isinstance(obj, DeploymentResponseGenerator):
                    raise RuntimeError(
                        "Streaming deployment handle results cannot be passed to "
                        "downstream handle calls. If you have a use case requiring "
                        "this feature, please file a feature request on GitHub."
                    )
                elif isinstance(obj, DeploymentResponse):
                    responses.append(obj)
                elif isinstance(obj, Request):
                    global WARNED_ABOUT_STARLETTE_REQUESTS_ONCE
                    if not WARNED_ABOUT_STARLETTE_REQUESTS_ONCE:
                        # TODO(edoakes): fully disallow this in the future.
                        warnings.warn(
                            "`starlette.Request` objects should not be directly passed "
                            "via `ServeHandle` calls. Not all functionality is "
                            "guaranteed to work (e.g., detecting disconnects) and this "
                            "may be disallowed in a future release."
                        )
                        WARNED_ABOUT_STARLETTE_REQUESTS_ONCE = True

                    async def empty_send():
                        pass

                    obj._send = empty_send
                    obj._receive = make_buffered_asgi_receive(await obj.body())
                    replacement_table[obj] = obj

            # Gather `asyncio.Task` results concurrently.
            if len(tasks) > 0:
                resolved = await asyncio.gather(*tasks)
                replacement_table.update(zip(tasks, resolved))

            # Gather `DeploymentResponse` object refs concurrently.
            if len(responses) > 0:
                obj_refs = await asyncio.gather(
                    *[r._to_object_ref() for r in responses]
                )
                replacement_table.update((zip(responses, obj_refs)))

            self.args, self.kwargs = scanner.replace_nodes(replacement_table)
        finally:
            # Make the scanner GC-able to avoid memory leaks.
            scanner.clear()


class ReplicaWrapper(ABC):
    """Defines the interface for a scheduler to talk to a replica.

    This is used to abstract away details of Ray actor calls for testing.
    """

    @property
    def replica_id(self) -> str:
        """Replica ID of this replica."""
        pass

    @property
    def multiplexed_model_ids(self) -> Set[str]:
        """Set of model IDs on this replica."""
        pass

    async def get_queue_state(self) -> Tuple[int, bool]:
        """Returns tuple of (queue_len, accepted)."""
        pass

    def send_query(
        self, query: Query
    ) -> Union[ray.ObjectRef, "ray._raylet.StreamingObjectRefGenerator"]:
        """Send query to this replica."""
        pass


class ActorReplicaWrapper:
    def __init__(self, replica_info: RunningReplicaInfo):
        self._replica_info = replica_info
        self._multiplexed_model_ids = set(replica_info.multiplexed_model_ids)

        if replica_info.is_cross_language:
            self._actor_handle = JavaActorHandleProxy(replica_info.actor_handle)
        else:
            self._actor_handle = replica_info.actor_handle

    @property
    def replica_id(self) -> str:
        return self._replica_info.replica_tag

    @property
    def node_id(self) -> str:
        return self._replica_info.node_id

    @property
    def availability_zone(self) -> Optional[str]:
        return self._replica_info.availability_zone

    @property
    def multiplexed_model_ids(self) -> Set[str]:
        return self._multiplexed_model_ids

    async def get_queue_state(self) -> Tuple[int, bool]:
        # NOTE(edoakes): the `get_num_ongoing_requests` method name is shared by
        # the Python and Java replica implementations. If you change it, you need to
        # change both (or introduce a branch here).
        queue_len = await self._actor_handle.get_num_ongoing_requests.remote()
        accepted = queue_len < self._replica_info.max_concurrent_queries
        return queue_len, accepted

    def _send_query_java(self, query: Query) -> ray.ObjectRef:
        """Send the query to a Java replica.

        Does not currently support streaming.
        """
        if query.metadata.is_streaming:
            raise RuntimeError("Streaming not supported for Java.")

        # Java only supports a single argument.
        arg = query.args[0]

        # Convert HTTP requests to Java-accepted format (single string).
        if query.metadata.is_http_request:
            assert isinstance(arg, bytes)
            loaded_http_input = pickle.loads(arg)
            query_string = loaded_http_input.scope.get("query_string")
            if query_string:
                arg = query_string.decode().split("=", 1)[1]
            elif loaded_http_input.body:
                arg = loaded_http_input.body.decode()

        # Default call method in java is "call," not "__call__" like Python.
        call_method = query.metadata.call_method
        if call_method == "__call__":
            call_method = "call"

        return self._actor_handle.handle_request.remote(
            RequestMetadataProto(
                request_id=query.metadata.request_id,
                endpoint=query.metadata.endpoint,
                call_method=call_method,
            ).SerializeToString(),
            [arg],
        )

    def _send_query_python(
        self, query: Query
    ) -> Union[ray.ObjectRef, "ray._raylet.StreamingObjectRefGenerator"]:
        """Send the query to a Python replica."""
        if query.metadata.is_streaming:
            obj_ref = self._actor_handle.handle_request_streaming.options(
                num_returns="streaming"
            ).remote(pickle.dumps(query.metadata), *query.args, **query.kwargs)
        else:
            _, obj_ref = self._actor_handle.handle_request.remote(
                pickle.dumps(query.metadata), *query.args, **query.kwargs
            )

        return obj_ref

    def send_query(
        self, query: Query
    ) -> Union[ray.ObjectRef, "ray._raylet.StreamingObjectRefGenerator"]:
        if self._replica_info.is_cross_language:
            return self._send_query_java(query)
        else:
            return self._send_query_python(query)


class ReplicaScheduler(ABC):
    """Abstract interface for a replica scheduler (how the router calls it)."""

    async def assign_replica(
        self, query: Query
    ) -> Union[ray.ObjectRef, "ray._raylet.StreamingObjectRefGenerator"]:
        pass

    def update_running_replicas(self, running_replicas: List[RunningReplicaInfo]):
        pass

    @property
    def curr_replicas(self) -> Dict[str, ReplicaWrapper]:
        pass


@dataclass
class PendingRequest:
    future: asyncio.Future
    metadata: RequestMetadata


class LocalityScope(str, enum.Enum):
    NODE = "NODE"
    AVAILABILITY_ZONE = "AVAILABILITY_ZONE"


class PowerOfTwoChoicesReplicaScheduler(ReplicaScheduler):
    """Chooses a replica for each request using the "power of two choices" procedure.

    Requests are scheduled in FIFO order.

    When a request comes in, two candidate replicas are chosen randomly. Each replica
    is sent a control message to fetch its queue length.

    The replica responds with two items: (queue_length, accepted). Only replicas that
    accept the request are considered; between those, the one with the lower queue
    length is chosen.

    In the case when neither replica accepts the request (e.g., their queues are full),
    the procedure is repeated with backoff. This backoff repeats indefinitely until a
    replica is chosen, so the caller should use timeouts and cancellation to avoid
    hangs.

    Each request being scheduled may spawn an independent task that runs the scheduling
    procedure concurrently. This task will not necessarily satisfy the request that
    started it (in order to maintain the FIFO order). The total number of tasks is
    capped at (2 * num_replicas).
    """

    # The sequence of backoff timeouts to use when all replicas' queues are full.
    # The last item in the list is the max timeout and will be used repeatedly.
    backoff_sequence_s = [0, 0.05, 0.1, 0.15, 0.2, 0.5, 1.0]

    # Deadline for replicas to respond with their queue length. If the response isn't
    # received within this deadline, the replica will not be considered.
    queue_len_response_deadline_s = 0.1

    def __init__(
        self,
        event_loop: asyncio.AbstractEventLoop,
        deployment_id: DeploymentID,
        prefer_local_node_routing: bool = False,
        prefer_local_az_routing: bool = False,
        self_node_id: Optional[str] = None,
        self_availability_zone: Optional[str] = None,
    ):
        self._loop = event_loop
        self._deployment_id = deployment_id
        self._prefer_local_node_routing = prefer_local_node_routing
        self._prefer_local_az_routing = prefer_local_az_routing
        self._self_node_id = self_node_id
        self._self_availability_zone = self_availability_zone

        # Current replicas available to be scheduled.
        # Updated via `update_replicas`.
        self._replica_id_set: Set[str] = set()
        self._replicas: Dict[str, ReplicaWrapper] = {}
        self._replicas_updated_event = make_asyncio_event_version_compat(event_loop)
        # Colocated replicas (e.g. wrt node, AZ)
        self._colocated_replica_ids: DefaultDict[LocalityScope, Set[str]] = defaultdict(
            set
        )
        self._multiplexed_model_id_to_replica_ids: DefaultDict[Set[str]] = defaultdict(
            set
        )

        # When there is no match for a multiplexed model id, we will try to fallback
        # to all replicas immediately. This set is used to make sure we only fallback
        # once for concurrent requests for the same model id.
        # Whenever there is a match, we will remove the the model id from this set.
        self._multiplexed_model_id_fallback_match: Set[str] = set()

        # Tasks running the scheduling loop. The size of this set may vary over time
        # as new tasks will be scheduled when a request comes in or new replicas are
        # added, but it will not exceed self.max_num_scheduling_tasks.
        self._scheduling_tasks: Set[asyncio.Task] = set()

        # We keep two separate queues of pending requests:
        # - self._pending_requests_to_fulfill is a queue that will be used to fulfill
        # requests in FIFO order by scheduling tasks once they've acquired a replica.
        # To avoid long tail latencies due to backoff, the scheduling task started by
        # a given request may not be the one to fulfill it.
        # - self._pending_requests_to_schedule is a queue that is used for tasks to
        # best-effort grab the metadata of requests waiting to be fulfilled. This is
        # currently used for scheduling tasks to know which multiplexed model IDs they
        # should be trying to get replicas for.
        self._pending_requests_to_fulfill: Deque[PendingRequest] = deque()
        self._pending_requests_to_schedule: Deque[PendingRequest] = deque()

        # Prepare scheduler metrics.
        self._actor_name: str = self._get_actor_name()

        self.num_scheduling_tasks_gauge = metrics.Gauge(
            "serve_num_scheduling_tasks",
            description="The number of request scheduling tasks in the router.",
            tag_keys=("deployment", "actor_name"),
        ).set_default_tags(
            {"deployment": self._deployment_name, "actor_name": self._actor_name}
        )
        self.num_scheduling_tasks_gauge.set(0)

        self.num_scheduling_tasks_in_backoff = 0
        self.num_scheduling_tasks_in_backoff_gauge = metrics.Gauge(
            "serve_num_scheduling_tasks_in_backoff",
            description=(
                "The number of request scheduling tasks in the router "
                "that are undergoing backoff."
            ),
            tag_keys=("deployment", "actor_name"),
        ).set_default_tags(
            {"deployment": self._deployment_name, "actor_name": self._actor_name}
        )
        self.num_scheduling_tasks_in_backoff_gauge.set(
            self.num_scheduling_tasks_in_backoff
        )

    @property
    def num_pending_requests(self) -> int:
        """Current number of requests pending assignment."""
        return len(self._pending_requests_to_fulfill)

    @property
    def curr_num_scheduling_tasks(self) -> int:
        """Current number of scheduling tasks running."""
        return len(self._scheduling_tasks)

    @property
    def max_num_scheduling_tasks(self) -> int:
        """Max number of scheduling tasks to run at any time."""
        return 2 * len(self._replicas)

    @property
    def target_num_scheduling_tasks(self) -> int:
        """Target number of scheduling tasks to be running based on pending requests.

        This will never exceed `self.max_num_scheduling_tasks`.
        """
        return min(self.num_pending_requests, self.max_num_scheduling_tasks)

    @property
    def curr_replicas(self) -> Dict[str, ReplicaWrapper]:
        return self._replicas

<<<<<<< HEAD
    def _get_actor_name(self) -> str:
        """Gets the name of the actor where this scheduler runs.

        NOTE: this call hangs when the GCS is down. As long as this method is
        called only when the scheduler is initialized, that should be
        okay because a ServeHandle (and its scheduler) relies
        on the Serve controller for intialization, and the Serve controller
        is runs only when the GCS is up.

        Return:
            The name of the actor where this scheduler runs. If the scheduler
            runs in the driver, returns "DRIVER". If the method fails, returns
            an empty string.
        """

        if in_ray_driver_process():
            return "DRIVER"
        else:
            try:
                actor_id = ray.get_runtime_context().get_actor_id()
                if actor_id is None:
                    return ""
                else:
                    # NOTE (shrekris-anyscale): this import is delayed because
                    # putting at the top of the file causes Ray client tests
                    # to fail.
                    from ray.util import state

                    return state.get_actor(actor_id, timeout=5).name
            except Exception:
                logger.exception("Got exception while attempting to get actor name.")
                return ""
=======
    @property
    def app_name(self) -> str:
        return self._deployment_id.app
>>>>>>> 7e372648

    def update_replicas(self, replicas: List[ReplicaWrapper]):
        """Update the set of available replicas to be considered for scheduling.

        When the set of replicas changes, we may spawn additional scheduling tasks
        if there are pending requests.
        """
        new_replicas = {}
        new_replica_id_set = set()
        new_colocated_replica_ids = defaultdict(set)
        new_multiplexed_model_id_to_replica_ids = defaultdict(set)
        for r in replicas:
            new_replicas[r.replica_id] = r
            new_replica_id_set.add(r.replica_id)
            if self._self_node_id is not None and r.node_id == self._self_node_id:
                new_colocated_replica_ids[LocalityScope.NODE].add(r.replica_id)
            if (
                self._self_availability_zone is not None
                and r.availability_zone == self._self_availability_zone
            ):
                new_colocated_replica_ids[LocalityScope.AVAILABILITY_ZONE].add(
                    r.replica_id
                )
            for model_id in r.multiplexed_model_ids:
                new_multiplexed_model_id_to_replica_ids[model_id].add(r.replica_id)

        if self._replica_id_set != new_replica_id_set:
            app_msg = f" in application '{self.app_name}'" if self.app_name else ""
            logger.info(
                f"Got updated replicas for deployment '{self._deployment_id.name}'"
                f"{app_msg}: {new_replica_id_set}.",
                extra={"log_to_stderr": False},
            )

        self._replicas = new_replicas
        self._replica_id_set = new_replica_id_set
        self._colocated_replica_ids = new_colocated_replica_ids
        self._multiplexed_model_id_to_replica_ids = (
            new_multiplexed_model_id_to_replica_ids
        )
        self._replicas_updated_event.set()
        self.maybe_start_scheduling_tasks()

    def update_running_replicas(self, running_replicas: List[RunningReplicaInfo]):
        """Shim for compatibility with the existing round robin scheduler."""
        return self.update_replicas([ActorReplicaWrapper(r) for r in running_replicas])

    def _get_candidate_multiplexed_replica_ids(
        self,
        model_id: str,
        get_from_all_replicas: bool = False,
    ) -> Set[str]:
        """Get multiplexed model candidates from the current replica.

        By default, we will only choose from replicas that have the requested
        multiplexed model id, if not matched, the function will return an empty set.

        If get_from_all_replicas is True, we will choose from all replicas,
        and we will choose all replicas with the least number of multiplexed model
        ids.

        """

        candidates = set()

        if not get_from_all_replicas:
            if model_id in self._multiplexed_model_id_to_replica_ids:
                candidates = self._multiplexed_model_id_to_replica_ids[model_id]
                if len(candidates) > 0:
                    return candidates
            return candidates

        # Sort the replicas by the number of multiplexed model ids they have.
        # Choose all replicas with the least number of multiplexed model ids.
        sorted_replicas = sorted(
            self._replicas.values(), key=lambda x: len(x.multiplexed_model_ids)
        )
        least_num_multiplexed_model_ids = math.inf
        for replica in sorted_replicas:
            if len(replica.multiplexed_model_ids) <= least_num_multiplexed_model_ids:
                candidates.add(replica.replica_id)
                least_num_multiplexed_model_ids = len(replica.multiplexed_model_ids)
            else:
                break

        return candidates

    async def choose_two_replicas_with_backoff(
        self,
        request_metadata: Optional[RequestMetadata] = None,
    ) -> AsyncGenerator[List[RunningReplicaInfo], None]:
        """Generator that repeatedly chooses (at most) two random available replicas.

        In the first iteration, only replicas colocated on the same node as this router
        will be considered. If those are occupied, the full set of replicas will be
        considered on subsequent iterations.

        For multiplexing, this will first attempt to choose replicas that have the
        requested model ID for a configured timeout. If no replicas with the matching
        model ID are available after that timeout, it will fall back to the regular
        procedure.

        After each iteration, there will be an increasing backoff sleep time (dictated
        by `self.backoff_sequence_s`). The caller should exit the generator to reset the
        backoff sleep time.
        """

<<<<<<< HEAD
        try:
            backoff_index = 0
            entered_backoff = False
            multiplexed_start_matching_time = None
            multiplexed_matching_timeout = random.uniform(
                RAY_SERVE_MULTIPLEXED_MODEL_ID_MATCHING_TIMEOUT_S,
                RAY_SERVE_MULTIPLEXED_MODEL_ID_MATCHING_TIMEOUT_S * 2,
            )

            while True:
                # If no replicas are available, wait until `update_replicas` is called.
                while len(self._replicas) == 0:
                    logger.info(
                        "Tried to assign replica for deployment "
                        f"{self._deployment_name} but none are available. "
                        "Waiting for new replicas to be added.",
                        extra={"log_to_stderr": False},
                    )
                    self._replicas_updated_event.clear()
                    await self._replicas_updated_event.wait()
                    logger.info(
                        f"Got replicas for deployment {self._deployment_name}, "
                        "waking up.",
                        extra={"log_to_stderr": False},
                    )
=======
        backoff_index = 0
        multiplexed_start_matching_time = None
        multiplexed_matching_timeout = random.uniform(
            RAY_SERVE_MULTIPLEXED_MODEL_ID_MATCHING_TIMEOUT_S,
            RAY_SERVE_MULTIPLEXED_MODEL_ID_MATCHING_TIMEOUT_S * 2,
        )
        tried_same_node = False
        tried_same_az = False

        while True:
            # If no replicas are available, wait until `update_replicas` is called.
            while len(self._replicas) == 0:
                app_msg = f" in application '{self.app_name}'" if self.app_name else ""
                logger.info(
                    "Tried to assign replica for deployment "
                    f"'{self._deployment_id.name}'{app_msg} but none are available. "
                    "Waiting for new replicas to be added.",
                    extra={"log_to_stderr": False},
                )
                self._replicas_updated_event.clear()
                await self._replicas_updated_event.wait()
                logger.info(
                    f"Got replicas for deployment '{self._deployment_id.name}'"
                    f"{app_msg}, waking up.",
                    extra={"log_to_stderr": False},
                )
>>>>>>> 7e372648

                if multiplexed_start_matching_time is None:
                    multiplexed_start_matching_time = time.time()

<<<<<<< HEAD
                candidate_replica_ids = set()
=======
            candidate_replica_ids = None
            if request_metadata is not None and request_metadata.multiplexed_model_id:
                # Get candidates for multiplexed model ID.
>>>>>>> 7e372648
                if (
                    request_metadata is not None
                    and request_metadata.multiplexed_model_id
                ):
                    # Get candidates for multiplexed model ID.
                    if (
                        time.time() - multiplexed_start_matching_time
                        < multiplexed_matching_timeout
                    ):
                        candidate_replica_ids = (
                            self._get_candidate_multiplexed_replica_ids(
                                request_metadata.multiplexed_model_id
                            )
                        )
                        # When there is no match for a multiplexed model id,
                        # we will try to fallback to all replicas immediately.
                        if (
                            len(candidate_replica_ids) == 0
                            and request_metadata.multiplexed_model_id
                            not in self._multiplexed_model_id_fallback_match
                        ):
                            candidate_replica_ids = (
                                self._get_candidate_multiplexed_replica_ids(
                                    request_metadata.multiplexed_model_id,
                                    get_from_all_replicas=True,
                                )
                            )
                            self._multiplexed_model_id_fallback_match.add(
                                request_metadata.multiplexed_model_id
                            )
                        elif len(candidate_replica_ids) > 0:
                            self._multiplexed_model_id_fallback_match.discard(
                                request_metadata.multiplexed_model_id
                            )
                    else:
                        candidate_replica_ids = (
                            self._get_candidate_multiplexed_replica_ids(
                                request_metadata.multiplexed_model_id,
                                get_from_all_replicas=True,
                            )
                        )
                else:
                    # non-multiplexed use case
                    candidate_replica_ids = self._replica_id_set

                if candidate_replica_ids:
                    chosen_ids = random.sample(
                        list(candidate_replica_ids),
                        k=min(2, len(candidate_replica_ids)),
                    )
<<<<<<< HEAD
                    yield [self._replicas[chosen_id] for chosen_id in chosen_ids]
=======
            elif (
                self._prefer_local_node_routing
                and not tried_same_node
                and len(self._colocated_replica_ids[LocalityScope.NODE]) > 0
            ):
                # Attempt to schedule requests to replicas on the same node at most once
                candidate_replica_ids = self._colocated_replica_ids[LocalityScope.NODE]
                tried_same_node = True
            elif (
                self._prefer_local_az_routing
                and not tried_same_az
                and len(self._colocated_replica_ids[LocalityScope.AVAILABILITY_ZONE])
                > 0
            ):
                # Attempt to schedule requests to replicas in the same AZ at most once
                candidate_replica_ids = self._colocated_replica_ids[
                    LocalityScope.AVAILABILITY_ZONE
                ]
                tried_same_az = True
            else:
                # On subsequent iterations or when there are no replicas on the same
                # node or AZ, consider all available replicas.
                candidate_replica_ids = self._replica_id_set
>>>>>>> 7e372648

                if not entered_backoff:
                    entered_backoff = True
                    self.num_scheduling_tasks_in_backoff += 1
                    self.num_scheduling_tasks_in_backoff_gauge.set(
                        self.num_scheduling_tasks_in_backoff
                    )

                await asyncio.sleep(self.backoff_sequence_s[backoff_index])
                backoff_index = min(backoff_index + 1, len(self.backoff_sequence_s) - 1)
        finally:
            if entered_backoff:
                self.num_scheduling_tasks_in_backoff -= 1
                self.num_scheduling_tasks_in_backoff_gauge.set(
                    self.num_scheduling_tasks_in_backoff
                )

    async def select_from_candidate_replicas(
        self, candidates: List[ReplicaWrapper]
    ) -> Optional[ReplicaWrapper]:
        """Chooses the best replica from the list of candidates.

        If none of the replicas can be scheduled, returns `None`.

        The queue length at each replica is queried directly from it. The time waited
        for these queries is capped by `self.queue_len_response_deadline_s`; if a
        replica doesn't respond within the deadline it is not considered.

        Among replicas that respond within the deadline and accept the request (don't
        have full queues), the one with the lowest queue length is chosen.
        """
        get_queue_state_tasks = []
        for c in candidates:
            t = self._loop.create_task(c.get_queue_state())
            t.replica_id = c.replica_id
            get_queue_state_tasks.append(t)

        done, pending = await asyncio.wait(
            get_queue_state_tasks,
            timeout=self.queue_len_response_deadline_s,
            return_when=asyncio.ALL_COMPLETED,
        )
        for task in pending:
            task.cancel()

        chosen_replica_id = None
        lowest_queue_len = math.inf
        for t in done:
            if t.exception() is not None:
                msg = (
                    "Failed to fetch queue length for "
                    f"replica {t.replica_id}: '{t.exception()}'"
                )
                # If we get a RayActorError, it means the replica actor has died. This
                # is not recoverable (the controller will start a new replica in its
                # place), so we should no longer consider it for requests.
                if isinstance(t.exception(), RayActorError):
                    self._replicas.pop(t.replica_id, None)
                    self._replica_id_set.discard(t.replica_id)
                    for id_set in self._colocated_replica_ids.values():
                        id_set.discard(t.replica_id)
                    msg += " This replica will no longer be considered for requests."

                logger.warning(msg)
            else:
                queue_len, accepted = t.result()
                if accepted and queue_len < lowest_queue_len:
                    chosen_replica_id = t.replica_id
                    lowest_queue_len = queue_len

        if chosen_replica_id is None:
            return None

        # `self._replicas` may have been updated since the candidates were chosen.
        # In that case, return `None` so a new one is selected.
        return self._replicas.get(chosen_replica_id, None)

    def _get_pending_request_matching_metadata(
        self,
        replica: ReplicaWrapper,
        request_metadata: Optional[RequestMetadata] = None,
    ) -> Optional[PendingRequest]:
        if request_metadata is None or not request_metadata.multiplexed_model_id:
            return None

        for pr in self._pending_requests_to_fulfill:
            if (
                not pr.future.done()
                and pr.metadata.multiplexed_model_id
                == request_metadata.multiplexed_model_id
            ):
                return pr

        return None

    def fulfill_next_pending_request(
        self,
        replica: ReplicaWrapper,
        request_metadata: Optional[RequestMetadata] = None,
    ):
        """Assign the replica to the next pending request in FIFO order.

        If a pending request has been cancelled, it will be popped from the queue
        and not assigned.
        """
        # First try to match a pending request based on the request metadata (currently
        # this only looks at the multiplexed model ID).
        matched_pending_request = self._get_pending_request_matching_metadata(
            replica, request_metadata
        )
        if matched_pending_request is not None:
            matched_pending_request.future.set_result(replica)
            self._pending_requests_to_fulfill.remove(matched_pending_request)
            return

        # If no pending request matches the request metadata, fulfill the next in the
        # queue in FIFO order, passing over futures that have been cancelled.
        while len(self._pending_requests_to_fulfill) > 0:
            pr = self._pending_requests_to_fulfill.popleft()
            if not pr.future.done():
                pr.future.set_result(replica)
                break

    def _get_next_pending_request_metadata_to_schedule(
        self,
    ) -> Optional[RequestMetadata]:
        while len(self._pending_requests_to_schedule) > 0:
            pr = self._pending_requests_to_schedule.popleft()
            if not pr.future.done():
                return pr.metadata

        return None

    async def fulfill_pending_requests(self):
        """Repeatedly tries to fulfill a pending request with an available replica.

        This is expected to be run inside a task in self._scheduling tasks.

        When a replica is found, this method will exit if the number of scheduling tasks
        has exceeded the target number. Else it will loop again to schedule another
        replica.
        """
        try:
            while len(self._scheduling_tasks) <= self.target_num_scheduling_tasks:
                request_metadata = self._get_next_pending_request_metadata_to_schedule()
                async for candidates in self.choose_two_replicas_with_backoff(
                    request_metadata
                ):
                    replica = await self.select_from_candidate_replicas(candidates)
                    if replica is not None:
                        self.fulfill_next_pending_request(replica, request_metadata)
                        break

        except Exception:
            logger.exception("Unexpected error in fulfill_pending_requests.")
        finally:
            self._scheduling_tasks.remove(asyncio.current_task(loop=self._loop))
            self.num_scheduling_tasks_gauge.set(len(self._scheduling_tasks))

    def maybe_start_scheduling_tasks(self):
        """Start scheduling tasks to fulfill pending requests if necessary.

        Starts tasks so that there is at least one task per pending request
        (respecting the max number of scheduling tasks).

        In the common case, this will start a single task when a new request comes
        in for scheduling. However, in cases where the number of available replicas
        is updated or a task exits unexpectedly, we may need to start multiple.
        """
        tasks_to_start = (
            self.target_num_scheduling_tasks - self.curr_num_scheduling_tasks
        )
        for _ in range(tasks_to_start):
            self._scheduling_tasks.add(
                self._loop.create_task(self.fulfill_pending_requests())
            )
        if tasks_to_start > 0:
            self.num_scheduling_tasks_gauge.set(len(self._scheduling_tasks))

    async def choose_replica_for_query(self, query: Query) -> ReplicaWrapper:
        """Chooses a replica to send the provided request to.

        Requests are scheduled in FIFO order, so this puts a future on the internal
        queue that will be resolved when a replica is available and it's the front of
        the queue.

        Upon cancellation (by the caller), the future is cancelled and will be passed
        over when a replica becomes available.
        """
        pending_request = PendingRequest(asyncio.Future(), query.metadata)
        try:
            self._pending_requests_to_fulfill.append(pending_request)
            self._pending_requests_to_schedule.append(pending_request)
            self.maybe_start_scheduling_tasks()
            replica = await pending_request.future
        except asyncio.CancelledError as e:
            pending_request.future.cancel()

            raise e from None

        return replica

    async def assign_replica(
        self, query: Query
    ) -> Union[ray.ObjectRef, "ray._raylet.StreamingObjectRefGenerator"]:
        """Choose a replica for the request and send it.

        This will block indefinitely if no replicas are available to handle the
        request, so it's up to the caller to time out or cancel the request.
        """
        replica = await self.choose_replica_for_query(query)
        return replica.send_query(query)


class RoundRobinReplicaScheduler(ReplicaScheduler):
    """Round-robins requests across a set of actor replicas.

    The policy respects `max_concurrent_queries` for the replicas: a replica
    is not chosen if `max_concurrent_queries` requests are already outstanding.

    This is maintained using a "tracker" object ref to determine when a given request
    has finished (to decrement the number of concurrent queries).
    """

    def __init__(self, event_loop: asyncio.AbstractEventLoop):
        self.in_flight_queries: Dict[RunningReplicaInfo, set] = dict()

        # The iterator used for load balancing among replicas. Using itertools
        # cycle, we implements a round-robin policy, skipping overloaded
        # replicas.
        # NOTE(simon): We can make this more pluggable and consider different
        # policies like: min load, pick min of two replicas, pick replicas on
        # the same node.
        self.replica_iterator = itertools.cycle(self.in_flight_queries.keys())

        # Used to unblock this replica set waiting for free replicas. A newly
        # added replica or updated max_concurrent_queries value means the
        # query that waits on a free replica might be unblocked on.
        self.config_updated_event = make_asyncio_event_version_compat(event_loop)

        # A map from multiplexed model id to a list of replicas that have the
        # model loaded.
        self.multiplexed_replicas_table: Dict[
            str, List[RunningReplicaInfo]
        ] = defaultdict(list)

    @property
    def curr_replicas(self) -> Dict[str, ReplicaWrapper]:
        return {
            r.replica_tag: ActorReplicaWrapper(r) for r in self.in_flight_queries.keys()
        }

    def _reset_replica_iterator(self):
        """Reset the iterator used to load balance replicas.

        This call is expected to be called after the replica membership has
        been updated. It will shuffle the replicas randomly to avoid multiple
        handle sending requests in the same order.
        """
        replicas = list(self.in_flight_queries.keys())
        random.shuffle(replicas)
        self.replica_iterator = itertools.cycle(replicas)

        # Update the multiplexed_replicas_table
        new_multiplexed_replicas_table = defaultdict(list)
        for replica in replicas:
            for model_id in replica.multiplexed_model_ids:
                new_multiplexed_replicas_table[model_id].append(replica)
        self.multiplexed_replicas_table = new_multiplexed_replicas_table

    def update_running_replicas(self, running_replicas: List[RunningReplicaInfo]):
        added, removed, _ = compute_iterable_delta(
            self.in_flight_queries.keys(), running_replicas
        )

        for new_replica in added:
            self.in_flight_queries[new_replica] = set()

        for removed_replica in removed:
            # Delete it directly because shutdown is processed by controller.
            # Replicas might already been deleted due to early detection of
            # actor error.
            self.in_flight_queries.pop(removed_replica, None)

        if len(added) > 0 or len(removed) > 0:
            logger.debug(f"ReplicaSet: +{len(added)}, -{len(removed)} replicas.")
            self._reset_replica_iterator()
            self.config_updated_event.set()

    def _assign_replica(self, query: Query, replica: RunningReplicaInfo):
        """Assign query to the replica.
        Args:
            query: Query object, containing the request metadata and args.
            replica: Replica object, containing the actor handle to the replica.
        Returns: object ref of the requests.
        """

        logger.debug(
            f"Assigned query {query.metadata.request_id} "
            f"to replica {replica.replica_tag}."
        )
        if replica.is_cross_language:
            # Handling requests for Java replica
            arg = query.args[0]
            if query.metadata.is_http_request:
                assert isinstance(arg, bytes)
                loaded_http_input = pickle.loads(arg)
                query_string = loaded_http_input.scope.get("query_string")
                if query_string:
                    arg = query_string.decode().split("=", 1)[1]
                elif loaded_http_input.body:
                    arg = loaded_http_input.body.decode()
            user_ref = JavaActorHandleProxy(replica.actor_handle).handle_request.remote(
                RequestMetadataProto(
                    request_id=query.metadata.request_id,
                    endpoint=query.metadata.endpoint,
                    call_method=query.metadata.call_method
                    if query.metadata.call_method != "__call__"
                    else "call",
                ).SerializeToString(),
                [arg],
            )
            self.in_flight_queries[replica].add(user_ref)
        else:
            # Directly passing args because it might contain an ObjectRef.
            tracker_ref, user_ref = replica.actor_handle.handle_request.remote(
                pickle.dumps(query.metadata), *query.args, **query.kwargs
            )
            self.in_flight_queries[replica].add(tracker_ref)
        return user_ref

    def _try_assign_replica(self, query: Query) -> Optional[ray.ObjectRef]:
        """Try to assign query to a replica, return the object ref if succeeded
        or return None if it can't assign this query to any replicas.
        """

        # Try to find a replica that can handle this query
        # If multiplexed model id is not specified, we can assign the query to
        # any non-overloaded replica.
        # If multiplexed model id is specified, we can try to assign the query
        # to a replica that has the specified model loaded and
        # is not overloaded with requests.
        # If no such replica exists, we can assign the query to any non-overloaded
        # replica.
        if (
            query.metadata.multiplexed_model_id
            and query.metadata.multiplexed_model_id in self.multiplexed_replicas_table
        ):
            # Try to find the replica that is already handling the model.
            for replica in self.multiplexed_replicas_table[
                query.metadata.multiplexed_model_id
            ]:
                if (
                    len(self.in_flight_queries[replica])
                    >= replica.max_concurrent_queries
                ):
                    # This replica is overloaded, try next one
                    continue
                logger.debug(
                    f"Assigned query {query.metadata.request_id} "
                    f"to replica {replica.replica_tag}."
                )
                return self._assign_replica(query, replica)

        for _ in range(len(self.in_flight_queries.keys())):
            replica = next(self.replica_iterator)
            if len(self.in_flight_queries[replica]) >= replica.max_concurrent_queries:
                # This replica is overloaded, try next one
                continue

            if query.metadata.multiplexed_model_id:
                # This query has a multiplexed model id, but the model is not
                # loaded on this replica. Save this replica for future queries
                # with the same model id.
                self.multiplexed_replicas_table[
                    query.metadata.multiplexed_model_id
                ].append(replica)

            logger.debug(
                f"Assigned query {query.metadata.request_id} "
                f"to replica {replica.replica_tag}."
            )
            return self._assign_replica(query, replica)
        return None

    @property
    def _all_query_refs(self):
        return list(itertools.chain.from_iterable(self.in_flight_queries.values()))

    def _drain_completed_object_refs(self) -> int:
        refs = self._all_query_refs
        # NOTE(simon): even though the timeout is 0, a large number of refs can still
        # cause some blocking delay in the event loop. Consider moving this to async?
        done, _ = ray.wait(refs, num_returns=len(refs), timeout=0)
        replicas_to_remove = []
        for replica_info, replica_in_flight_queries in self.in_flight_queries.items():
            completed_queries = replica_in_flight_queries.intersection(done)
            if len(completed_queries):
                try:
                    # NOTE(simon): this ray.get call should be cheap because all these
                    # refs are ready as indicated by previous `ray.wait` call.
                    ray.get(list(completed_queries))
                except RayActorError:
                    logger.debug(
                        f"Removing {replica_info.replica_tag} from replica set "
                        "because the actor exited."
                    )
                    replicas_to_remove.append(replica_info)
                except RayTaskError:
                    # Ignore application error.
                    pass
                except Exception:
                    logger.exception(
                        "Handle received unexpected error when processing request."
                    )

                replica_in_flight_queries.difference_update(completed_queries)

        if len(replicas_to_remove) > 0:
            for replica_info in replicas_to_remove:
                self.in_flight_queries.pop(replica_info, None)
            self._reset_replica_iterator()

        return len(done)

    async def assign_replica(self, query: Query) -> ray.ObjectRef:
        """Given a query, submit it to a replica and return the object ref.
        This method will keep track of the in flight queries for each replicas
        and only send a query to available replicas (determined by the
        max_concurrent_quries value.)
        """
        if query.metadata.is_streaming:
            raise NotImplementedError("Streaming requires new routing to be enabled.")

        assigned_ref = self._try_assign_replica(query)
        while assigned_ref is None:  # Can't assign a replica right now.
            logger.debug(
                f"Failed to assign a replica for query {query.metadata.request_id}"
            )
            # Maybe there exists a free replica, we just need to refresh our
            # query tracker.
            num_finished = self._drain_completed_object_refs()
            # All replicas are really busy, wait for a query to complete or the
            # config to be updated.
            if num_finished == 0:
                logger.debug("All replicas are busy, waiting for a free replica.")
                await asyncio.wait(
                    self._all_query_refs + [self.config_updated_event.wait()],
                    return_when=asyncio.FIRST_COMPLETED,
                )
                if self.config_updated_event.is_set():
                    self.config_updated_event.clear()
            # We are pretty sure a free replica is ready now, let's recurse and
            # assign this query a replica.
            assigned_ref = self._try_assign_replica(query)

        return assigned_ref


class Router:
    def __init__(
        self,
        controller_handle: ActorHandle,
        deployment_id: DeploymentID,
        self_node_id: str,
        self_availability_zone: Optional[str],
        event_loop: asyncio.BaseEventLoop = None,
        _use_new_routing: bool = False,
        _prefer_local_node_routing: bool = False,
        _router_cls: Optional[str] = None,
    ):
        """Used to assign requests to downstream replicas for a deployment.

        The scheduling behavior is delegated to a ReplicaScheduler; this is a thin
        wrapper that adds metrics and logging.
        """
        self._event_loop = event_loop
        self.deployment_id = deployment_id

        if _router_cls:
            self._replica_scheduler = load_class(_router_cls)(
                event_loop=event_loop, deployment_id=deployment_id
            )
        elif _use_new_routing:
            self._replica_scheduler = PowerOfTwoChoicesReplicaScheduler(
                event_loop,
                deployment_id,
                _prefer_local_node_routing,
                RAY_SERVE_PROXY_PREFER_LOCAL_AZ_ROUTING,
                self_node_id,
                self_availability_zone,
            )
        else:
            self._replica_scheduler = RoundRobinReplicaScheduler(event_loop)
        logger.info(
            f"Using router {self._replica_scheduler.__class__}.",
            extra={"log_to_stderr": False},
        )

        # -- Metrics Registration -- #
        self.num_router_requests = metrics.Counter(
            "serve_num_router_requests",
            description="The number of requests processed by the router.",
            tag_keys=("deployment", "route", "application"),
        )
        # TODO(zcin): use deployment name and application name instead of deployment id
        self.num_router_requests.set_default_tags(
            {"deployment": deployment_id.name, "application": deployment_id.app}
        )

        self.num_queued_queries = 0
        self.num_queued_queries_gauge = metrics.Gauge(
            "serve_deployment_queued_queries",
            description=(
                "The current number of queries to this deployment waiting"
                " to be assigned to a replica."
            ),
            tag_keys=("deployment", "application"),
        )
        # TODO(zcin): use deployment name and application name instead of deployment id
        self.num_queued_queries_gauge.set_default_tags(
            {"deployment": deployment_id.name, "application": deployment_id.app}
        )

        self.long_poll_client = LongPollClient(
            controller_handle,
            {
                (
                    LongPollNamespace.RUNNING_REPLICAS,
                    deployment_id,
                ): self._replica_scheduler.update_running_replicas,
            },
            call_in_event_loop=event_loop,
        )

        # Start the metrics pusher if autoscaling is enabled.
        deployment_route = DeploymentRoute.FromString(
            ray.get(controller_handle.get_deployment_info.remote(*deployment_id))
        )
        deployment_info = DeploymentInfo.from_proto(deployment_route.deployment_info)
        self.metrics_pusher = None
        if deployment_info.deployment_config.autoscaling_config:
            self.autoscaling_enabled = True
            self.push_metrics_to_controller = (
                controller_handle.record_handle_metrics.remote
            )
            self.metrics_pusher = MetricsPusher()
            self.metrics_pusher.register_task(
                self._collect_handle_queue_metrics,
                HANDLE_METRIC_PUSH_INTERVAL_S,
                self.push_metrics_to_controller,
            )

            self.metrics_pusher.start()
        else:
            self.autoscaling_enabled = False

    def _collect_handle_queue_metrics(self) -> Dict[str, int]:
        return {self.deployment_id: self.num_queued_queries}

    async def assign_request(
        self,
        request_meta: RequestMetadata,
        *request_args,
        **request_kwargs,
    ) -> Union[ray.ObjectRef, "ray._raylet.StreamingObjectRefGenerator"]:
        """Assign a query to a replica and return the resulting object_ref."""

        self.num_router_requests.inc(tags={"route": request_meta.route})
        self.num_queued_queries += 1
        self.num_queued_queries_gauge.set(self.num_queued_queries)

        # Optimization: if there are currently zero replicas for a deployment,
        # push handle metric to controller to allow for fast cold start time.
        # Only do it for the first query to arrive on the router.
        if (
            self.autoscaling_enabled
            and len(self._replica_scheduler.curr_replicas) == 0
            and self.num_queued_queries == 1
        ):
            self.push_metrics_to_controller({self.deployment_id: 1}, time.time())

        try:
            query = Query(
                args=list(request_args),
                kwargs=request_kwargs,
                metadata=request_meta,
            )
            await query.replace_known_types_in_args()
            return await self._replica_scheduler.assign_replica(query)
        finally:
            # If the query is disconnected before assignment, this coroutine
            # gets cancelled by the caller and an asyncio.CancelledError is
            # raised. The finally block ensures that num_queued_queries
            # is correctly decremented in this case.
            self.num_queued_queries -= 1
            self.num_queued_queries_gauge.set(self.num_queued_queries)

    def shutdown(self):
        """Shutdown router gracefully.

        The metrics_pusher needs to be shutdown separately.
        """
        if self.metrics_pusher:
            self.metrics_pusher.shutdown()<|MERGE_RESOLUTION|>--- conflicted
+++ resolved
@@ -457,7 +457,6 @@
     def curr_replicas(self) -> Dict[str, ReplicaWrapper]:
         return self._replicas
 
-<<<<<<< HEAD
     def _get_actor_name(self) -> str:
         """Gets the name of the actor where this scheduler runs.
 
@@ -490,11 +489,10 @@
             except Exception:
                 logger.exception("Got exception while attempting to get actor name.")
                 return ""
-=======
+
     @property
     def app_name(self) -> str:
         return self._deployment_id.app
->>>>>>> 7e372648
 
     def update_replicas(self, replicas: List[ReplicaWrapper]):
         """Update the set of available replicas to be considered for scheduling.
@@ -602,94 +600,59 @@
         backoff sleep time.
         """
 
-<<<<<<< HEAD
         try:
+            entered_backoff = False
             backoff_index = 0
-            entered_backoff = False
             multiplexed_start_matching_time = None
             multiplexed_matching_timeout = random.uniform(
                 RAY_SERVE_MULTIPLEXED_MODEL_ID_MATCHING_TIMEOUT_S,
                 RAY_SERVE_MULTIPLEXED_MODEL_ID_MATCHING_TIMEOUT_S * 2,
             )
+            tried_same_node = False
+            tried_same_az = False
 
             while True:
                 # If no replicas are available, wait until `update_replicas` is called.
                 while len(self._replicas) == 0:
+                    app_msg = f" in application '{self.app_name}'" if self.app_name else ""
                     logger.info(
                         "Tried to assign replica for deployment "
-                        f"{self._deployment_name} but none are available. "
+                        f"'{self._deployment_id.name}'{app_msg} but none are available. "
                         "Waiting for new replicas to be added.",
                         extra={"log_to_stderr": False},
                     )
                     self._replicas_updated_event.clear()
                     await self._replicas_updated_event.wait()
                     logger.info(
-                        f"Got replicas for deployment {self._deployment_name}, "
-                        "waking up.",
+                        f"Got replicas for deployment '{self._deployment_id.name}'"
+                        f"{app_msg}, waking up.",
                         extra={"log_to_stderr": False},
                     )
-=======
-        backoff_index = 0
-        multiplexed_start_matching_time = None
-        multiplexed_matching_timeout = random.uniform(
-            RAY_SERVE_MULTIPLEXED_MODEL_ID_MATCHING_TIMEOUT_S,
-            RAY_SERVE_MULTIPLEXED_MODEL_ID_MATCHING_TIMEOUT_S * 2,
-        )
-        tried_same_node = False
-        tried_same_az = False
-
-        while True:
-            # If no replicas are available, wait until `update_replicas` is called.
-            while len(self._replicas) == 0:
-                app_msg = f" in application '{self.app_name}'" if self.app_name else ""
-                logger.info(
-                    "Tried to assign replica for deployment "
-                    f"'{self._deployment_id.name}'{app_msg} but none are available. "
-                    "Waiting for new replicas to be added.",
-                    extra={"log_to_stderr": False},
-                )
-                self._replicas_updated_event.clear()
-                await self._replicas_updated_event.wait()
-                logger.info(
-                    f"Got replicas for deployment '{self._deployment_id.name}'"
-                    f"{app_msg}, waking up.",
-                    extra={"log_to_stderr": False},
-                )
->>>>>>> 7e372648
 
                 if multiplexed_start_matching_time is None:
                     multiplexed_start_matching_time = time.time()
 
-<<<<<<< HEAD
-                candidate_replica_ids = set()
-=======
-            candidate_replica_ids = None
-            if request_metadata is not None and request_metadata.multiplexed_model_id:
-                # Get candidates for multiplexed model ID.
->>>>>>> 7e372648
-                if (
-                    request_metadata is not None
-                    and request_metadata.multiplexed_model_id
-                ):
+                candidate_replica_ids = None
+                if request_metadata is not None and request_metadata.multiplexed_model_id:
                     # Get candidates for multiplexed model ID.
                     if (
                         time.time() - multiplexed_start_matching_time
                         < multiplexed_matching_timeout
                     ):
                         candidate_replica_ids = (
-                            self._get_candidate_multiplexed_replica_ids(
+                            self._get_candidate_replica_ids_for_multiplexed_model_id(
                                 request_metadata.multiplexed_model_id
                             )
                         )
-                        # When there is no match for a multiplexed model id,
-                        # we will try to fallback to all replicas immediately.
+                        # When there is no match for a multiplexed model id, we will try to
+                        # fallback to all replicas immediately.
                         if (
                             len(candidate_replica_ids) == 0
                             and request_metadata.multiplexed_model_id
                             not in self._multiplexed_model_id_fallback_match
                         ):
                             candidate_replica_ids = (
-                                self._get_candidate_multiplexed_replica_ids(
+                                self._get_candidate_replica_ids_for_multiplexed_model_id(
                                     request_metadata.multiplexed_model_id,
                                     get_from_all_replicas=True,
                                 )
@@ -703,48 +666,41 @@
                             )
                     else:
                         candidate_replica_ids = (
-                            self._get_candidate_multiplexed_replica_ids(
+                            self._get_candidate_replica_ids_for_multiplexed_model_id(
                                 request_metadata.multiplexed_model_id,
                                 get_from_all_replicas=True,
                             )
                         )
+                elif (
+                    self._prefer_local_node_routing
+                    and not tried_same_node
+                    and len(self._colocated_replica_ids[LocalityScope.NODE]) > 0
+                ):
+                    # Attempt to schedule requests to replicas on the same node at most once
+                    candidate_replica_ids = self._colocated_replica_ids[LocalityScope.NODE]
+                    tried_same_node = True
+                elif (
+                    self._prefer_local_az_routing
+                    and not tried_same_az
+                    and len(self._colocated_replica_ids[LocalityScope.AVAILABILITY_ZONE])
+                    > 0
+                ):
+                    # Attempt to schedule requests to replicas in the same AZ at most once
+                    candidate_replica_ids = self._colocated_replica_ids[
+                        LocalityScope.AVAILABILITY_ZONE
+                    ]
+                    tried_same_az = True
                 else:
-                    # non-multiplexed use case
+                    # On subsequent iterations or when there are no replicas on the same
+                    # node or AZ, consider all available replicas.
                     candidate_replica_ids = self._replica_id_set
 
                 if candidate_replica_ids:
                     chosen_ids = random.sample(
-                        list(candidate_replica_ids),
-                        k=min(2, len(candidate_replica_ids)),
+                        list(candidate_replica_ids), k=min(2, len(candidate_replica_ids))
                     )
-<<<<<<< HEAD
                     yield [self._replicas[chosen_id] for chosen_id in chosen_ids]
-=======
-            elif (
-                self._prefer_local_node_routing
-                and not tried_same_node
-                and len(self._colocated_replica_ids[LocalityScope.NODE]) > 0
-            ):
-                # Attempt to schedule requests to replicas on the same node at most once
-                candidate_replica_ids = self._colocated_replica_ids[LocalityScope.NODE]
-                tried_same_node = True
-            elif (
-                self._prefer_local_az_routing
-                and not tried_same_az
-                and len(self._colocated_replica_ids[LocalityScope.AVAILABILITY_ZONE])
-                > 0
-            ):
-                # Attempt to schedule requests to replicas in the same AZ at most once
-                candidate_replica_ids = self._colocated_replica_ids[
-                    LocalityScope.AVAILABILITY_ZONE
-                ]
-                tried_same_az = True
-            else:
-                # On subsequent iterations or when there are no replicas on the same
-                # node or AZ, consider all available replicas.
-                candidate_replica_ids = self._replica_id_set
->>>>>>> 7e372648
-
+                
                 if not entered_backoff:
                     entered_backoff = True
                     self.num_scheduling_tasks_in_backoff += 1
@@ -760,6 +716,7 @@
                 self.num_scheduling_tasks_in_backoff_gauge.set(
                     self.num_scheduling_tasks_in_backoff
                 )
+
 
     async def select_from_candidate_replicas(
         self, candidates: List[ReplicaWrapper]
