--- conflicted
+++ resolved
@@ -229,16 +229,11 @@
                 request_metadata, request_args, request_kwargs
             )
 
-<<<<<<< HEAD
             if request_metadata.is_http_request:
                 result = buffered_send.build_asgi_response()
 
             # Returns a small object for router to track request status.
             return b"", result
-=======
-            # Returns a small object for router to track request status.
-            return b"", await self.replica.handle_request(query)
->>>>>>> 88431882
 
         async def handle_request_streaming(
             self,
@@ -323,14 +318,9 @@
                 proto.request_id, proto.endpoint, call_method=proto.call_method
             )
             request_args = request_args[0]
-<<<<<<< HEAD
             return await self.replica.handle_request(
                 request_metadata, request_args, request_kwargs
             )
-=======
-            query = Query(request_args, request_kwargs, request_metadata)
-            return await self.replica.handle_request(query)
->>>>>>> 88431882
 
         async def is_allocated(self) -> str:
             """poke the replica to check whether it's alive.
@@ -582,34 +572,6 @@
             runner_method = self.get_runner_method(request_metadata)
             method_to_call = sync_to_async(runner_method)
             result = None
-<<<<<<< HEAD
-=======
-            if len(inspect.signature(runner_method).parameters) > 0:
-                result = await method_to_call(*args, **kwargs)
-            else:
-                # When access via http with no args:
-                # args = (<starlette.requests.Request object at 0x7fe900694cc0>,)
-                # When access via python with no args:
-                # args = ()
-                if len(args) == 1 and isinstance(args[0], starlette.requests.Request):
-                    # The method doesn't take in anything, including the request
-                    # information, so we pass nothing into it
-                    result = await method_to_call()
-                else:
-                    # Will throw due to signature mismatch if user attempts to
-                    # call with non-empty args
-                    result = await method_to_call(*args, **kwargs)
-
-            # Streaming HTTP codepath: always send response over ASGI interface.
-            if asgi_sender is not None:
-                # For the FastAPI codepath, the response has already been sent over the
-                # ASGI interace and result should always be `None`.
-                if callable_is_asgi_wrapper:
-                    assert result is None
-                # For the vanilla deployment codepath, always send the result over ASGI.
-                else:
-                    result = await self.send_user_result_over_asgi(result, asgi_sender)
->>>>>>> 88431882
 
             # Edge case to support empty HTTP handlers: don't pass the Request
             # argument if the callable has no parameters.
@@ -683,14 +645,10 @@
                 await reconfigure_method(self.deployment_config.user_config)
 
     async def handle_request(
-<<<<<<< HEAD
         self,
         request_metadata: RequestMetadata,
         request_args: Tuple[Any],
         request_kwargs: Dict[str, Any],
-=======
-        self, request: Query, *, asgi_sender: Optional[Send] = None
->>>>>>> 88431882
     ) -> Any:
         async with self.rwlock.reader_lock:
             num_running_requests = self._get_handle_request_stats()["running"]
@@ -724,10 +682,7 @@
                     latency_ms=latency_ms,
                 )
             )
-<<<<<<< HEAD
-=======
-
->>>>>>> 88431882
+
             return result
 
     async def prepare_for_shutdown(self):
