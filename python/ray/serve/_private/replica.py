--- conflicted
+++ resolved
@@ -707,11 +707,7 @@
         self._init_kwargs = init_kwargs
         self._is_function = inspect.isfunction(deployment_def)
         self._deployment_id = deployment_id
-<<<<<<< HEAD
         self._replica_tag = replica_tag
-=======
-        self._rwlock = aiorwlock.RWLock()
->>>>>>> 26038349
         self._delete_lock = asyncio.Lock()
 
         # Will be populated in `initialize_callable`.
