import asyncio
import inspect
import logging
import os
import pickle
import threading
import time
import traceback
from contextlib import contextmanager
from functools import wraps
from importlib import import_module
from typing import Any, AsyncGenerator, Callable, Dict, Optional, Tuple, Union

import starlette.responses

import ray
from ray import cloudpickle
from ray._private.utils import get_or_create_event_loop
from ray.actor import ActorClass
from ray.remote_function import RemoteFunction
from ray.serve import metrics
from ray.serve._private.autoscaling_metrics import InMemoryMetricsStore
from ray.serve._private.common import (
    DeploymentID,
    ReplicaName,
    ReplicaTag,
    ServeComponentType,
    StreamingHTTPRequest,
    gRPCRequest,
)
from ray.serve._private.config import DeploymentConfig
from ray.serve._private.constants import (
    DEFAULT_LATENCY_BUCKET_MS,
    GRPC_CONTEXT_ARG_NAME,
    HEALTH_CHECK_METHOD,
    RAY_SERVE_GAUGE_METRIC_SET_PERIOD_S,
    RAY_SERVE_REPLICA_AUTOSCALING_METRIC_RECORD_PERIOD_S,
    RECONFIGURE_METHOD,
    SERVE_CONTROLLER_NAME,
    SERVE_LOGGER_NAME,
    SERVE_NAMESPACE,
)
from ray.serve._private.http_util import (
    ASGIAppReplicaWrapper,
    ASGIArgs,
    ASGIReceiveProxy,
    MessageQueue,
    Response,
)
from ray.serve._private.logging_utils import (
    access_log_msg,
    configure_component_cpu_profiler,
    configure_component_logger,
    configure_component_memory_profiler,
    get_component_logger_file_path,
)
from ray.serve._private.router import RequestMetadata
from ray.serve._private.utils import (
    MetricsPusher,
    merge_dict,
    parse_import_path,
    wrap_to_ray_error,
)
from ray.serve._private.version import DeploymentVersion
from ray.serve.config import AutoscalingConfig
from ray.serve.deployment import Deployment
from ray.serve.exceptions import RayServeException
from ray.serve.schema import LoggingConfig

logger = logging.getLogger(SERVE_LOGGER_NAME)


def _load_deployment_def_from_import_path(import_path: str) -> Callable:
    module_name, attr_name = parse_import_path(import_path)
    deployment_def = getattr(import_module(module_name), attr_name)

    # For ray or serve decorated class or function, strip to return
    # original body.
    if isinstance(deployment_def, RemoteFunction):
        deployment_def = deployment_def._function
    elif isinstance(deployment_def, ActorClass):
        deployment_def = deployment_def.__ray_metadata__.modified_class
    elif isinstance(deployment_def, Deployment):
        logger.warning(
            f'The import path "{import_path}" contains a '
            "decorated Serve deployment. The decorator's settings "
            "are ignored when deploying via import path."
        )
        deployment_def = deployment_def.func_or_class

    return deployment_def


class ReplicaMetricsManager:
    """Manages metrics for the replica.

    A variety of metrics are managed:
        - Fine-grained metrics are set for every request.
        - Autoscaling statistics are periodically pushed to the controller.
        - Queue length metrics are periodically recorded as user-facing gauges.
    """

    def __init__(
        self,
        replica_tag: ReplicaTag,
        deployment_id: DeploymentID,
        autoscaling_config: Optional[AutoscalingConfig],
    ):
        self._replica_tag = replica_tag
        self._deployment_id = deployment_id
        self._metrics_pusher = MetricsPusher()
        self._metrics_store = InMemoryMetricsStore()
        self._autoscaling_config = autoscaling_config
        self._controller_handle = ray.get_actor(
            SERVE_CONTROLLER_NAME, namespace=SERVE_NAMESPACE
        )

        # Request counter (only set on replica startup).
        self._restart_counter = metrics.Counter(
            "serve_deployment_replica_starts",
            description=(
                "The number of times this replica has been restarted due to failure."
            ),
        )
        self._restart_counter.inc()

        # Per-request metrics.
        self._request_counter = metrics.Counter(
            "serve_deployment_request_counter",
            description=(
                "The number of queries that have been processed in this replica."
            ),
            tag_keys=("route",),
        )

        self._error_counter = metrics.Counter(
            "serve_deployment_error_counter",
            description=(
                "The number of exceptions that have occurred in this replica."
            ),
            tag_keys=("route",),
        )

        self._processing_latency_tracker = metrics.Histogram(
            "serve_deployment_processing_latency_ms",
            description="The latency for queries to be processed.",
            boundaries=DEFAULT_LATENCY_BUCKET_MS,
            tag_keys=("route",),
        )

        # User-facing Prometheus gauges.
        self._num_pending_items = metrics.Gauge(
            "serve_replica_pending_queries",
            description="The current number of pending queries.",
        )
        self._num_processing_items = metrics.Gauge(
            "serve_replica_processing_queries",
            description="The current number of queries being processed.",
        )

        # Set user-facing gauges periodically.
        self._metrics_pusher.register_task(
            self._set_replica_requests_metrics,
            RAY_SERVE_GAUGE_METRIC_SET_PERIOD_S,
        )

        if self._autoscaling_config:
            # Push autoscaling metrics to the controller periodically.
            self._metrics_pusher.register_task(
                self._collect_autoscaling_metrics,
                self._autoscaling_config.metrics_interval_s,
                self._controller_handle.record_autoscaling_metrics.remote,
            )
            # Collect autoscaling metrics locally periodically.
            self._metrics_pusher.register_task(
                self.get_num_pending_and_running_requests,
                min(
                    RAY_SERVE_REPLICA_AUTOSCALING_METRIC_RECORD_PERIOD_S,
                    self._autoscaling_config.metrics_interval_s,
                ),
                self._add_autoscaling_metrics_point,
            )

    def start(self):
        """Start periodic background tasks."""
        self._metrics_pusher.start()

    def shutdown(self):
        """Stop periodic background tasks."""
        self._metrics_pusher.shutdown()

    def set_autoscaling_config(self, autoscaling_config: AutoscalingConfig):
        """Dynamically update autoscaling config."""
        self._autoscaling_config = autoscaling_config

    def get_num_pending_and_running_requests(self) -> int:
        """Get current total queue length of requests for this replica."""
        stats = self._get_handle_request_stats() or {}
        return stats.get("pending", 0) + stats.get("running", 0)

    def record_request_metrics(
        self, *, route: str, status_str: str, latency_ms: float, was_error: bool
    ):
        """Records per-request metrics."""
        self._processing_latency_tracker.observe(latency_ms, tags={"route": route})
        if was_error:
            self._error_counter.inc(tags={"route": route})
        else:
            self._request_counter.inc(tags={"route": route})

    def _collect_autoscaling_metrics(self):
        look_back_period = self._autoscaling_config.look_back_period_s
        return self._replica_tag, self._metrics_store.window_average(
            self._replica_tag, time.time() - look_back_period
        )

    def _add_autoscaling_metrics_point(self, data, send_timestamp: float):
        self._metrics_store.add_metrics_point(
            {self._replica_tag: data},
            send_timestamp,
        )

    def _set_replica_requests_metrics(self):
        self._num_processing_items.set(self._get_num_running_requests())
        self._num_pending_items.set(self._get_num_pending_requests())

    def _get_num_running_requests(self) -> int:
        stats = self._get_handle_request_stats() or {}
        return stats.get("running", 0)

    def _get_num_pending_requests(self) -> int:
        stats = self._get_handle_request_stats() or {}
        return stats.get("pending", 0)

    def _get_handle_request_stats(self) -> Optional[Dict[str, int]]:
        replica_actor_name = self._deployment_id.to_replica_actor_class_name()
        actor_stats = ray.runtime_context.get_runtime_context()._get_actor_call_stats()
        method_stats = actor_stats.get(f"{replica_actor_name}.handle_request")
        streaming_method_stats = actor_stats.get(
            f"{replica_actor_name}.handle_request_streaming"
        )
        method_stats_java = actor_stats.get(
            f"{replica_actor_name}.handle_request_from_java"
        )
        return merge_dict(
            merge_dict(method_stats, streaming_method_stats), method_stats_java
        )


class ReplicaActor:
    """Actor definition for replicas of Ray Serve deployments.

    This class defines the interface that the controller and deployment handles
    (i.e., from proxies and other replicas) use to interact with a replica.

    All interaction with the user-provided callable is done via the
    `UserCallableWrapper` class.
    """

    async def __init__(
        self,
        deployment_id: DeploymentID,
        replica_tag: str,
        serialized_deployment_def: bytes,
        serialized_init_args: bytes,
        serialized_init_kwargs: bytes,
        deployment_config_proto_bytes: bytes,
        version: DeploymentVersion,
    ):
        self._version = version
        self._replica_tag = replica_tag
        self._deployment_id = deployment_id
        self._deployment_config = DeploymentConfig.from_proto_bytes(
            deployment_config_proto_bytes
        )
        self._configure_logger_and_profilers(self._deployment_config.logging_config)
        self._event_loop = get_or_create_event_loop()

        deployment_def = cloudpickle.loads(serialized_deployment_def)
        if isinstance(deployment_def, str):
            deployment_def = _load_deployment_def_from_import_path(deployment_def)

        self._user_callable_wrapper = UserCallableWrapper(
            deployment_def,
            cloudpickle.loads(serialized_init_args),
            cloudpickle.loads(serialized_init_kwargs),
            deployment_id=deployment_id,
        )

        # Guards against calling the user's callable constructor multiple times.
        self._user_callable_initialized = False
        self._user_callable_initialized_lock = asyncio.Lock()

        # Set metadata for logs and metrics.
        # servable_object will be populated in `initialize_and_get_metadata`.
        self._set_internal_replica_context(servable_object=None)

        self._metrics_manager = ReplicaMetricsManager(
            replica_tag, deployment_id, self._deployment_config.autoscaling_config
        )
        self._metrics_manager.start()

    def _set_internal_replica_context(self, *, servable_object: Callable = None):
        ray.serve.context._set_internal_replica_context(
            app_name=self._deployment_id.app,
            deployment=self._deployment_id.name,
            replica_tag=self._replica_tag,
            servable_object=servable_object,
        )

    def _configure_logger_and_profilers(
        self, logging_config: Union[None, Dict, LoggingConfig]
    ):
        if logging_config is None:
            logging_config = {}
        if isinstance(logging_config, dict):
            logging_config = LoggingConfig(**logging_config)

        replica_name = ReplicaName.from_replica_tag(self._replica_tag)
        if replica_name.app_name:
            component_name = f"{replica_name.app_name}_{replica_name.deployment_name}"
        else:
            component_name = f"{replica_name.deployment_name}"
        component_id = replica_name.replica_suffix

        configure_component_logger(
            component_type=ServeComponentType.REPLICA,
            component_name=component_name,
            component_id=component_id,
            logging_config=logging_config,
        )
        configure_component_memory_profiler(
            component_type=ServeComponentType.REPLICA,
            component_name=component_name,
            component_id=component_id,
        )
        self.cpu_profiler, self.cpu_profiler_log = configure_component_cpu_profiler(
            component_type=ServeComponentType.REPLICA,
            component_name=component_name,
            component_id=component_id,
        )

    def get_num_ongoing_requests(self) -> int:
        """Fetch the number of ongoing requests at this replica (queue length).

        This runs on a separate thread (using a Ray concurrency group) so it will
        not be blocked by user code.
        """
        return self._metrics_manager.get_num_pending_and_running_requests()

    @contextmanager
    def _wrap_user_method_call(self, request_metadata: RequestMetadata):
        """Context manager that wraps user method calls.

        1) Sets the request context var with appropriate metadata.
        2) Records the access log message (if not disabled).
        3) Records per-request metrics via the metrics manager.
        """
        ray.serve.context._serve_request_context.set(
            ray.serve.context._RequestContext(
                request_metadata.route,
                request_metadata.request_id,
                self._deployment_id.app,
                request_metadata.multiplexed_model_id,
                request_metadata.grpc_context,
            )
        )

        start_time = time.time()
        user_exception = None
        try:
            yield
        except Exception as e:
            user_exception = e
            logger.error(f"Request failed:\n{e}")
            if ray.util.pdb._is_ray_debugger_enabled():
                ray.util.pdb._post_mortem()

        latency_ms = (time.time() - start_time) * 1000
        if user_exception is None:
            status_str = "OK"
        elif isinstance(user_exception, asyncio.CancelledError):
            status_str = "CANCELLED"
        else:
            status_str = "ERROR"

        logger.info(
            access_log_msg(
                method=request_metadata.call_method,
                status=status_str,
                latency_ms=latency_ms,
            ),
            extra={"serve_access_log": True},
        )
        self._metrics_manager.record_request_metrics(
            route=request_metadata.route,
            status_str=status_str,
            latency_ms=latency_ms,
            was_error=user_exception is not None,
        )

        if user_exception is not None:
            raise user_exception from None

    async def handle_request(
        self,
        pickled_request_metadata: bytes,
        *request_args,
        **request_kwargs,
    ) -> Tuple[bytes, Any]:
        """Entrypoint for all `stream=False` calls."""
        request_metadata = pickle.loads(pickled_request_metadata)
        with self._wrap_user_method_call(request_metadata):
            return await self._user_callable_wrapper.call_user_method(
                request_metadata, request_args, request_kwargs
            )

    async def _call_user_generator(
        self,
        request_metadata: RequestMetadata,
        request_args: Tuple[Any],
        request_kwargs: Dict[str, Any],
    ) -> AsyncGenerator[Any, None]:
        """Calls a user method for a streaming call and yields its results.

        The user method is called in a `Task` and places its results on a
        `result_queue`. This method pulls and yields from the `result_queue`.
        """
        call_user_method_future = None
        wait_for_message_task = None
        try:
            # Handle the request in a background asyncio.Task. It's expected that
            # this task will use the result queue to send its response messages.
            result_queue = MessageQueue(
                # XXX: comment!
                write_event_loop=self._event_loop,
            )
            call_user_method_future = self._user_callable_wrapper.call_user_method(
                request_metadata,
                request_args,
                request_kwargs,
                result_queue=result_queue,
            )

            while True:
                wait_for_message_task = self._event_loop.create_task(
                    result_queue.wait_for_message()
                )
                done, _ = await asyncio.wait(
                    [call_user_method_future, wait_for_message_task],
                    return_when=asyncio.FIRST_COMPLETED,
                )

                # Consume and yield all available messages in the queue.
                messages = result_queue.get_messages_nowait()
                if messages:
                    # HTTP (ASGI) messages are only consumed by the proxy so batch them
                    # and use vanilla pickle (we know it's safe because these messages
                    # only contain primitive Python types).
                    if request_metadata.is_http_request:
                        yield pickle.dumps(messages)
                    else:
                        for msg in messages:
                            yield msg

                # Exit once `call_user_method` has finished. In this case, all
                # messages must have already been sent.
                if call_user_method_future in done:
                    break

            e = call_user_method_future.exception()
            if e is not None:
                raise e from None
        finally:
            if (
                call_user_method_future is not None
                and not call_user_method_future.done()
            ):
                call_user_method_future.cancel()

            if wait_for_message_task is not None and not wait_for_message_task.done():
                wait_for_message_task.cancel()

    async def handle_request_streaming(
        self,
        pickled_request_metadata: bytes,
        *request_args,
        **request_kwargs,
    ) -> AsyncGenerator[Any, None]:
        """Generator that is the entrypoint for all `stream=True` handle calls."""
        request_metadata = pickle.loads(pickled_request_metadata)
        with self._wrap_user_method_call(request_metadata):
            async for result in self._call_user_generator(
                request_metadata,
                request_args,
                request_kwargs,
            ):
                yield result

    async def handle_request_from_java(
        self,
        proto_request_metadata: bytes,
        *request_args,
        **request_kwargs,
    ) -> Any:
        from ray.serve.generated.serve_pb2 import (
            RequestMetadata as RequestMetadataProto,
        )

        proto = RequestMetadataProto.FromString(proto_request_metadata)
        request_metadata: RequestMetadata = RequestMetadata(
            proto.request_id,
            proto.endpoint,
            call_method=proto.call_method,
            multiplexed_model_id=proto.multiplexed_model_id,
            route=proto.route,
        )
        with self._wrap_user_method_call(request_metadata):
            return await self._user_callable_wrapper.call_user_method(
                request_metadata, request_args[0], request_kwargs
            )

    async def is_allocated(self) -> str:
        """poke the replica to check whether it's alive.

        When calling this method on an ActorHandle, it will complete as
        soon as the actor has started running. We use this mechanism to
        detect when a replica has been allocated a worker slot.
        At this time, the replica can transition from PENDING_ALLOCATION
        to PENDING_INITIALIZATION startup state.

        Returns:
            The PID, actor ID, node ID, node IP, and log filepath id of the replica.
        """

        return (
            os.getpid(),
            ray.get_runtime_context().get_actor_id(),
            ray.get_runtime_context().get_worker_id(),
            ray.get_runtime_context().get_node_id(),
            ray.util.get_node_ip_address(),
            get_component_logger_file_path(),
        )

    async def initialize_and_get_metadata(
        self,
        deployment_config: DeploymentConfig = None,
        _after: Optional[Any] = None,
    ) -> Tuple[DeploymentConfig, DeploymentVersion]:
        # Unused `_after` argument is for scheduling: passing an ObjectRef
        # allows delaying this call until after the `_after` call has returned.
        try:
            # Ensure that initialization is only performed once.
            # When controller restarts, it will call this method again.
            async with self._user_callable_initialized_lock:
                if not self._user_callable_initialized:
                    await self._user_callable_wrapper.initialize_callable()
                    self._user_callable_initialized = True
                    self._set_internal_replica_context(
                        servable_object=self._user_callable_wrapper.user_callable
                    )
                if deployment_config:
                    await self._user_callable_wrapper.call_reconfigure(
                        deployment_config.user_config
                    )

            # A new replica should not be considered healthy until it passes
            # an initial health check. If an initial health check fails,
            # consider it an initialization failure.
            await self.check_health()
            return self._get_metadata()
        except Exception:
            raise RuntimeError(traceback.format_exc()) from None

    async def reconfigure(
        self,
        deployment_config: DeploymentConfig,
    ) -> Tuple[DeploymentConfig, DeploymentVersion]:
        try:
            user_config_changed = (
                deployment_config.user_config != self._deployment_config.user_config
            )
            logging_config_changed = (
                deployment_config.logging_config
                != self._deployment_config.logging_config
            )
            self._deployment_config = deployment_config
            self._version = DeploymentVersion.from_deployment_version(
                self._version, deployment_config
            )

            self._metrics_manager.set_autoscaling_config(
                deployment_config.autoscaling_config
            )
            if logging_config_changed:
                self._configure_logger_and_profilers(deployment_config.logging_config)

            if user_config_changed:
                await self._user_callable_wrapper.call_reconfigure(
                    deployment_config.user_config
                )

            return self._get_metadata()
        except Exception:
            raise RuntimeError(traceback.format_exc()) from None

    def _get_metadata(
        self,
    ) -> Tuple[DeploymentConfig, DeploymentVersion]:
        return (
            self._version.deployment_config,
            self._version,
        )

    def _save_cpu_profile_data(self) -> str:
        """Saves CPU profiling data, if CPU profiling is enabled.

        Logs a warning if CPU profiling is disabled.
        """

        if self.cpu_profiler is not None:
            import marshal

            self.cpu_profiler.snapshot_stats()
            with open(self.cpu_profiler_log, "wb") as f:
                marshal.dump(self.cpu_profiler.stats, f)
            logger.info(f'Saved CPU profile data to file "{self.cpu_profiler_log}"')
            return self.cpu_profiler_log
        else:
            logger.error(
                "Attempted to save CPU profile data, but failed because no "
                "CPU profiler was running! Enable CPU profiling by enabling "
                "the RAY_SERVE_ENABLE_CPU_PROFILING env var."
            )

    async def _drain_ongoing_requests(self):
        """Wait for any ongoing requests to finish.

        Sleep for a grace period before the first time we check the number of ongoing
        requests to allow the notification to remove this replica to propagate to
        callers first.
        """
        wait_loop_period_s = self._deployment_config.graceful_shutdown_wait_loop_s
        while True:
            await asyncio.sleep(wait_loop_period_s)

            num_ongoing_requests = (
                self._metrics_manager.get_num_pending_and_running_requests()
            )
            if num_ongoing_requests > 0:
                logger.info(
                    f"Waiting for an additional {wait_loop_period_s}s to shut down "
                    f"because there are {num_ongoing_requests} ongoing requests."
                )
            else:
                logger.info(
                    "Graceful shutdown complete; replica exiting.",
                    extra={"log_to_stderr": False},
                )
                break

    async def perform_graceful_shutdown(self):
        # If the replica was never initialized it never served traffic, so we
        # can skip the wait period.
        if self._user_callable_initialized:
            await self._drain_ongoing_requests()
            await self._user_callable_wrapper.call_destructor()

        self._metrics_manager.shutdown()

    async def check_health(self):
        # XXX: NOTE HERE
        if self._user_callable_wrapper.has_user_health_check:
            await self._user_callable_wrapper.call_user_health_check()


class UserCallableWrapper:
    """Wraps a user-provided callable that is used to handle requests to a replica."""

    _event_loop: asyncio.AbstractEventLoop = asyncio.new_event_loop()

    def __init__(
        self,
        deployment_def: Callable,
        init_args: Tuple,
        init_kwargs: Dict,
        *,
        deployment_id: DeploymentID,
    ):
        if not (inspect.isfunction(deployment_def) or inspect.isclass(deployment_def)):
            raise TypeError(
                "deployment_def must be a function or class. Instead, its type was "
                f"{type(deployment_def)}."
            )

        self._deployment_def = deployment_def
        self._init_args = init_args
        self._init_kwargs = init_kwargs
        self._is_function = inspect.isfunction(deployment_def)
        self._deployment_id = deployment_id
        self._delete_lock = asyncio.Lock()

        # XXX: comment.
        self._thread = threading.Thread(
            daemon=True,
            target=self._event_loop.run_forever,
        )
        self._thread.start()

        # Will be populated in `initialize_callable`.
        self._callable = None
        self._user_health_check = None

    def _run_on_event_loop(f: Callable):
        assert inspect.iscoroutinefunction(
            f
        ), "_run_on_event_loop decorator can only be used on coroutine functions."

        @wraps(f)
        def wrapper(*args, **kwargs) -> asyncio.Future:
            return asyncio.wrap_future(
                asyncio.run_coroutine_threadsafe(
                    f(*args, **kwargs),
                    UserCallableWrapper._event_loop,
                )
            )

        return wrapper

    def _get_user_callable_method(self, method_name: str) -> Callable:
        if self._is_function:
            return self._callable

        if not hasattr(self._callable, method_name):
            # Filter to methods that don't start with '__' prefix.
            def callable_method_filter(attr):
                if attr.startswith("__"):
                    return False
                elif not callable(getattr(self._callable, attr)):
                    return False

                return True

            methods = list(filter(callable_method_filter, dir(self._callable)))
            raise RayServeException(
                f"Tried to call a method '{method_name}' "
                "that does not exist. Available methods: "
                f"{methods}."
            )

        return getattr(self._callable, method_name)

    async def _send_user_result_over_asgi(
        self,
        result: Any,
        asgi_args: ASGIArgs,
    ):
        """Handle the result from user code and send it over the ASGI interface.

        If the result is already a Response type, it is sent directly. Otherwise, it
        is converted to a custom Response type that handles serialization for
        common Python objects.
        """
        scope, receive, send = asgi_args.to_args_tuple()
        if isinstance(result, starlette.responses.Response):
            await result(scope, receive, send)
        else:
            await Response(result).send(scope, receive, send)

    async def _call_func_or_gen(self, callable: Callable, *args, **kwargs) -> Any:
        """Call the callable with the provided arguments.

        This is a convenience wrapper that will work for `def`, `async def`,
        generator, and async generator functions.
        """
        result = callable(*args, **kwargs)
        if inspect.iscoroutine(result):
            result = await result

        return result

    @property
    def user_callable(self) -> Optional[Callable]:
        return self._callable

    @_run_on_event_loop
    async def initialize_callable(self):
        # This closure initializes user code and finalizes replica
        # startup. By splitting the initialization step like this,
        # we can already access this actor before the user code
        # has finished initializing.
        # The supervising state manager can then wait
        # for allocation of this replica by using the `is_allocated`
        # method. After that, it calls `reconfigure` to trigger
        # user code initialization.
        logger.info(
            "Started initializing replica.",
            extra={"log_to_stderr": False},
        )

        if self._is_function:
            self._callable = self._deployment_def
        else:
            # This allows deployments to define an async __init__
            # method (mostly used for testing).
            self._callable = self._deployment_def.__new__(self._deployment_def)
            await self._call_func_or_gen(
                self._callable.__init__,
                *self._init_args,
                **self._init_kwargs,
            )

            if isinstance(self._callable, ASGIAppReplicaWrapper):
                await self._callable._run_asgi_lifespan_startup()

        self._user_health_check = getattr(self._callable, HEALTH_CHECK_METHOD, None)

        logger.info(
            "Finished initializing replica.",
            extra={"log_to_stderr": False},
        )

    @property
    def has_user_health_check(self) -> bool:
        return self._user_health_check is not None

    @_run_on_event_loop
    async def call_user_health_check(self):
        await self._call_func_or_gen(self._user_health_check)

    @_run_on_event_loop
    async def call_reconfigure(self, user_config: Any):
<<<<<<< HEAD
=======
        # NOTE(edoakes): there is the possibility of a race condition in user code if
        # they don't have any form of concurrency control between `reconfigure` and
        # other methods. See https://github.com/ray-project/ray/pull/42159.
>>>>>>> 18e8e226
        if user_config is not None:
            if self._is_function:
                raise ValueError("deployment_def must be a class to use user_config")
            elif not hasattr(self._callable, RECONFIGURE_METHOD):
                raise RayServeException(
                    "user_config specified but deployment "
                    + self._deployment_id
                    + " missing "
                    + RECONFIGURE_METHOD
                    + " method"
                )
<<<<<<< HEAD
            await self._call_func_or_gen(
                getattr(self._callable, RECONFIGURE_METHOD),
                user_config,
            )
=======
            reconfigure_method = sync_to_async(
                getattr(self._callable, RECONFIGURE_METHOD)
            )
            await reconfigure_method(user_config)
>>>>>>> 18e8e226

    def _prepare_args_for_http_request(
        self,
        request: StreamingHTTPRequest,
        request_metadata: RequestMetadata,
        user_method_params: Dict[str, inspect.Parameter],
        *,
        is_asgi_app: bool,
        result_queue: Optional[MessageQueue] = None,
    ) -> Tuple[Tuple[Any], ASGIArgs, asyncio.Task]:
        """Prepare arguments for a user method handling an HTTP request.

        Returns (request_args, asgi_args, receive_task).

        The returned `receive_task` should be cancelled when the user method exits.
        """
        receive = ASGIReceiveProxy(
            request_metadata.request_id,
            request.http_proxy_handle,
        )
        receive_task = self._event_loop.create_task(receive.fetch_until_disconnect())
        asgi_args = ASGIArgs(
            scope=pickle.loads(request.pickled_asgi_scope),
            receive=receive,
            send=result_queue,
        )
        if is_asgi_app:
            request_args = asgi_args.to_args_tuple()
        elif len(user_method_params) == 0:
            # Edge case to support empty HTTP handlers: don't pass the Request
            # argument if the callable has no parameters.
            request_args = tuple()
        else:
            # Non-FastAPI HTTP handlers take only the starlette `Request`.
            request_args = (asgi_args.to_starlette_request(),)

        return request_args, asgi_args, receive_task

    def _prepare_args_for_grpc_request(
        self,
        request: gRPCRequest,
        request_metadata: RequestMetadata,
        user_method_params: Dict[str, inspect.Parameter],
    ) -> Tuple[Tuple[Any], Dict[str, Any]]:
        """Prepare arguments for a user method handling a gRPC request.

        Returns (request_args, request_kwargs).
        """
        request_args = (pickle.loads(request.grpc_user_request),)
        if GRPC_CONTEXT_ARG_NAME in user_method_params:
            request_kwargs = {GRPC_CONTEXT_ARG_NAME: request_metadata.grpc_context}
        else:
            request_kwargs = {}

        return request_args, request_kwargs

    async def _handle_user_method_result(
        self,
        result: Any,
        user_method_name: str,
        request_metadata: RequestMetadata,
        *,
        result_queue: Optional[MessageQueue],
        is_asgi_app: bool,
        asgi_args: Optional[ASGIArgs],
    ) -> Any:
        """Postprocess the result of a user method.

        If this is for a streaming request, the result should be a generator that will
        be consumed and its outputs placed on the `result_queue`.

        This method may raise an exception if the result is not of the expected type
        (e.g., non-generator for streaming requests or generator for unary requests).
        """
        result_is_gen = inspect.isgenerator(result)
        result_is_async_gen = inspect.isasyncgen(result)
        if request_metadata.is_streaming:
            if result_is_gen:
                for r in result:
                    if request_metadata.is_grpc_request:
                        r = (request_metadata.grpc_context, r.SerializeToString())
                    await result_queue(r)
            elif result_is_async_gen:
                async for r in result:
                    if request_metadata.is_grpc_request:
                        r = (request_metadata.grpc_context, r.SerializeToString())
                    await result_queue(r)
            elif request_metadata.is_http_request and not is_asgi_app:
                # For the FastAPI codepath, the response has already been sent over
                # ASGI, but for the vanilla deployment codepath we need to send it.
                await self._send_user_result_over_asgi(result, asgi_args)
            elif not request_metadata.is_http_request:
                # HTTP requests are always streaming but the method itself does not
                # return a generator. Instead, the method is provided the result queue
                # as its ASGI `send` interface to stream back results.
                raise TypeError(
                    f"Called method '{user_method_name}' with "
                    "`handle.options(stream=True)` but it did not return a "
                    "generator."
                )
        else:
            if result_is_gen or result_is_async_gen:
                raise TypeError(
                    f"Method '{user_method_name}' returned a generator. "
                    "You must use `handle.options(stream=True)` to call "
                    "generators on a deployment."
                )
            if request_metadata.is_grpc_request:
                result = (request_metadata.grpc_context, result.SerializeToString())

        return result

    @_run_on_event_loop
    async def call_user_method(
        self,
        request_metadata: RequestMetadata,
        request_args: Tuple[Any],
        request_kwargs: Dict[str, Any],
        *,
        result_queue: Optional[MessageQueue] = None,
    ) -> Any:
        """Call a user method (unary or generator).

        The `result_queue` is used to communicate the results of generator methods.

        Raises any exception raised by the user code so it can be propagated as a
        `RayTaskError`.
        """
        logger.info(
            f"Started executing request {request_metadata.request_id}",
            extra={"log_to_stderr": False, "serve_access_log": True},
        )

        result = None
        asgi_args = None
        user_method = None
        receive_task = None
        user_method_name = "unknown"
        try:
            is_asgi_app = isinstance(self._callable, ASGIAppReplicaWrapper)
            user_method = self._get_user_callable_method(request_metadata.call_method)
            user_method_name = user_method.__name__
            user_method_params = inspect.signature(user_method).parameters
            if request_metadata.is_http_request:
                assert len(request_args) == 1 and isinstance(
                    request_args[0], StreamingHTTPRequest
                )
                (
                    request_args,
                    asgi_args,
                    receive_task,
                ) = self._prepare_args_for_http_request(
                    request_args[0],
                    request_metadata,
                    user_method_params,
                    is_asgi_app=is_asgi_app,
                    result_queue=result_queue,
                )
            elif request_metadata.is_grpc_request:
                # Ensure the request args are a single gRPCRequest object.
                assert len(request_args) == 1 and isinstance(
                    request_args[0], gRPCRequest
                )
                request_args, request_kwargs = self._prepare_args_for_grpc_request(
                    request_args[0], request_metadata, user_method_params
                )

            result = await self._handle_user_method_result(
                await self._call_func_or_gen(
                    user_method, *request_args, **request_kwargs
                ),
                user_method_name,
                request_metadata,
                result_queue=result_queue,
                is_asgi_app=is_asgi_app,
                asgi_args=asgi_args,
            )

        except Exception as e:
            e = wrap_to_ray_error(user_method_name, e)
            if request_metadata.is_http_request and asgi_args is not None:
                result = starlette.responses.Response(
                    f"Unexpected error, traceback: {e}.", status_code=500
                )
                await self._send_user_result_over_asgi(result, asgi_args)

            raise e from None
        finally:
            if receive_task is not None and not receive_task.done():
                receive_task.cancel()

        return result

    @_run_on_event_loop
    async def call_destructor(self):
        """Explicitly call the `__del__` method of the user callable.

        We set the del method to noop after successfully calling it so the
        destructor is called only once.
        """
        async with self._delete_lock:
            if not hasattr(self, "_callable"):
                return

            try:
                if hasattr(self._callable, "__del__"):
                    # Make sure to accept `async def __del__(self)` as well.
                    await self._call_func_or_gen(self._callable.__del__)
                    setattr(self._callable, "__del__", lambda _: None)

                if hasattr(self._callable, "__serve_multiplex_wrapper"):
                    await getattr(
                        self._callable, "__serve_multiplex_wrapper"
                    ).shutdown()

            except Exception as e:
                logger.exception(f"Exception during graceful shutdown of replica: {e}")
            finally:
                if hasattr(self._callable, "__del__"):
                    del self._callable<|MERGE_RESOLUTION|>--- conflicted
+++ resolved
@@ -830,12 +830,9 @@
 
     @_run_on_event_loop
     async def call_reconfigure(self, user_config: Any):
-<<<<<<< HEAD
-=======
         # NOTE(edoakes): there is the possibility of a race condition in user code if
         # they don't have any form of concurrency control between `reconfigure` and
         # other methods. See https://github.com/ray-project/ray/pull/42159.
->>>>>>> 18e8e226
         if user_config is not None:
             if self._is_function:
                 raise ValueError("deployment_def must be a class to use user_config")
@@ -847,17 +844,10 @@
                     + RECONFIGURE_METHOD
                     + " method"
                 )
-<<<<<<< HEAD
             await self._call_func_or_gen(
                 getattr(self._callable, RECONFIGURE_METHOD),
                 user_config,
             )
-=======
-            reconfigure_method = sync_to_async(
-                getattr(self._callable, RECONFIGURE_METHOD)
-            )
-            await reconfigure_method(user_config)
->>>>>>> 18e8e226
 
     def _prepare_args_for_http_request(
         self,
