import asyncio
import inspect
import logging
import os
import pickle
import time
import traceback
from contextlib import asynccontextmanager
from importlib import import_module
from typing import Any, AsyncGenerator, Callable, Dict, Optional, Tuple, Union

import aiorwlock
import starlette.responses
from starlette.requests import Request
from starlette.types import Message, Receive, Scope, Send

import ray
from ray import cloudpickle
from ray._private.async_compat import sync_to_async
from ray._private.utils import get_or_create_event_loop
from ray.actor import ActorClass
from ray.remote_function import RemoteFunction
from ray.serve import metrics
from ray.serve._private.autoscaling_metrics import InMemoryMetricsStore
from ray.serve._private.common import (
    DeploymentID,
    ReplicaName,
    ReplicaTag,
    ServeComponentType,
    StreamingHTTPRequest,
    gRPCRequest,
)
from ray.serve._private.config import DeploymentConfig
from ray.serve._private.constants import (
    DEFAULT_LATENCY_BUCKET_MS,
    GRPC_CONTEXT_ARG_NAME,
    HEALTH_CHECK_METHOD,
    RAY_SERVE_GAUGE_METRIC_SET_PERIOD_S,
    RAY_SERVE_REPLICA_AUTOSCALING_METRIC_RECORD_PERIOD_S,
    RECONFIGURE_METHOD,
    REPLICA_CONTROL_PLANE_CONCURRENCY_GROUP,
    SERVE_CONTROLLER_NAME,
    SERVE_LOGGER_NAME,
    SERVE_NAMESPACE,
)
from ray.serve._private.http_util import (
    ASGIAppReplicaWrapper,
    ASGIMessageQueue,
    ASGIReceiveProxy,
    Response,
)
from ray.serve._private.logging_utils import (
    access_log_msg,
    configure_component_cpu_profiler,
    configure_component_logger,
    configure_component_memory_profiler,
    get_component_logger_file_path,
)
from ray.serve._private.router import RequestMetadata
from ray.serve._private.utils import (
    MetricsPusher,
    merge_dict,
    parse_import_path,
    wrap_to_ray_error,
)
from ray.serve._private.version import DeploymentVersion
from ray.serve.config import AutoscalingConfig
from ray.serve.deployment import Deployment
from ray.serve.exceptions import RayServeException
from ray.serve.grpc_util import RayServegRPCContext
from ray.serve.schema import LoggingConfig

logger = logging.getLogger(SERVE_LOGGER_NAME)


def _load_deployment_def_from_import_path(import_path: str) -> Callable:
    module_name, attr_name = parse_import_path(import_path)
    deployment_def = getattr(import_module(module_name), attr_name)

    # For ray or serve decorated class or function, strip to return
    # original body.
    if isinstance(deployment_def, RemoteFunction):
        deployment_def = deployment_def._function
    elif isinstance(deployment_def, ActorClass):
        deployment_def = deployment_def.__ray_metadata__.modified_class
    elif isinstance(deployment_def, Deployment):
        logger.warning(
            f'The import path "{import_path}" contains a '
            "decorated Serve deployment. The decorator's settings "
            "are ignored when deploying via import path."
        )
        deployment_def = deployment_def.func_or_class

    return deployment_def


class ReplicaQueueMetricsManager:
    """Manages queue metrics for the replica.

    Metrics are periodically recorded and primarily used for two purposes:
        - Pushing statistics to the controller for autoscaling.
        - Exporting user-facing Prometheus gauges.
    """

    def __init__(
        self,
        replica_tag: ReplicaTag,
        deployment_id: DeploymentID,
        autoscaling_config: Optional[AutoscalingConfig],
    ):
        self._replica_tag = replica_tag
        self._deployment_id = deployment_id
        self._metrics_pusher = MetricsPusher()
        self._metrics_store = InMemoryMetricsStore()
        self._autoscaling_config = autoscaling_config
        self._controller_handle = ray.get_actor(
            SERVE_CONTROLLER_NAME, namespace=SERVE_NAMESPACE
        )

        # User-facing Prometheus gauges.
        self._num_pending_items = metrics.Gauge(
            "serve_replica_pending_queries",
            description="The current number of pending queries.",
        )
        self._num_processing_items = metrics.Gauge(
            "serve_replica_processing_queries",
            description="The current number of queries being processed.",
        )

        # Set user-facing gauges periodically.
        self._metrics_pusher.register_task(
            self._set_replica_requests_metrics,
            RAY_SERVE_GAUGE_METRIC_SET_PERIOD_S,
        )

        if self._autoscaling_config:
            # Push autoscaling metrics to the controller periodically.
            self._metrics_pusher.register_task(
                self._collect_autoscaling_metrics,
                self._autoscaling_config.metrics_interval_s,
                self._controller_handle.record_autoscaling_metrics.remote,
            )
            # Collect autoscaling metrics locally periodically.
            self._metrics_pusher.register_task(
                self.get_num_pending_and_running_requests,
                min(
                    RAY_SERVE_REPLICA_AUTOSCALING_METRIC_RECORD_PERIOD_S,
                    self._autoscaling_config.metrics_interval_s,
                ),
                self._add_autoscaling_metrics_point,
            )

        self._metrics_pusher.start()

    def shutdown(self):
        self._metrics_pusher.shutdown()

    def get_num_pending_and_running_requests(self) -> int:
        stats = self._get_handle_request_stats() or {}
        return stats.get("pending", 0) + stats.get("running", 0)

    def _collect_autoscaling_metrics(self):
        look_back_period = self._autoscaling_config.look_back_period_s
        return self._replica_tag, self._metrics_store.window_average(
            self._replica_tag, time.time() - look_back_period
        )

    def _add_autoscaling_metrics_point(self, data, send_timestamp: float):
        self._metrics_store.add_metrics_point(
            {self._replica_tag: data},
            send_timestamp,
        )

    def _set_replica_requests_metrics(self):
        self._num_processing_items.set(self._get_num_running_requests())
        self._num_pending_items.set(self._get_num_pending_requests())

    def _get_num_running_requests(self) -> int:
        stats = self._get_handle_request_stats() or {}
        return stats.get("running", 0)

    def _get_num_pending_requests(self) -> int:
        stats = self._get_handle_request_stats() or {}
        return stats.get("pending", 0)

    def _get_handle_request_stats(self) -> Optional[Dict[str, int]]:
        replica_actor_name = self._deployment_id.to_replica_actor_class_name()
        actor_stats = ray.runtime_context.get_runtime_context()._get_actor_call_stats()
        method_stats = actor_stats.get(f"{replica_actor_name}.handle_request")
        streaming_method_stats = actor_stats.get(
            f"{replica_actor_name}.handle_request_streaming"
        )
        method_stats_java = actor_stats.get(
            f"{replica_actor_name}.handle_request_from_java"
        )
        return merge_dict(
            merge_dict(method_stats, streaming_method_stats), method_stats_java
        )


class ReplicaActor:
    """Actor definition for replicas of Ray Serve deployments.

    This class defines the interface that the controller and deployment handles
    (i.e., from proxies and other replicas) use to interact with a replica.

    All interaction with the user-provided callable is done via the
    `UserCallableWrapper` class.
    """

    async def __init__(
        self,
        deployment_id: DeploymentID,
        replica_tag: str,
        serialized_deployment_def: bytes,
        serialized_init_args: bytes,
        serialized_init_kwargs: bytes,
        deployment_config_proto_bytes: bytes,
        version: DeploymentVersion,
    ):
        self._version = version
<<<<<<< HEAD
        self._deployment_config = DeploymentConfig.from_proto_bytes(
            deployment_config_proto_bytes
        )
        self._configure_logger_and_profilers(
            replica_tag, LoggingConfig(**(self._deployment_config.logging_config or {}))
        )
=======
        self._replica_tag = replica_tag
        self._deployment_config = DeploymentConfig.from_proto_bytes(
            deployment_config_proto_bytes
        )
        self._configure_logger_and_profilers(self._deployment_config.logging_config)
>>>>>>> e217d5df
        self._event_loop = get_or_create_event_loop()
        self._queue_metrics_manager = ReplicaQueueMetricsManager(
            replica_tag, deployment_id, self._deployment_config.autoscaling_config
        )

        deployment_def = cloudpickle.loads(serialized_deployment_def)
        if isinstance(deployment_def, str):
            deployment_def = _load_deployment_def_from_import_path(deployment_def)

        self._user_callable_wrapper = UserCallableWrapper(
            deployment_def,
            cloudpickle.loads(serialized_init_args),
            cloudpickle.loads(serialized_init_kwargs),
            deployment_id=deployment_id,
            replica_tag=replica_tag,
<<<<<<< HEAD
=======
            autoscaling_config=self._deployment_config.autoscaling_config,
>>>>>>> e217d5df
        )

        # Guards against calling the user's callable constructor multiple times.
        self._user_callable_initialized = False
        self._user_callable_initialized_lock = asyncio.Lock()

    def _configure_logger_and_profilers(
        self, logging_config: Union[None, Dict, LoggingConfig]
    ):
        if logging_config is None:
            logging_config = {}
        if isinstance(logging_config, dict):
            logging_config = LoggingConfig(**logging_config)

        replica_name = ReplicaName.from_replica_tag(self._replica_tag)
        if replica_name.app_name:
            component_name = f"{replica_name.app_name}_{replica_name.deployment_name}"
        else:
            component_name = f"{replica_name.deployment_name}"
        component_id = replica_name.replica_suffix

        configure_component_logger(
            component_type=ServeComponentType.REPLICA,
            component_name=component_name,
            component_id=component_id,
            logging_config=logging_config,
        )
        configure_component_memory_profiler(
            component_type=ServeComponentType.REPLICA,
            component_name=component_name,
            component_id=component_id,
        )
        self.cpu_profiler, self.cpu_profiler_log = configure_component_cpu_profiler(
            component_type=ServeComponentType.REPLICA,
            component_name=component_name,
            component_id=component_id,
        )

    @ray.method(concurrency_group=REPLICA_CONTROL_PLANE_CONCURRENCY_GROUP)
    def get_num_ongoing_requests(self) -> int:
        """Fetch the number of ongoing requests at this replica (queue length).

        This runs on a separate thread (using a Ray concurrency group) so it will
        not be blocked by user code.
        """
        return self._queue_metrics_manager.get_num_pending_and_running_requests()

    async def handle_request(
        self,
        pickled_request_metadata: bytes,
        *request_args,
        **request_kwargs,
    ) -> Tuple[bytes, Any]:
        request_metadata = pickle.loads(pickled_request_metadata)
        if request_metadata.is_grpc_request:
            # Ensure the request args are a single gRPCRequest object.
            assert len(request_args) == 1 and isinstance(request_args[0], gRPCRequest)
            result = await self._user_callable_wrapper.call_user_method_grpc_unary(
                request_metadata=request_metadata, request=request_args[0]
            )
        else:
            result = await self._user_callable_wrapper.call_user_method(
                request_metadata, request_args, request_kwargs
            )

        return result

    async def _handle_http_request_generator(
        self,
        request_metadata: RequestMetadata,
        request: StreamingHTTPRequest,
    ) -> AsyncGenerator[Message, None]:
        """Handle an HTTP request and stream ASGI messages to the caller.

        This is a generator that yields ASGI-compliant messages sent by user code
        via an ASGI send interface.
        """
        receiver_task = None
        call_user_method_task = None
        wait_for_message_task = None
        try:
            receiver = ASGIReceiveProxy(
                request_metadata.request_id, request.http_proxy_handle
            )
            receiver_task = self._event_loop.create_task(
                receiver.fetch_until_disconnect()
            )

            scope = pickle.loads(request.pickled_asgi_scope)
            asgi_queue_send = ASGIMessageQueue()
            request_args = (scope, receiver, asgi_queue_send)
            request_kwargs = {}

            # Handle the request in a background asyncio.Task. It's expected that
            # this task will use the provided ASGI send interface to send its HTTP
            # the response. We will poll for the sent messages and yield them back
            # to the caller.
            call_user_method_task = self._event_loop.create_task(
                self._user_callable_wrapper.call_user_method(
                    request_metadata, request_args, request_kwargs
                )
            )

            while True:
                wait_for_message_task = self._event_loop.create_task(
                    asgi_queue_send.wait_for_message()
                )
                done, _ = await asyncio.wait(
                    [call_user_method_task, wait_for_message_task],
                    return_when=asyncio.FIRST_COMPLETED,
                )
                # Consume and yield all available messages in the queue.
                # The messages are batched into a list to avoid unnecessary RPCs and
                # we use vanilla pickle because it's faster than cloudpickle and we
                # know it's safe for these messages containing primitive types.
                yield pickle.dumps(asgi_queue_send.get_messages_nowait())

                # Exit once `call_user_method` has finished. In this case, all
                # messages must have already been sent.
                if call_user_method_task in done:
                    break

            e = call_user_method_task.exception()
            if e is not None:
                raise e from None
        finally:
            if receiver_task is not None:
                receiver_task.cancel()

            if call_user_method_task is not None and not call_user_method_task.done():
                call_user_method_task.cancel()

            if wait_for_message_task is not None and not wait_for_message_task.done():
                wait_for_message_task.cancel()

    async def handle_request_streaming(
        self,
        pickled_request_metadata: bytes,
        *request_args,
        **request_kwargs,
    ) -> AsyncGenerator[Any, None]:
        """Generator that is the entrypoint for all `stream=True` handle calls."""
        request_metadata = pickle.loads(pickled_request_metadata)
        if request_metadata.is_grpc_request:
            # Ensure the request args are a single gRPCRequest object.
            assert len(request_args) == 1 and isinstance(request_args[0], gRPCRequest)
            generator = (
                self._user_callable_wrapper.call_user_method_with_grpc_unary_stream(
                    request_metadata, request_args[0]
                )
            )
        elif request_metadata.is_http_request:
            assert len(request_args) == 1 and isinstance(
                request_args[0], StreamingHTTPRequest
            )
            generator = self._handle_http_request_generator(
                request_metadata, request_args[0]
            )
        else:
            generator = self._user_callable_wrapper.call_user_method_generator(
                request_metadata, request_args, request_kwargs
            )

        async for result in generator:
            yield result

    async def handle_request_from_java(
        self,
        proto_request_metadata: bytes,
        *request_args,
        **request_kwargs,
    ) -> Any:
        from ray.serve.generated.serve_pb2 import (
            RequestMetadata as RequestMetadataProto,
        )

        proto = RequestMetadataProto.FromString(proto_request_metadata)
        request_metadata: RequestMetadata = RequestMetadata(
            proto.request_id,
            proto.endpoint,
            call_method=proto.call_method,
            multiplexed_model_id=proto.multiplexed_model_id,
            route=proto.route,
        )
        request_args = request_args[0]
        return await self._user_callable_wrapper.call_user_method(
            request_metadata, request_args, request_kwargs
        )

    async def is_allocated(self) -> str:
        """poke the replica to check whether it's alive.

        When calling this method on an ActorHandle, it will complete as
        soon as the actor has started running. We use this mechanism to
        detect when a replica has been allocated a worker slot.
        At this time, the replica can transition from PENDING_ALLOCATION
        to PENDING_INITIALIZATION startup state.

        Returns:
            The PID, actor ID, node ID, node IP, and log filepath id of the replica.
        """

        return (
            os.getpid(),
            ray.get_runtime_context().get_actor_id(),
            ray.get_runtime_context().get_worker_id(),
            ray.get_runtime_context().get_node_id(),
            ray.util.get_node_ip_address(),
            get_component_logger_file_path(),
        )

    async def initialize_and_get_metadata(
        self,
        deployment_config: DeploymentConfig = None,
        _after: Optional[Any] = None,
    ) -> Tuple[DeploymentConfig, DeploymentVersion]:
        # Unused `_after` argument is for scheduling: passing an ObjectRef
        # allows delaying this call until after the `_after` call has returned.
        try:
            # Ensure that initialization is only performed once.
            # When controller restarts, it will call this method again.
            async with self._user_callable_initialized_lock:
                if not self._user_callable_initialized:
                    await self._user_callable_wrapper.initialize_callable()
                    self._user_callable_initialized = True
                if deployment_config:
                    await self._user_callable_wrapper.update_user_config(
                        deployment_config.user_config
                    )

            # A new replica should not be considered healthy until it passes
            # an initial health check. If an initial health check fails,
            # consider it an initialization failure.
            await self.check_health()
            return self._get_metadata()
        except Exception:
            raise RuntimeError(traceback.format_exc()) from None

    async def reconfigure(
        self,
        deployment_config: DeploymentConfig,
    ) -> Tuple[DeploymentConfig, DeploymentVersion]:
        try:
            user_config_changed = (
                deployment_config.user_config != self._deployment_config.user_config
            )
            logging_config_changed = (
                deployment_config.logging_config
                != self._deployment_config.logging_config
            )
            self._deployment_config = deployment_config
            self._version = DeploymentVersion.from_deployment_version(
                self._version, deployment_config
            )

            if logging_config_changed:
                self._configure_logger_and_profilers(deployment_config.logging_config)

            if user_config_changed:
                await self._user_callable_wrapper.update_user_config(
                    deployment_config.user_config
                )

            return self._get_metadata()
        except Exception:
            raise RuntimeError(traceback.format_exc()) from None

    def _get_metadata(
        self,
    ) -> Tuple[DeploymentConfig, DeploymentVersion]:
        return (
            self._version.deployment_config,
            self._version,
        )

    def _save_cpu_profile_data(self) -> str:
        """Saves CPU profiling data, if CPU profiling is enabled.

        Logs a warning if CPU profiling is disabled.
        """

        if self.cpu_profiler is not None:
            import marshal

            self.cpu_profiler.snapshot_stats()
            with open(self.cpu_profiler_log, "wb") as f:
                marshal.dump(self.cpu_profiler.stats, f)
            logger.info(f'Saved CPU profile data to file "{self.cpu_profiler_log}"')
            return self.cpu_profiler_log
        else:
            logger.error(
                "Attempted to save CPU profile data, but failed because no "
                "CPU profiler was running! Enable CPU profiling by enabling "
                "the RAY_SERVE_ENABLE_CPU_PROFILING env var."
            )

<<<<<<< HEAD
    async def perform_graceful_shutdown(self):
        if not self._user_callable_initialized:
            # Replica was never initialized, therefore never served traffic, so we
            # can exit immediately.
            return

        wait_loop_period_s = self._deployment_config.graceful_shutdown_wait_loop_s
        while True:
            # Sleep first because we want to make sure all the routers receive
            # the notification to remove this replica first.
            await asyncio.sleep(wait_loop_period_s)

            num_ongoing_requests = (
                self._queue_manager.get_num_pending_and_running_requests()
            )
            if num_ongoing_requests > 0:
                logger.info(
                    f"Waiting for an additional {wait_loop_period_s}s to shut down "
                    f"because there are {num_ongoing_requests} ongoing requests."
                )
            else:
                logger.info(
                    "Graceful shutdown complete; replica exiting.",
                    extra={"log_to_stderr": False},
                )
                break

        # Graceful shutdown timeout is up or there are no requests; complete shutdown.
        await self._user_callable_wrapper.call_destructor()
        self._queue_metrics_manager.shutdown()
=======
    async def prepare_for_shutdown(self):
        if self._user_callable_initialized:
            return await self._user_callable_wrapper.perform_graceful_shutdown(
                self._deployment_config.graceful_shutdown_wait_loop_s
            )
>>>>>>> e217d5df

    @ray.method(concurrency_group=REPLICA_CONTROL_PLANE_CONCURRENCY_GROUP)
    async def check_health(self):
        await self._user_callable_wrapper.check_health()


class UserCallableWrapper:
    """Wraps a user-provided callable that is used to handle requests to a replica."""

    def __init__(
        self,
        deployment_def: Callable,
        init_args: Tuple,
        init_kwargs: Dict,
        *,
        deployment_id: DeploymentID,
        replica_tag: ReplicaTag,
<<<<<<< HEAD
=======
        autoscaling_config: Optional[AutoscalingConfig],
>>>>>>> e217d5df
    ):
        if not (inspect.isfunction(deployment_def) or inspect.isclass(deployment_def)):
            raise TypeError(
                "deployment_def must be a function or class. Instead, its type was "
                f"{type(deployment_def)}."
            )

        self.deployment_def = deployment_def
        self.init_args = init_args
        self.init_kwargs = init_kwargs
        self.is_function = inspect.isfunction(deployment_def)
        self.deployment_id = deployment_id
        self.replica_tag = replica_tag
        self.rwlock = aiorwlock.RWLock()
        self.delete_lock = asyncio.Lock()

        # Will be populated in `initialize_callable`.
        self.callable = None
        self.user_health_check = None

        # Set initial metadata for logs and metrics.
        # servable_object will be populated in `initialize_callable`.
        ray.serve.context._set_internal_replica_context(
            app_name=self.deployment_id.app,
            deployment=self.deployment_id.name,
            replica_tag=self.replica_tag,
            servable_object=None,
        )

        self.request_counter = metrics.Counter(
            "serve_deployment_request_counter",
            description=(
                "The number of queries that have been processed in this replica."
            ),
            tag_keys=("route",),
        )

        self.error_counter = metrics.Counter(
            "serve_deployment_error_counter",
            description=(
                "The number of exceptions that have occurred in this replica."
            ),
            tag_keys=("route",),
        )

        self.restart_counter = metrics.Counter(
            "serve_deployment_replica_starts",
            description=(
                "The number of times this replica has been restarted due to failure."
            ),
        )
        self.restart_counter.inc()

        self.processing_latency_tracker = metrics.Histogram(
            "serve_deployment_processing_latency_ms",
            description="The latency for queries to be processed.",
            boundaries=DEFAULT_LATENCY_BUCKET_MS,
            tag_keys=("route",),
        )

<<<<<<< HEAD
=======
        self.num_processing_items = metrics.Gauge(
            "serve_replica_processing_queries",
            description="The current number of queries being processed.",
        )

        self.num_pending_items = metrics.Gauge(
            "serve_replica_pending_queries",
            description="The current number of pending queries.",
        )

        self.restart_counter.inc()

        self.autoscaling_metrics_store = InMemoryMetricsStore()
        self.metrics_pusher = MetricsPusher()
        self._autoscaling_config = autoscaling_config
        if self._autoscaling_config:
            self.controller_handle = ray.get_actor(
                SERVE_CONTROLLER_NAME, namespace=SERVE_NAMESPACE
            )
            process_remote_func = (
                self.controller_handle.record_autoscaling_metrics.remote
            )
            self.metrics_pusher.register_task(
                self.collect_autoscaling_metrics,
                self._autoscaling_config.metrics_interval_s,
                process_remote_func,
            )
            self.metrics_pusher.register_task(
                lambda: {self.replica_tag: self.get_num_pending_and_running_requests()},
                min(
                    RAY_SERVE_REPLICA_AUTOSCALING_METRIC_RECORD_PERIOD_S,
                    self._autoscaling_config.metrics_interval_s,
                ),
                self._add_autoscaling_metrics_point,
            )

        self.metrics_pusher.register_task(
            self._set_replica_requests_metrics,
            RAY_SERVE_GAUGE_METRIC_SET_PERIOD_S,
        )
        self.metrics_pusher.start()

>>>>>>> e217d5df
    async def initialize_callable(self):
        # This closure initializes user code and finalizes replica
        # startup. By splitting the initialization step like this,
        # we can already access this actor before the user code
        # has finished initializing.
        # The supervising state manager can then wait
        # for allocation of this replica by using the `is_allocated`
        # method. After that, it calls `reconfigure` to trigger
        # user code initialization.
        logger.info(
            "Started initializing replica.",
            extra={"log_to_stderr": False},
        )

        if self.is_function:
            self.callable = self.deployment_def
        else:
            # This allows deployments to define an async __init__
            # method (mostly used for testing).
            self.callable = self.deployment_def.__new__(self.deployment_def)
            await sync_to_async(self.callable.__init__)(
                *self.init_args, **self.init_kwargs
            )

            if isinstance(self.callable, ASGIAppReplicaWrapper):
                await self.callable._run_asgi_lifespan_startup()

        user_health_check = getattr(self.callable, HEALTH_CHECK_METHOD, None)
        if not callable(user_health_check):

            def user_health_check():
                pass

        self.user_health_check = sync_to_async(user_health_check)

        # Setting the context again to update the servable_object.
        ray.serve.context._set_internal_replica_context(
            app_name=self.deployment_id.app,
            deployment=self.deployment_id.name,
            replica_tag=self.replica_tag,
            servable_object=self.callable,
        )
        logger.info(
            "Finished initializing replica.",
            extra={"log_to_stderr": False},
        )

    async def check_health(self):
        await self.user_health_check()

<<<<<<< HEAD
=======
    def _get_handle_request_stats(self) -> Optional[Dict[str, int]]:
        replica_actor_name = self.deployment_id.to_replica_actor_class_name()
        actor_stats = ray.runtime_context.get_runtime_context()._get_actor_call_stats()
        method_stats = actor_stats.get(f"{replica_actor_name}.handle_request")
        streaming_method_stats = actor_stats.get(
            f"{replica_actor_name}.handle_request_streaming"
        )
        method_stats_java = actor_stats.get(
            f"{replica_actor_name}.handle_request_from_java"
        )
        return merge_dict(
            merge_dict(method_stats, streaming_method_stats), method_stats_java
        )

    def get_num_running_requests(self) -> int:
        stats = self._get_handle_request_stats() or {}
        return stats.get("running", 0)

    def get_num_pending_requests(self) -> int:
        stats = self._get_handle_request_stats() or {}
        return stats.get("pending", 0)

    def get_num_pending_and_running_requests(self) -> int:
        stats = self._get_handle_request_stats() or {}
        return stats.get("pending", 0) + stats.get("running", 0)

    def collect_autoscaling_metrics(self):
        look_back_period = self._autoscaling_config.look_back_period_s
        return self.replica_tag, self.autoscaling_metrics_store.window_average(
            self.replica_tag, time.time() - look_back_period
        )

>>>>>>> e217d5df
    def get_runner_method(self, request_metadata: RequestMetadata) -> Callable:
        method_name = request_metadata.call_method
        if not hasattr(self.callable, method_name):
            # Filter to methods that don't start with '__' prefix.
            def callable_method_filter(attr):
                if attr.startswith("__"):
                    return False
                elif not callable(getattr(self.callable, attr)):
                    return False

                return True

            methods = list(filter(callable_method_filter, dir(self.callable)))
            raise RayServeException(
                f"Tried to call a method '{method_name}' "
                "that does not exist. Available methods: "
                f"{methods}."
            )
        if self.is_function:
            return self.callable

        return getattr(self.callable, method_name)

    async def send_user_result_over_asgi(
        self, result: Any, scope: Scope, receive: Receive, send: Send
    ):
        """Handle the result from user code and send it over the ASGI interface.

        If the result is already a Response type, it is sent directly. Otherwise, it
        is converted to a custom Response type that handles serialization for
        common Python objects.
        """
        if isinstance(result, starlette.responses.Response):
            await result(scope, receive, send)
        else:
            await Response(result).send(scope, receive, send)

    async def update_user_config(self, user_config: Any):
        async with self.rwlock.writer:
            if user_config is not None:
                if self.is_function:
                    raise ValueError(
                        "deployment_def must be a class to use user_config"
                    )
                elif not hasattr(self.callable, RECONFIGURE_METHOD):
                    raise RayServeException(
                        "user_config specified but deployment "
                        + self.deployment_id
                        + " missing "
                        + RECONFIGURE_METHOD
                        + " method"
                    )
                reconfigure_method = sync_to_async(
                    getattr(self.callable, RECONFIGURE_METHOD)
                )
                await reconfigure_method(user_config)

    @asynccontextmanager
    async def wrap_user_method_call(self, request_metadata: RequestMetadata):
        """Context manager that should be used to wrap user method calls.

        This sets up the serve request context, grabs the reader lock to avoid mutating
        user_config during method calls, and records metrics based on the result of the
        method.
        """
        # Set request context variables for subsequent handle so that
        # handle can pass the correct request context to subsequent replicas.
        ray.serve.context._serve_request_context.set(
            ray.serve.context._RequestContext(
                request_metadata.route,
                request_metadata.request_id,
                self.deployment_id.app,
                request_metadata.multiplexed_model_id,
                request_metadata.grpc_context,
            )
        )

        logger.info(
            f"Started executing request {request_metadata.request_id}",
            extra={"log_to_stderr": False, "serve_access_log": True},
        )
        start_time = time.time()
        user_exception = None
        try:
            yield
        except Exception as e:
            user_exception = e
            logger.error(f"Request failed:\n{e}")
            if ray.util.pdb._is_ray_debugger_enabled():
                ray.util.pdb._post_mortem()

        latency_ms = (time.time() - start_time) * 1000
        self.processing_latency_tracker.observe(
            latency_ms, tags={"route": request_metadata.route}
        )

        if user_exception is None:
            status_str = "OK"
        elif isinstance(user_exception, asyncio.CancelledError):
            status_str = "CANCELLED"
        else:
            status_str = "ERROR"

        logger.info(
            access_log_msg(
                method=request_metadata.call_method,
                status=status_str,
                latency_ms=latency_ms,
            ),
            extra={"serve_access_log": True},
        )
        if user_exception is None:
            self.request_counter.inc(tags={"route": request_metadata.route})
        else:
            self.error_counter.inc(tags={"route": request_metadata.route})
            raise user_exception from None

    async def call_user_method_with_grpc_unary_stream(
        self, request_metadata: RequestMetadata, request: gRPCRequest
    ) -> AsyncGenerator[Tuple[RayServegRPCContext, bytes], None]:
        """Call a user method that is expected to be a generator.

        Deserializes gRPC request into protobuf object and pass into replica's runner
        method. Returns a generator of serialized protobuf bytes from the replica.
        """
        async with self.wrap_user_method_call(request_metadata):
            user_method = self.get_runner_method(request_metadata)
            user_request = pickle.loads(request.grpc_user_request)
            if GRPC_CONTEXT_ARG_NAME in inspect.signature(user_method).parameters:
                result_generator = user_method(
                    user_request,
                    grpc_context=request_metadata.grpc_context,
                )
            else:
                result_generator = user_method(user_request)
            if inspect.iscoroutine(result_generator):
                result_generator = await result_generator

            if inspect.isgenerator(result_generator):
                for result in result_generator:
                    yield request_metadata.grpc_context, result.SerializeToString()
            elif inspect.isasyncgen(result_generator):
                async for result in result_generator:
                    yield request_metadata.grpc_context, result.SerializeToString()
            else:
                raise TypeError(
                    "When using `stream=True`, the called method must be a generator "
                    f"function, but '{user_method.__name__}' is not."
                )

    async def call_user_method_grpc_unary(
        self, request_metadata: RequestMetadata, request: gRPCRequest
    ) -> Tuple[RayServegRPCContext, bytes]:
        """Call a user method that is *not* expected to be a generator.

        Deserializes gRPC request into protobuf object and pass into replica's runner
        method. Returns a serialized protobuf bytes from the replica.
        """
        async with self.wrap_user_method_call(request_metadata):
            user_request = pickle.loads(request.grpc_user_request)

            runner_method = self.get_runner_method(request_metadata)
            if inspect.isgeneratorfunction(runner_method) or inspect.isasyncgenfunction(
                runner_method
            ):
                raise TypeError(
                    f"Method '{runner_method.__name__}' is a generator function. "
                    "You must use `handle.options(stream=True)` to call "
                    "generators on a deployment."
                )

            method_to_call = sync_to_async(runner_method)

            if GRPC_CONTEXT_ARG_NAME in inspect.signature(runner_method).parameters:
                result = await method_to_call(
                    user_request,
                    grpc_context=request_metadata.grpc_context,
                )
            else:
                result = await method_to_call(user_request)
            return request_metadata.grpc_context, result.SerializeToString()

    async def call_user_method(
        self,
        request_metadata: RequestMetadata,
        request_args: Tuple[Any],
        request_kwargs: Dict[str, Any],
    ) -> Any:
        """Call a user method that is *not* expected to be a generator.

        Raises any exception raised by the user code so it can be propagated as a
        `RayTaskError`.
        """
        async with self.wrap_user_method_call(request_metadata):
            if request_metadata.is_http_request:
                # For HTTP requests we always expect (scope, receive, send) as args.
                assert len(request_args) == 3
                scope, receive, send = request_args

                if isinstance(self.callable, ASGIAppReplicaWrapper):
                    request_args = (scope, receive, send)
                else:
                    request_args = (Request(scope, receive, send),)

            runner_method = None
            try:
                runner_method = self.get_runner_method(request_metadata)
                if inspect.isgeneratorfunction(
                    runner_method
                ) or inspect.isasyncgenfunction(runner_method):
                    raise TypeError(
                        f"Method '{runner_method.__name__}' is a generator function. "
                        "You must use `handle.options(stream=True)` to call "
                        "generators on a deployment."
                    )

                method_to_call = sync_to_async(runner_method)

                # Edge case to support empty HTTP handlers: don't pass the Request
                # argument if the callable has no parameters.
                if (
                    request_metadata.is_http_request
                    and len(inspect.signature(runner_method).parameters) == 0
                ):
                    request_args, request_kwargs = tuple(), {}

                result = await method_to_call(*request_args, **request_kwargs)
                if inspect.isgenerator(result) or inspect.isasyncgen(result):
                    raise TypeError(
                        f"Method '{runner_method.__name__}' returned a generator. You "
                        "must use `handle.options(stream=True)` to call "
                        "generators on a deployment."
                    )

            except Exception as e:
                function_name = "unknown"
                if runner_method is not None:
                    function_name = runner_method.__name__
                e = wrap_to_ray_error(function_name, e)
                if request_metadata.is_http_request:
                    result = starlette.responses.Response(
                        f"Unexpected error, traceback: {e}.", status_code=500
                    )
                    await self.send_user_result_over_asgi(result, scope, receive, send)

                raise e from None

            if request_metadata.is_http_request and not isinstance(
                self.callable, ASGIAppReplicaWrapper
            ):
                # For the FastAPI codepath, the response has already been sent over the
                # ASGI interface, but for the vanilla deployment codepath we need to
                # send it.
                await self.send_user_result_over_asgi(result, scope, receive, send)

            return result

    async def call_user_method_generator(
        self,
        request_metadata: RequestMetadata,
        request_args: Tuple[Any],
        request_kwargs: Dict[str, Any],
    ) -> AsyncGenerator[Any, None]:
        """Call a user method that is expected to be a generator.

        Raises any exception raised by the user code so it can be propagated as a
        `RayTaskError`.
        """
        async with self.wrap_user_method_call(request_metadata):
            assert (
                not request_metadata.is_http_request
            ), "HTTP requests should go through `call_user_method`."
            user_method = self.get_runner_method(request_metadata)
            result_generator = user_method(*request_args, **request_kwargs)
            if inspect.iscoroutine(result_generator):
                result_generator = await result_generator

            if inspect.isgenerator(result_generator):
                for result in result_generator:
                    yield result
            elif inspect.isasyncgen(result_generator):
                async for result in result_generator:
                    yield result
            else:
                raise TypeError(
                    "When using `stream=True`, the called method must be a generator "
                    f"function, but '{user_method.__name__}' is not."
                )

<<<<<<< HEAD
    async def call_destructor(self):
        """Explicitly call the `__del__` method of the user callable.
=======
    async def perform_graceful_shutdown(self, wait_loop_period_s: float):
        """Perform graceful shutdown.
>>>>>>> e217d5df

        We set the del method to noop after successfully calling it so the
        destructor is called only once.
        """
<<<<<<< HEAD
=======
        while True:
            # Sleep first because we want to make sure all the routers receive
            # the notification to remove this replica first.
            await asyncio.sleep(wait_loop_period_s)

            num_ongoing_requests = self.get_num_pending_and_running_requests()
            if num_ongoing_requests > 0:
                logger.info(
                    f"Waiting for an additional {wait_loop_period_s}s to shut down "
                    f"because there are {num_ongoing_requests} ongoing requests."
                )
            else:
                logger.info(
                    "Graceful shutdown complete; replica exiting.",
                    extra={"log_to_stderr": False},
                )
                break

        # Explicitly call the del method to trigger clean up.
        # We set the del method to noop after successfully calling it so the
        # destructor is called only once.
>>>>>>> e217d5df
        async with self.delete_lock:
            if not hasattr(self, "callable"):
                return

            try:
                if hasattr(self.callable, "__del__"):
                    # Make sure to accept `async def __del__(self)` as well.
                    await sync_to_async(self.callable.__del__)()
                    setattr(self.callable, "__del__", lambda _: None)

                if hasattr(self.callable, "__serve_multiplex_wrapper"):
                    await getattr(self.callable, "__serve_multiplex_wrapper").shutdown()

            except Exception as e:
                logger.exception(f"Exception during graceful shutdown of replica: {e}")
            finally:
                if hasattr(self.callable, "__del__"):
                    del self.callable<|MERGE_RESOLUTION|>--- conflicted
+++ resolved
@@ -219,20 +219,11 @@
         version: DeploymentVersion,
     ):
         self._version = version
-<<<<<<< HEAD
-        self._deployment_config = DeploymentConfig.from_proto_bytes(
-            deployment_config_proto_bytes
-        )
-        self._configure_logger_and_profilers(
-            replica_tag, LoggingConfig(**(self._deployment_config.logging_config or {}))
-        )
-=======
         self._replica_tag = replica_tag
         self._deployment_config = DeploymentConfig.from_proto_bytes(
             deployment_config_proto_bytes
         )
         self._configure_logger_and_profilers(self._deployment_config.logging_config)
->>>>>>> e217d5df
         self._event_loop = get_or_create_event_loop()
         self._queue_metrics_manager = ReplicaQueueMetricsManager(
             replica_tag, deployment_id, self._deployment_config.autoscaling_config
@@ -248,10 +239,6 @@
             cloudpickle.loads(serialized_init_kwargs),
             deployment_id=deployment_id,
             replica_tag=replica_tag,
-<<<<<<< HEAD
-=======
-            autoscaling_config=self._deployment_config.autoscaling_config,
->>>>>>> e217d5df
         )
 
         # Guards against calling the user's callable constructor multiple times.
@@ -548,7 +535,6 @@
                 "the RAY_SERVE_ENABLE_CPU_PROFILING env var."
             )
 
-<<<<<<< HEAD
     async def perform_graceful_shutdown(self):
         if not self._user_callable_initialized:
             # Replica was never initialized, therefore never served traffic, so we
@@ -579,13 +565,6 @@
         # Graceful shutdown timeout is up or there are no requests; complete shutdown.
         await self._user_callable_wrapper.call_destructor()
         self._queue_metrics_manager.shutdown()
-=======
-    async def prepare_for_shutdown(self):
-        if self._user_callable_initialized:
-            return await self._user_callable_wrapper.perform_graceful_shutdown(
-                self._deployment_config.graceful_shutdown_wait_loop_s
-            )
->>>>>>> e217d5df
 
     @ray.method(concurrency_group=REPLICA_CONTROL_PLANE_CONCURRENCY_GROUP)
     async def check_health(self):
@@ -603,10 +582,6 @@
         *,
         deployment_id: DeploymentID,
         replica_tag: ReplicaTag,
-<<<<<<< HEAD
-=======
-        autoscaling_config: Optional[AutoscalingConfig],
->>>>>>> e217d5df
     ):
         if not (inspect.isfunction(deployment_def) or inspect.isclass(deployment_def)):
             raise TypeError(
@@ -667,51 +642,6 @@
             tag_keys=("route",),
         )
 
-<<<<<<< HEAD
-=======
-        self.num_processing_items = metrics.Gauge(
-            "serve_replica_processing_queries",
-            description="The current number of queries being processed.",
-        )
-
-        self.num_pending_items = metrics.Gauge(
-            "serve_replica_pending_queries",
-            description="The current number of pending queries.",
-        )
-
-        self.restart_counter.inc()
-
-        self.autoscaling_metrics_store = InMemoryMetricsStore()
-        self.metrics_pusher = MetricsPusher()
-        self._autoscaling_config = autoscaling_config
-        if self._autoscaling_config:
-            self.controller_handle = ray.get_actor(
-                SERVE_CONTROLLER_NAME, namespace=SERVE_NAMESPACE
-            )
-            process_remote_func = (
-                self.controller_handle.record_autoscaling_metrics.remote
-            )
-            self.metrics_pusher.register_task(
-                self.collect_autoscaling_metrics,
-                self._autoscaling_config.metrics_interval_s,
-                process_remote_func,
-            )
-            self.metrics_pusher.register_task(
-                lambda: {self.replica_tag: self.get_num_pending_and_running_requests()},
-                min(
-                    RAY_SERVE_REPLICA_AUTOSCALING_METRIC_RECORD_PERIOD_S,
-                    self._autoscaling_config.metrics_interval_s,
-                ),
-                self._add_autoscaling_metrics_point,
-            )
-
-        self.metrics_pusher.register_task(
-            self._set_replica_requests_metrics,
-            RAY_SERVE_GAUGE_METRIC_SET_PERIOD_S,
-        )
-        self.metrics_pusher.start()
-
->>>>>>> e217d5df
     async def initialize_callable(self):
         # This closure initializes user code and finalizes replica
         # startup. By splitting the initialization step like this,
@@ -762,41 +692,6 @@
     async def check_health(self):
         await self.user_health_check()
 
-<<<<<<< HEAD
-=======
-    def _get_handle_request_stats(self) -> Optional[Dict[str, int]]:
-        replica_actor_name = self.deployment_id.to_replica_actor_class_name()
-        actor_stats = ray.runtime_context.get_runtime_context()._get_actor_call_stats()
-        method_stats = actor_stats.get(f"{replica_actor_name}.handle_request")
-        streaming_method_stats = actor_stats.get(
-            f"{replica_actor_name}.handle_request_streaming"
-        )
-        method_stats_java = actor_stats.get(
-            f"{replica_actor_name}.handle_request_from_java"
-        )
-        return merge_dict(
-            merge_dict(method_stats, streaming_method_stats), method_stats_java
-        )
-
-    def get_num_running_requests(self) -> int:
-        stats = self._get_handle_request_stats() or {}
-        return stats.get("running", 0)
-
-    def get_num_pending_requests(self) -> int:
-        stats = self._get_handle_request_stats() or {}
-        return stats.get("pending", 0)
-
-    def get_num_pending_and_running_requests(self) -> int:
-        stats = self._get_handle_request_stats() or {}
-        return stats.get("pending", 0) + stats.get("running", 0)
-
-    def collect_autoscaling_metrics(self):
-        look_back_period = self._autoscaling_config.look_back_period_s
-        return self.replica_tag, self.autoscaling_metrics_store.window_average(
-            self.replica_tag, time.time() - look_back_period
-        )
-
->>>>>>> e217d5df
     def get_runner_method(self, request_metadata: RequestMetadata) -> Callable:
         method_name = request_metadata.call_method
         if not hasattr(self.callable, method_name):
@@ -1086,41 +981,12 @@
                     f"function, but '{user_method.__name__}' is not."
                 )
 
-<<<<<<< HEAD
     async def call_destructor(self):
         """Explicitly call the `__del__` method of the user callable.
-=======
-    async def perform_graceful_shutdown(self, wait_loop_period_s: float):
-        """Perform graceful shutdown.
->>>>>>> e217d5df
 
         We set the del method to noop after successfully calling it so the
         destructor is called only once.
         """
-<<<<<<< HEAD
-=======
-        while True:
-            # Sleep first because we want to make sure all the routers receive
-            # the notification to remove this replica first.
-            await asyncio.sleep(wait_loop_period_s)
-
-            num_ongoing_requests = self.get_num_pending_and_running_requests()
-            if num_ongoing_requests > 0:
-                logger.info(
-                    f"Waiting for an additional {wait_loop_period_s}s to shut down "
-                    f"because there are {num_ongoing_requests} ongoing requests."
-                )
-            else:
-                logger.info(
-                    "Graceful shutdown complete; replica exiting.",
-                    extra={"log_to_stderr": False},
-                )
-                break
-
-        # Explicitly call the del method to trigger clean up.
-        # We set the del method to noop after successfully calling it so the
-        # destructor is called only once.
->>>>>>> e217d5df
         async with self.delete_lock:
             if not hasattr(self, "callable"):
                 return
