import asyncio
import concurrent.futures
import inspect
import logging
import os
import pickle
import threading
import time
import traceback
from contextlib import contextmanager
from functools import wraps
from importlib import import_module
from typing import Any, AsyncGenerator, Callable, Dict, Optional, Tuple, Union

import starlette.responses
from starlette.types import ASGIApp

import ray
from ray import cloudpickle
from ray._private.utils import get_or_create_event_loop
from ray.actor import ActorClass, ActorHandle
from ray.remote_function import RemoteFunction
from ray.serve import metrics
from ray.serve._private.common import (
    DeploymentID,
    ReplicaID,
    ReplicaQueueLengthInfo,
    RequestMetadata,
    ServeComponentType,
    StreamingHTTPRequest,
    gRPCRequest,
)
from ray.serve._private.config import DeploymentConfig
from ray.serve._private.constants import (
    DEFAULT_LATENCY_BUCKET_MS,
    GRPC_CONTEXT_ARG_NAME,
    HEALTH_CHECK_METHOD,
    RAY_SERVE_COLLECT_AUTOSCALING_METRICS_ON_HANDLE,
    RAY_SERVE_REPLICA_AUTOSCALING_METRIC_RECORD_PERIOD_S,
    RECONFIGURE_METHOD,
    SERVE_CONTROLLER_NAME,
    SERVE_LOGGER_NAME,
    SERVE_NAMESPACE,
)
from ray.serve._private.http_util import (
    ASGIAppReplicaWrapper,
    ASGIArgs,
    ASGIReceiveProxy,
    MessageQueue,
    Response,
)
from ray.serve._private.logging_utils import (
    access_log_msg,
    configure_component_cpu_profiler,
    configure_component_logger,
    configure_component_memory_profiler,
    get_component_logger_file_path,
)
from ray.serve._private.metrics_utils import InMemoryMetricsStore, MetricsPusher
from ray.serve._private.thirdparty.get_asgi_route_name import get_asgi_route_name
from ray.serve._private.utils import get_component_file_name  # noqa: F401
from ray.serve._private.utils import parse_import_path
from ray.serve._private.version import DeploymentVersion
from ray.serve.config import AutoscalingConfig
from ray.serve.deployment import Deployment
from ray.serve.exceptions import RayServeException
from ray.serve.schema import LoggingConfig

logger = logging.getLogger(SERVE_LOGGER_NAME)


def _load_deployment_def_from_import_path(import_path: str) -> Callable:
    module_name, attr_name = parse_import_path(import_path)
    deployment_def = getattr(import_module(module_name), attr_name)

    # For ray or serve decorated class or function, strip to return
    # original body.
    if isinstance(deployment_def, RemoteFunction):
        deployment_def = deployment_def._function
    elif isinstance(deployment_def, ActorClass):
        deployment_def = deployment_def.__ray_metadata__.modified_class
    elif isinstance(deployment_def, Deployment):
        logger.warning(
            f'The import path "{import_path}" contains a '
            "decorated Serve deployment. The decorator's settings "
            "are ignored when deploying via import path."
        )
        deployment_def = deployment_def.func_or_class

    return deployment_def


class ReplicaMetricsManager:
    """Manages metrics for the replica.

    A variety of metrics are managed:
        - Fine-grained metrics are set for every request.
        - Autoscaling statistics are periodically pushed to the controller.
        - Queue length metrics are periodically recorded as user-facing gauges.
    """

    PUSH_METRICS_TO_CONTROLLER_TASK_NAME = "push_metrics_to_controller"
    RECORD_METRICS_TASK_NAME = "record_metrics"
    SET_REPLICA_REQUEST_METRIC_GAUGE_TASK_NAME = "set_replica_request_metric_gauge"

    def __init__(
        self,
        replica_id: ReplicaID,
        event_loop: asyncio.BaseEventLoop,
        autoscaling_config: Optional[AutoscalingConfig],
    ):
        self._replica_id = replica_id
        self._metrics_pusher = MetricsPusher()
        self._metrics_store = InMemoryMetricsStore()
        self._autoscaling_config = autoscaling_config
        self._controller_handle = ray.get_actor(
            SERVE_CONTROLLER_NAME, namespace=SERVE_NAMESPACE
        )
        self._num_ongoing_requests = 0

        # Request counter (only set on replica startup).
        self._restart_counter = metrics.Counter(
            "serve_deployment_replica_starts",
            description=(
                "The number of times this replica has been restarted due to failure."
            ),
        )
        self._restart_counter.inc()

        # Per-request metrics.
        self._request_counter = metrics.Counter(
            "serve_deployment_request_counter",
            description=(
                "The number of queries that have been processed in this replica."
            ),
            tag_keys=("route",),
        )

        self._error_counter = metrics.Counter(
            "serve_deployment_error_counter",
            description=(
                "The number of exceptions that have occurred in this replica."
            ),
            tag_keys=("route",),
        )

        self._processing_latency_tracker = metrics.Histogram(
            "serve_deployment_processing_latency_ms",
            description="The latency for queries to be processed.",
            boundaries=DEFAULT_LATENCY_BUCKET_MS,
            tag_keys=("route",),
        )

        self._num_ongoing_requests_gauge = metrics.Gauge(
            "serve_replica_processing_queries",
            description="The current number of queries being processed.",
        )

        self.set_autoscaling_config(autoscaling_config)

    async def shutdown(self):
        """Stop periodic background tasks."""

        await self._metrics_pusher.graceful_shutdown()

    def set_autoscaling_config(self, autoscaling_config: Optional[AutoscalingConfig]):
        """Dynamically update autoscaling config."""

        self._autoscaling_config = autoscaling_config

        if (
            not RAY_SERVE_COLLECT_AUTOSCALING_METRICS_ON_HANDLE
            and self._autoscaling_config
        ):
            self._metrics_pusher.start()

            # Push autoscaling metrics to the controller periodically.
            self._metrics_pusher.register_or_update_task(
                self.PUSH_METRICS_TO_CONTROLLER_TASK_NAME,
                self._push_autoscaling_metrics,
                self._autoscaling_config.metrics_interval_s,
            )
            # Collect autoscaling metrics locally periodically.
            self._metrics_pusher.register_or_update_task(
                self.RECORD_METRICS_TASK_NAME,
                self._add_autoscaling_metrics_point,
                min(
                    RAY_SERVE_REPLICA_AUTOSCALING_METRIC_RECORD_PERIOD_S,
                    self._autoscaling_config.metrics_interval_s,
                ),
            )

    def inc_num_ongoing_requests(self) -> int:
        """Increment the current total queue length of requests for this replica."""
        self._num_ongoing_requests += 1
        self._num_ongoing_requests_gauge.set(self._num_ongoing_requests)

    def dec_num_ongoing_requests(self) -> int:
        """Decrement the current total queue length of requests for this replica."""
        self._num_ongoing_requests -= 1
        self._num_ongoing_requests_gauge.set(self._num_ongoing_requests)

    def get_num_ongoing_requests(self) -> int:
        """Get current total queue length of requests for this replica."""
        return self._num_ongoing_requests

    def record_request_metrics(
        self, *, route: str, status_str: str, latency_ms: float, was_error: bool
    ):
        """Records per-request metrics."""
        self._processing_latency_tracker.observe(latency_ms, tags={"route": route})
        if was_error:
            self._error_counter.inc(tags={"route": route})
        else:
            self._request_counter.inc(tags={"route": route})

    def _push_autoscaling_metrics(self) -> Dict[str, Any]:
        look_back_period = self._autoscaling_config.look_back_period_s
        self._controller_handle.record_autoscaling_metrics.remote(
            replica_id=self._replica_id,
            window_avg=self._metrics_store.window_average(
                self._replica_id, time.time() - look_back_period
            ),
            send_timestamp=time.time(),
        )

    def _add_autoscaling_metrics_point(self) -> None:
        self._metrics_store.add_metrics_point(
            {self._replica_id: self._num_ongoing_requests},
            time.time(),
        )


class ReplicaActor:
    """Actor definition for replicas of Ray Serve deployments.

    This class defines the interface that the controller and deployment handles
    (i.e., from proxies and other replicas) use to interact with a replica.

    All interaction with the user-provided callable is done via the
    `UserCallableWrapper` class.
    """

    async def __init__(
        self,
        replica_id: ReplicaID,
        serialized_deployment_def: bytes,
        serialized_init_args: bytes,
        serialized_init_kwargs: bytes,
        deployment_config_proto_bytes: bytes,
        version: DeploymentVersion,
    ):
        self._version = version
        self._replica_id = replica_id
        self._deployment_id = replica_id.deployment_id
        self._deployment_config = DeploymentConfig.from_proto_bytes(
            deployment_config_proto_bytes
        )
        self._component_name = f"{self._deployment_id.name}"
        if self._deployment_id.app_name:
            self._component_name = (
                f"{self._deployment_id.app_name}_" + self._component_name
            )

        self._component_id = self._replica_id.unique_id
        self._configure_logger_and_profilers(self._deployment_config.logging_config)
        self._event_loop = get_or_create_event_loop()

        deployment_def = cloudpickle.loads(serialized_deployment_def)
        if isinstance(deployment_def, str):
            deployment_def = _load_deployment_def_from_import_path(deployment_def)

        self._user_callable_wrapper = UserCallableWrapper(
            deployment_def,
            cloudpickle.loads(serialized_init_args),
            cloudpickle.loads(serialized_init_kwargs),
            deployment_id=self._deployment_id,
        )

        # Guards against calling the user's callable constructor multiple times.
        self._user_callable_initialized = False
        self._user_callable_initialized_lock = asyncio.Lock()
        self._initialization_latency: Optional[float] = None

        # Will be populated with the wrapped ASGI app if the user callable is an
        # `ASGIAppReplicaWrapper` (i.e., they are using the FastAPI integration).
        self._user_callable_asgi_app: Optional[ASGIApp] = None

        # Set metadata for logs and metrics.
        # servable_object will be populated in `initialize_and_get_metadata`.
        self._set_internal_replica_context(servable_object=None)

        self._metrics_manager = ReplicaMetricsManager(
            replica_id,
            self._event_loop,
            self._deployment_config.autoscaling_config,
        )

        self._port: Optional[int] = None

    def _set_internal_replica_context(self, *, servable_object: Callable = None):
        ray.serve.context._set_internal_replica_context(
            replica_id=self._replica_id,
            servable_object=servable_object,
            _deployment_config=self._deployment_config,
        )

    def _configure_logger_and_profilers(
        self, logging_config: Union[None, Dict, LoggingConfig]
    ):
        if logging_config is None:
            logging_config = {}
        if isinstance(logging_config, dict):
            logging_config = LoggingConfig(**logging_config)

        configure_component_logger(
            component_type=ServeComponentType.REPLICA,
            component_name=self._component_name,
            component_id=self._component_id,
            logging_config=logging_config,
        )
        configure_component_memory_profiler(
            component_type=ServeComponentType.REPLICA,
            component_name=self._component_name,
            component_id=self._component_id,
        )
        self.cpu_profiler, self.cpu_profiler_log = configure_component_cpu_profiler(
            component_type=ServeComponentType.REPLICA,
            component_name=self._component_name,
            component_id=self._component_id,
        )

    def push_proxy_handle(self, handle: ActorHandle):
        pass

    def get_num_ongoing_requests(self) -> int:
        """Fetch the number of ongoing requests at this replica (queue length).

        This runs on a separate thread (using a Ray concurrency group) so it will
        not be blocked by user code.
        """
        return self._metrics_manager.get_num_ongoing_requests()

    def _maybe_get_asgi_route(
        self, request_metadata: RequestMetadata, request_args: Tuple[Any]
    ) -> Optional[str]:
        """Get the matched route string for ASGI apps to be used in logs & metrics.

        If this replica does not wrap an ASGI app or there is no matching for the
        request, returns the existing route from the request metadata.
        """
        route = request_metadata.route
        if (
            request_metadata.is_http_request
            and self._user_callable_asgi_app is not None
        ):
            req: StreamingHTTPRequest = request_args[0]
            try:
                matched_route = get_asgi_route_name(
                    self._user_callable_asgi_app, req.asgi_scope
                )
            except Exception:
                matched_route = None
                logger.exception(
                    "Failed unexpectedly trying to get route name for request. "
                    "Routes in metric tags and log messages may be inaccurate. "
                    "Please file a GitHub issue containing this traceback."
                )

            # If there is no match in the ASGI app, don't overwrite the route_prefix
            # from the proxy.
            if matched_route is not None:
                route = matched_route

        return route

    @contextmanager
    def _wrap_user_method_call(
        self, request_metadata: RequestMetadata, request_args: Tuple[Any]
    ):
        """Context manager that wraps user method calls.

        1) Sets the request context var with appropriate metadata.
        2) Records the access log message (if not disabled).
        3) Records per-request metrics via the metrics manager.
        """
        route = self._maybe_get_asgi_route(request_metadata, request_args)
        ray.serve.context._serve_request_context.set(
            ray.serve.context._RequestContext(
                route=route,
                request_id=request_metadata.request_id,
                _internal_request_id=request_metadata.internal_request_id,
                app_name=self._deployment_id.app_name,
                multiplexed_model_id=request_metadata.multiplexed_model_id,
                grpc_context=request_metadata.grpc_context,
            )
        )

        start_time = time.time()
        user_exception = None
        try:
            self._metrics_manager.inc_num_ongoing_requests()
            yield
        except asyncio.CancelledError as e:
            user_exception = e

            # Recursively cancel child requests
            requests_pending_assignment = (
                ray.serve.context._get_requests_pending_assignment(
                    request_metadata.internal_request_id
                )
            )
            for task in requests_pending_assignment.values():
                task.cancel()
        except Exception as e:
            user_exception = e
            logger.error(f"Request failed:\n{e}")
            if ray.util.pdb._is_ray_debugger_enabled():
                ray.util.pdb._post_mortem()
        finally:
            self._metrics_manager.dec_num_ongoing_requests()

        latency_ms = (time.time() - start_time) * 1000
        if user_exception is None:
            status_str = "OK"
        elif isinstance(user_exception, asyncio.CancelledError):
            status_str = "CANCELLED"
        else:
            status_str = "ERROR"

        logger.info(
            access_log_msg(
                method=request_metadata.call_method,
                status=status_str,
                latency_ms=latency_ms,
            ),
            extra={"serve_access_log": True},
        )
        self._metrics_manager.record_request_metrics(
            route=route,
            status_str=status_str,
            latency_ms=latency_ms,
            was_error=user_exception is not None,
        )

        if user_exception is not None:
            raise user_exception from None

    async def _call_user_generator(
        self,
        request_metadata: RequestMetadata,
        request_args: Tuple[Any],
        request_kwargs: Dict[str, Any],
    ) -> AsyncGenerator[Any, None]:
        """Calls a user method for a streaming call and yields its results.

        The user method is called in an asyncio `Task` and places its results on a
        `result_queue`. This method pulls and yields from the `result_queue`.
        """
        call_user_method_future = None
        wait_for_message_task = None
        try:
            result_queue = MessageQueue()

            # `asyncio.Event`s are not thread safe, so `call_soon_threadsafe` must be
            # used to interact with the result queue from the user callable thread.
            def _enqueue_thread_safe(item: Any):
                self._event_loop.call_soon_threadsafe(result_queue.put_nowait, item)

            call_user_method_future = asyncio.wrap_future(
                self._user_callable_wrapper.call_user_method(
                    request_metadata,
                    request_args,
                    request_kwargs,
                    generator_result_callback=_enqueue_thread_safe,
                )
            )

            while True:
                wait_for_message_task = self._event_loop.create_task(
                    result_queue.wait_for_message()
                )
                done, _ = await asyncio.wait(
                    [call_user_method_future, wait_for_message_task],
                    return_when=asyncio.FIRST_COMPLETED,
                )

                # Consume and yield all available messages in the queue.
                messages = result_queue.get_messages_nowait()
                if messages:
                    # HTTP (ASGI) messages are only consumed by the proxy so batch them
                    # and use vanilla pickle (we know it's safe because these messages
                    # only contain primitive Python types).
                    if request_metadata.is_http_request:
                        yield pickle.dumps(messages)
                    else:
                        for msg in messages:
                            yield msg

                # Exit once `call_user_method` has finished. In this case, all
                # messages must have already been sent.
                if call_user_method_future in done:
                    break

            e = call_user_method_future.exception()
            if e is not None:
                raise e from None
        finally:
            if (
                call_user_method_future is not None
                and not call_user_method_future.done()
            ):
                call_user_method_future.cancel()

            if wait_for_message_task is not None and not wait_for_message_task.done():
                wait_for_message_task.cancel()

    async def handle_request(
        self,
        pickled_request_metadata: bytes,
        *request_args,
        **request_kwargs,
    ) -> Tuple[bytes, Any]:
        """Entrypoint for `stream=False` calls."""
        request_metadata = pickle.loads(pickled_request_metadata)
        with self._wrap_user_method_call(request_metadata, request_args):
            return await asyncio.wrap_future(
                self._user_callable_wrapper.call_user_method(
                    request_metadata, request_args, request_kwargs
                )
            )

    async def handle_request_streaming(
        self,
        pickled_request_metadata: bytes,
        *request_args,
        **request_kwargs,
    ) -> AsyncGenerator[Any, None]:
        """Generator that is the entrypoint for all `stream=True` handle calls."""
        request_metadata = pickle.loads(pickled_request_metadata)
        with self._wrap_user_method_call(request_metadata, request_args):
            async for result in self._call_user_generator(
                request_metadata,
                request_args,
                request_kwargs,
            ):
                yield result

    async def handle_request_with_rejection(
        self,
        pickled_request_metadata: bytes,
        *request_args,
        **request_kwargs,
    ) -> AsyncGenerator[Any, None]:
        """Entrypoint for all requests with strict max_ongoing_requests enforcement.

        The first response from this generator is always a system message indicating
        if the request was accepted (the replica has capacity for the request) or
        rejected (the replica is already at max_ongoing_requests).

        For non-streaming requests, there will only be one more message, the unary
        result of the user request handler.

        For streaming requests, the subsequent messages will be the results of the
        user request handler (which must be a generator).
        """
        request_metadata = pickle.loads(pickled_request_metadata)
        limit = self._deployment_config.max_ongoing_requests
        num_ongoing_requests = self.get_num_ongoing_requests()
        if num_ongoing_requests >= limit:
            logger.warning(
                f"Replica at capacity of max_ongoing_requests={limit}, "
                f"rejecting request {request_metadata.request_id}.",
                extra={"log_to_stderr": False},
            )
            yield pickle.dumps(
                ReplicaQueueLengthInfo(
                    accepted=False, num_ongoing_requests=num_ongoing_requests
                )
            )
            return

        with self._wrap_user_method_call(request_metadata, request_args):
            yield pickle.dumps(
                ReplicaQueueLengthInfo(
                    accepted=True,
                    # NOTE(edoakes): `_wrap_user_method_call` will increment the number
                    # of ongoing requests to include this one, so re-fetch the value.
                    num_ongoing_requests=self.get_num_ongoing_requests(),
                )
            )

            if request_metadata.is_streaming:
                async for result in self._call_user_generator(
                    request_metadata,
                    request_args,
                    request_kwargs,
                ):
                    yield result
            else:
                yield await asyncio.wrap_future(
                    self._user_callable_wrapper.call_user_method(
                        request_metadata, request_args, request_kwargs
                    )
                )

    async def handle_request_from_java(
        self,
        proto_request_metadata: bytes,
        *request_args,
        **request_kwargs,
    ) -> Any:
        from ray.serve.generated.serve_pb2 import (
            RequestMetadata as RequestMetadataProto,
        )

        proto = RequestMetadataProto.FromString(proto_request_metadata)
        request_metadata: RequestMetadata = RequestMetadata(
            request_id=proto.request_id,
            internal_request_id=proto.internal_request_id,
            call_method=proto.call_method,
            multiplexed_model_id=proto.multiplexed_model_id,
            route=proto.route,
        )
        with self._wrap_user_method_call(request_metadata, request_args):
            return await asyncio.wrap_future(
                self._user_callable_wrapper.call_user_method(
                    request_metadata, request_args, request_kwargs
                )
            )

    async def is_allocated(self) -> str:
        """poke the replica to check whether it's alive.

        When calling this method on an ActorHandle, it will complete as
        soon as the actor has started running. We use this mechanism to
        detect when a replica has been allocated a worker slot.
        At this time, the replica can transition from PENDING_ALLOCATION
        to PENDING_INITIALIZATION startup state.

        Returns:
            The PID, actor ID, node ID, node IP, and log filepath id of the replica.
        """

        return (
            os.getpid(),
            ray.get_runtime_context().get_actor_id(),
            ray.get_runtime_context().get_worker_id(),
            ray.get_runtime_context().get_node_id(),
            ray.util.get_node_ip_address(),
            get_component_logger_file_path(),
        )

    async def initialize_and_get_metadata(
        self,
        deployment_config: DeploymentConfig = None,
        _after: Optional[Any] = None,
    ) -> Tuple[DeploymentConfig, DeploymentVersion, Optional[float], Optional[int]]:
        """Handles initializing the replica.

        Returns: 3-tuple containing
            1. DeploymentConfig of the replica
            2. DeploymentVersion of the replica
            3. Initialization duration in seconds
        """
        # Unused `_after` argument is for scheduling: passing an ObjectRef
        # allows delaying this call until after the `_after` call has returned.
        try:
            # Ensure that initialization is only performed once.
            # When controller restarts, it will call this method again.
            async with self._user_callable_initialized_lock:
                initialization_start_time = time.time()
                if not self._user_callable_initialized:
                    self._user_callable_asgi_app = await asyncio.wrap_future(
                        self._user_callable_wrapper.initialize_callable()
                    )
                    self._user_callable_initialized = True
                    self._set_internal_replica_context(
                        servable_object=self._user_callable_wrapper.user_callable
                    )
                if deployment_config:
                    await asyncio.wrap_future(
                        self._user_callable_wrapper.call_reconfigure(
                            deployment_config.user_config
                        )
                    )

            # A new replica should not be considered healthy until it passes
            # an initial health check. If an initial health check fails,
            # consider it an initialization failure.
            await self.check_health()

            # Save the initialization latency if the replica is initializing
            # for the first time.
            if self._initialization_latency is None:
                self._initialization_latency = time.time() - initialization_start_time

            return self._get_metadata()
        except Exception:
            raise RuntimeError(traceback.format_exc()) from None

    async def reconfigure(
        self,
        deployment_config: DeploymentConfig,
    ) -> Tuple[DeploymentConfig, DeploymentVersion, Optional[float], Optional[int]]:
        try:
            user_config_changed = (
                deployment_config.user_config != self._deployment_config.user_config
            )
            logging_config_changed = (
                deployment_config.logging_config
                != self._deployment_config.logging_config
            )
            self._deployment_config = deployment_config
            self._version = DeploymentVersion.from_deployment_version(
                self._version, deployment_config
            )

            self._metrics_manager.set_autoscaling_config(
                deployment_config.autoscaling_config
            )
            if logging_config_changed:
                self._configure_logger_and_profilers(deployment_config.logging_config)

            if user_config_changed:
                await asyncio.wrap_future(
                    self._user_callable_wrapper.call_reconfigure(
                        deployment_config.user_config
                    )
                )

            # We need to update internal replica context to reflect the new
            # deployment_config.
            self._set_internal_replica_context(
                servable_object=self._user_callable_wrapper.user_callable
            )

            return self._get_metadata()
        except Exception:
            raise RuntimeError(traceback.format_exc()) from None

    def _get_metadata(
        self,
    ) -> Tuple[DeploymentConfig, DeploymentVersion, Optional[float], Optional[int]]:
        return (
            self._version.deployment_config,
            self._version,
            self._initialization_latency,
            self._port,
        )

    def _save_cpu_profile_data(self) -> str:
        """Saves CPU profiling data, if CPU profiling is enabled.

        Logs a warning if CPU profiling is disabled.
        """

        if self.cpu_profiler is not None:
            import marshal

            self.cpu_profiler.snapshot_stats()
            with open(self.cpu_profiler_log, "wb") as f:
                marshal.dump(self.cpu_profiler.stats, f)
            logger.info(f'Saved CPU profile data to file "{self.cpu_profiler_log}"')
            return self.cpu_profiler_log
        else:
            logger.error(
                "Attempted to save CPU profile data, but failed because no "
                "CPU profiler was running! Enable CPU profiling by enabling "
                "the RAY_SERVE_ENABLE_CPU_PROFILING env var."
            )

    async def _drain_ongoing_requests(self):
        """Wait for any ongoing requests to finish.

        Sleep for a grace period before the first time we check the number of ongoing
        requests to allow the notification to remove this replica to propagate to
        callers first.
        """
        wait_loop_period_s = self._deployment_config.graceful_shutdown_wait_loop_s
        while True:
            await asyncio.sleep(wait_loop_period_s)

            num_ongoing_requests = self._metrics_manager.get_num_ongoing_requests()
            if num_ongoing_requests > 0:
                logger.info(
                    f"Waiting for an additional {wait_loop_period_s}s to shut down "
                    f"because there are {num_ongoing_requests} ongoing requests."
                )
            else:
                logger.info(
                    "Graceful shutdown complete; replica exiting.",
                    extra={"log_to_stderr": False},
                )
                break

    async def perform_graceful_shutdown(self):
        # If the replica was never initialized it never served traffic, so we
        # can skip the wait period.
        if self._user_callable_initialized:
            await self._drain_ongoing_requests()

        try:
            await asyncio.wrap_future(self._user_callable_wrapper.call_destructor())
        except:  # noqa: E722
            # We catch a blanket exception since the constructor may still be
            # running, so instance variables used by the destructor may not exist.
            if self._user_callable_initialized:
                logger.exception(
                    "__del__ ran before replica finished initializing, and "
                    "raised an exception."
                )
            else:
                logger.exception("__del__ raised an exception.")

        await self._metrics_manager.shutdown()

    async def check_health(self):
        # If there's no user-defined health check, nothing runs on the user code event
        # loop and no future is returned.
        f: Optional[
            concurrent.futures.Future
        ] = self._user_callable_wrapper.call_user_health_check()
        if f is not None:
            await asyncio.wrap_future(f)


class UserCallableWrapper:
    """Wraps a user-provided callable that is used to handle requests to a replica."""

    def __init__(
        self,
        deployment_def: Callable,
        init_args: Tuple,
        init_kwargs: Dict,
        *,
        deployment_id: DeploymentID,
    ):
        if not (inspect.isfunction(deployment_def) or inspect.isclass(deployment_def)):
            raise TypeError(
                "deployment_def must be a function or class. Instead, its type was "
                f"{type(deployment_def)}."
            )

        self._deployment_def = deployment_def
        self._init_args = init_args
        self._init_kwargs = init_kwargs
        self._is_function = inspect.isfunction(deployment_def)
        self._deployment_id = deployment_id
        self._destructor_called = False

        # Will be populated in `initialize_callable`.
        self._callable = None

        # All interactions with user code run on this loop to avoid blocking the
        # replica's main event loop.
        self._user_code_event_loop: asyncio.AbstractEventLoop = asyncio.new_event_loop()

        def _run_user_code_event_loop():
            # Required so that calls to get the current running event loop work
            # properly in user code.
            asyncio.set_event_loop(self._user_code_event_loop)
            self._user_code_event_loop.run_forever()

        self._user_code_event_loop_thread = threading.Thread(
            daemon=True,
            target=_run_user_code_event_loop,
        )
        self._user_code_event_loop_thread.start()

    def _run_on_user_code_event_loop(f: Callable) -> Callable:
        """Decorator to run a coroutine method on the user code event loop.

        The method will be modified to be a sync function that returns a
        `concurrent.futures.Future`.
        """
        assert inspect.iscoroutinefunction(
            f
        ), "_run_on_user_code_event_loop can only be used on coroutine functions."

        @wraps(f)
        def wrapper(self, *args, **kwargs) -> concurrent.futures.Future:
            return asyncio.run_coroutine_threadsafe(
                f(self, *args, **kwargs),
                self._user_code_event_loop,
            )

        return wrapper

    def _get_user_callable_method(self, method_name: str) -> Callable:
        if self._is_function:
            return self._callable

        if not hasattr(self._callable, method_name):
            # Filter to methods that don't start with '__' prefix.
            def callable_method_filter(attr):
                if attr.startswith("__"):
                    return False
                elif not callable(getattr(self._callable, attr)):
                    return False

                return True

            methods = list(filter(callable_method_filter, dir(self._callable)))
            raise RayServeException(
                f"Tried to call a method '{method_name}' "
                "that does not exist. Available methods: "
                f"{methods}."
            )

        return getattr(self._callable, method_name)

    async def _send_user_result_over_asgi(
        self,
        result: Any,
        asgi_args: ASGIArgs,
    ):
        """Handle the result from user code and send it over the ASGI interface.

        If the result is already a Response type, it is sent directly. Otherwise, it
        is converted to a custom Response type that handles serialization for
        common Python objects.
        """
        scope, receive, send = asgi_args.to_args_tuple()
        if isinstance(result, starlette.responses.Response):
            await result(scope, receive, send)
        else:
            await Response(result).send(scope, receive, send)

    async def _call_func_or_gen(self, callable: Callable, *args, **kwargs) -> Any:
        """Call the callable with the provided arguments.

        This is a convenience wrapper that will work for `def`, `async def`,
        generator, and async generator functions.
        """
        result = callable(*args, **kwargs)
        if inspect.iscoroutine(result):
            result = await result

        return result

    @property
    def user_callable(self) -> Optional[Callable]:
        return self._callable

    @_run_on_user_code_event_loop
    async def initialize_callable(self) -> Optional[ASGIApp]:
        """Initialize the user callable.

        If the callable is an ASGI app wrapper (e.g., using @serve.ingress), returns
        the ASGI app object, which may be used *read only* by the caller.
        """
        if self._callable is not None:
            raise RuntimeError("initialize_callable should only be called once.")

        # This closure initializes user code and finalizes replica
        # startup. By splitting the initialization step like this,
        # we can already access this actor before the user code
        # has finished initializing.
        # The supervising state manager can then wait
        # for allocation of this replica by using the `is_allocated`
        # method. After that, it calls `reconfigure` to trigger
        # user code initialization.
        logger.info(
            "Started initializing replica.",
            extra={"log_to_stderr": False},
        )

        if self._is_function:
            self._callable = self._deployment_def
        else:
            # This allows deployments to define an async __init__
            # method (mostly used for testing).
            self._callable = self._deployment_def.__new__(self._deployment_def)
            await self._call_func_or_gen(
                self._callable.__init__,
                *self._init_args,
                **self._init_kwargs,
            )

            if isinstance(self._callable, ASGIAppReplicaWrapper):
                await self._callable._run_asgi_lifespan_startup()

        self._user_health_check = getattr(self._callable, HEALTH_CHECK_METHOD, None)

        logger.info(
            "Finished initializing replica.",
            extra={"log_to_stderr": False},
        )

        return (
            self._callable.app
            if isinstance(self._callable, ASGIAppReplicaWrapper)
            else None
        )

    def _raise_if_not_initialized(self, method_name: str):
        if self._callable is None:
            raise RuntimeError(
                "`initialize_callable` must be called before `{method_name}`."
            )

    def call_user_health_check(self) -> Optional[concurrent.futures.Future]:
        self._raise_if_not_initialized("call_user_health_check")

        # If the user provided a health check, call it on the user code thread. If user
        # code blocks the event loop the health check may time out.
        #
        # To avoid this issue for basic cases without a user-defined health check, skip
        # interacting with the user callable entirely.
        if self._user_health_check is not None:
            return self._call_user_health_check()

        return None

    @_run_on_user_code_event_loop
    async def _call_user_health_check(self):
        await self._call_func_or_gen(self._user_health_check)

    @_run_on_user_code_event_loop
    async def call_reconfigure(self, user_config: Any):
        self._raise_if_not_initialized("call_reconfigure")

        # NOTE(edoakes): there is the possibility of a race condition in user code if
        # they don't have any form of concurrency control between `reconfigure` and
        # other methods. See https://github.com/ray-project/ray/pull/42159.
        if user_config is not None:
            if self._is_function:
                raise ValueError("deployment_def must be a class to use user_config")
            elif not hasattr(self._callable, RECONFIGURE_METHOD):
                raise RayServeException(
                    "user_config specified but deployment "
                    + self._deployment_id
                    + " missing "
                    + RECONFIGURE_METHOD
                    + " method"
                )
            await self._call_func_or_gen(
                getattr(self._callable, RECONFIGURE_METHOD),
                user_config,
            )

    def _prepare_args_for_http_request(
        self,
        request: StreamingHTTPRequest,
        request_metadata: RequestMetadata,
        user_method_params: Dict[str, inspect.Parameter],
        *,
        is_asgi_app: bool,
        generator_result_callback: Optional[Callable] = None,
    ) -> Tuple[Tuple[Any], ASGIArgs, asyncio.Task]:
        """Prepare arguments for a user method handling an HTTP request.

        Returns (request_args, asgi_args, receive_task).

        The returned `receive_task` should be cancelled when the user method exits.
        """
        scope = request.asgi_scope
        receive = ASGIReceiveProxy(
            scope,
            request_metadata,
            request.receive_asgi_messages,
        )
        receive_task = self._user_code_event_loop.create_task(
            receive.fetch_until_disconnect()
        )
        asgi_args = ASGIArgs(
            scope=scope,
            receive=receive,
            send=generator_result_callback,
        )
        if is_asgi_app:
            request_args = asgi_args.to_args_tuple()
        elif len(user_method_params) == 0:
            # Edge case to support empty HTTP handlers: don't pass the Request
            # argument if the callable has no parameters.
            request_args = tuple()
        else:
            # Non-FastAPI HTTP handlers take only the starlette `Request`.
            request_args = (asgi_args.to_starlette_request(),)

        return request_args, asgi_args, receive_task

    def _prepare_args_for_grpc_request(
        self,
        request: gRPCRequest,
        request_metadata: RequestMetadata,
        user_method_params: Dict[str, inspect.Parameter],
    ) -> Tuple[Tuple[Any], Dict[str, Any]]:
        """Prepare arguments for a user method handling a gRPC request.

        Returns (request_args, request_kwargs).
        """
        request_args = (pickle.loads(request.grpc_user_request),)
        if GRPC_CONTEXT_ARG_NAME in user_method_params:
            request_kwargs = {GRPC_CONTEXT_ARG_NAME: request_metadata.grpc_context}
        else:
            request_kwargs = {}

        return request_args, request_kwargs

    async def _handle_user_method_result(
        self,
        result: Any,
        user_method_name: str,
        request_metadata: RequestMetadata,
        *,
        generator_result_callback: Optional[Callable],
        is_asgi_app: bool,
        asgi_args: Optional[ASGIArgs],
    ) -> Any:
        """Postprocess the result of a user method.

        User methods can be regular unary functions or return a sync or async generator.
        This method will raise an exception if the result is not of the expected type
        (e.g., non-generator for streaming requests or generator for unary requests).

        Generator outputs will be written to the `generator_result_callback`.

        Note that HTTP requests are an exception: they are *always* streaming requests,
        but for ASGI apps (like FastAPI), the actual method will be a regular function
        implementing the ASGI `__call__` protocol.
        """
        result_is_gen = inspect.isgenerator(result)
        result_is_async_gen = inspect.isasyncgen(result)
        if request_metadata.is_streaming:
            if result_is_gen:
                for r in result:
                    if request_metadata.is_grpc_request:
                        r = (request_metadata.grpc_context, r.SerializeToString())
                    generator_result_callback(r)
            elif result_is_async_gen:
                async for r in result:
                    if request_metadata.is_grpc_request:
                        r = (request_metadata.grpc_context, r.SerializeToString())
                    generator_result_callback(r)
            elif request_metadata.is_http_request and not is_asgi_app:
                # For the FastAPI codepath, the response has already been sent over
                # ASGI, but for the vanilla deployment codepath we need to send it.
                await self._send_user_result_over_asgi(result, asgi_args)
            elif not request_metadata.is_http_request:
                # If a unary method is called with stream=True for anything EXCEPT
                # an HTTP request, raise an error.
                # HTTP requests are always streaming regardless of if the method
                # returns a generator, because it's provided the result queue as its
                # ASGI `send` interface to stream back results.
                raise TypeError(
                    f"Called method '{user_method_name}' with "
                    "`handle.options(stream=True)` but it did not return a "
                    "generator."
                )
        else:
            assert (
                not request_metadata.is_http_request
            ), "All HTTP requests go through the streaming codepath."

            if result_is_gen or result_is_async_gen:
                raise TypeError(
                    f"Method '{user_method_name}' returned a generator. "
                    "You must use `handle.options(stream=True)` to call "
                    "generators on a deployment."
                )
            if request_metadata.is_grpc_request:
                result = (request_metadata.grpc_context, result.SerializeToString())

        return result

    @_run_on_user_code_event_loop
    async def call_user_method(
        self,
        request_metadata: RequestMetadata,
        request_args: Tuple[Any],
        request_kwargs: Dict[str, Any],
        *,
        generator_result_callback: Optional[Callable] = None,
    ) -> Any:
        """Call a user method (unary or generator).

        The `generator_result_callback` is used to communicate the results of generator
        methods.

        Raises any exception raised by the user code so it can be propagated as a
        `RayTaskError`.
        """
        self._raise_if_not_initialized("call_user_method")

        logger.info(
            f"Started executing request to method '{request_metadata.call_method}'.",
            extra={"log_to_stderr": False, "serve_access_log": True},
        )

        result = None
        asgi_args = None
        user_method = None
        receive_task = None
        user_method_name = "unknown"
        try:
            is_asgi_app = isinstance(self._callable, ASGIAppReplicaWrapper)
            user_method = self._get_user_callable_method(request_metadata.call_method)
            user_method_name = user_method.__name__
            user_method_params = inspect.signature(user_method).parameters
            if request_metadata.is_http_request:
                assert len(request_args) == 1 and isinstance(
                    request_args[0], StreamingHTTPRequest
                )
                (
                    request_args,
                    asgi_args,
                    receive_task,
                ) = self._prepare_args_for_http_request(
                    request_args[0],
                    request_metadata,
                    user_method_params,
                    is_asgi_app=is_asgi_app,
                    generator_result_callback=generator_result_callback,
                )
            elif request_metadata.is_grpc_request:
                # Ensure the request args are a single gRPCRequest object.
                assert len(request_args) == 1 and isinstance(
                    request_args[0], gRPCRequest
                )
                request_args, request_kwargs = self._prepare_args_for_grpc_request(
                    request_args[0], request_metadata, user_method_params
                )

            result = await self._handle_user_method_result(
                await self._call_func_or_gen(
                    user_method, *request_args, **request_kwargs
                ),
                user_method_name,
                request_metadata,
                generator_result_callback=generator_result_callback,
                is_asgi_app=is_asgi_app,
                asgi_args=asgi_args,
            )

<<<<<<< HEAD
        except Exception as e:
            # TODO: wtf does this even do???
            # e = wrap_to_ray_error(user_method_name, e)
=======
        except Exception:
>>>>>>> 510c4ece
            if request_metadata.is_http_request and asgi_args is not None:
                await self._send_user_result_over_asgi(
                    starlette.responses.Response(
                        "Internal Server Error.", status_code=500
                    ),
                    asgi_args,
                )

            raise
        finally:
            if receive_task is not None and not receive_task.done():
                receive_task.cancel()

        return result

    @_run_on_user_code_event_loop
    async def call_destructor(self):
        """Explicitly call the `__del__` method of the user callable.

        Calling this multiple times has no effect; only the first call will
        actually call the destructor.
        """
        if self._callable is None:
            logger.info(
                "This replica has not yet started running user code. "
                "Skipping __del__."
            )
            return

        # Only run the destructor once. This is safe because there is no `await` between
        # checking the flag here and flipping it to `True` below.
        if self._destructor_called:
            return

        self._destructor_called = True
        try:
            if hasattr(self._callable, "__del__"):
                # Make sure to accept `async def __del__(self)` as well.
                await self._call_func_or_gen(self._callable.__del__)

            if hasattr(self._callable, "__serve_multiplex_wrapper"):
                await getattr(self._callable, "__serve_multiplex_wrapper").shutdown()

        except Exception as e:
            logger.exception(f"Exception during graceful shutdown of replica: {e}")<|MERGE_RESOLUTION|>--- conflicted
+++ resolved
@@ -1234,13 +1234,7 @@
                 asgi_args=asgi_args,
             )
 
-<<<<<<< HEAD
-        except Exception as e:
-            # TODO: wtf does this even do???
-            # e = wrap_to_ray_error(user_method_name, e)
-=======
         except Exception:
->>>>>>> 510c4ece
             if request_metadata.is_http_request and asgi_args is not None:
                 await self._send_user_result_over_asgi(
                     starlette.responses.Response(
