--- conflicted
+++ resolved
@@ -213,14 +213,7 @@
 
         self.request_error_counter = metrics.Counter(
             f"serve_num_{self.protocol.lower()}_error_requests",
-<<<<<<< HEAD
             description=f"The number of errored {self.protocol} responses.",
-=======
-            description=(
-                f"The number of non-{self.success_status_code} "
-                f"{self.protocol} responses."
-            ),
->>>>>>> 01e786f8
             tag_keys=(
                 "route",
                 "error_code",
@@ -497,52 +490,12 @@
 
                 yield message
 
-<<<<<<< HEAD
             assert status is not None and isinstance(status, ResponseStatus)
         finally:
             # If anything during the request failed, we still want to ensure the ongoing
             # request counter is decremented.
             if response_handler_info.should_increment_ongoing_requests:
                 self._ongoing_requests_end()
-=======
-            if matched_route is None:
-                proxy_response = await self.not_found(proxy_request=proxy_request)
-                self.request_error_counter.inc(
-                    tags={
-                        "route": route_path,
-                        "error_code": proxy_response.status_code,
-                        "method": method,
-                        "application": "",
-                    }
-                )
-                self.request_counter.inc(
-                    tags={
-                        "route": route_path,
-                        "method": method,
-                        "application": "",
-                        "status_code": proxy_response.status_code,
-                    }
-                )
-                return proxy_response
-
-            route_prefix, handle, app_is_cross_language = matched_route
-
-            # Modify the path and root path so that reverse lookups and redirection
-            # work as expected. We do this here instead of in replicas so it can be
-            # changed without restarting the replicas.
-            if route_prefix != "/" and self.protocol == RequestProtocol.HTTP:
-                assert not route_prefix.endswith("/")
-                proxy_request.set_path(route_path.replace(route_prefix, "", 1))
-                proxy_request.set_root_path(proxy_request.root_path + route_prefix)
-
-            start_time = time.time()
-            handle, request_id = self.setup_request_context_and_handle(
-                app_name=handle.deployment_id.app,
-                handle=handle,
-                route_path=route_path,
-                proxy_request=proxy_request,
-            )
->>>>>>> 01e786f8
 
         latency_ms = (time.time() - start_time) * 1000.0
         if response_handler_info.should_record_access_log:
@@ -577,16 +530,10 @@
             if status.is_error:
                 self.request_error_counter.inc(
                     tags={
-<<<<<<< HEAD
                         "route": proxy_request.route_path,
                         "error_code": str(status.code),
                         "method": proxy_request.method,
-=======
-                        "route": route_path,
-                        "error_code": proxy_response.status_code,
-                        "method": method,
-                        "application": handle.deployment_id.app,
->>>>>>> 01e786f8
+                        "application": response_handler_info.application_name,
                     }
                 )
                 self.deployment_request_error_counter.inc(
