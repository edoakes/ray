import asyncio
import json
import logging
import os
import pickle
import socket
import time
import uuid
from abc import ABC, abstractmethod
from typing import Any, Callable, Dict, Generator, List, Optional, Tuple, Type

import grpc
import starlette
import starlette.routing
import uvicorn
from packaging import version
from starlette.datastructures import MutableHeaders
from starlette.middleware import Middleware
from starlette.types import Receive

import ray
from ray import serve
from ray._private.utils import get_or_create_event_loop
from ray.actor import ActorHandle
from ray.exceptions import RayActorError, RayTaskError
from ray.serve._private.common import (
    DeploymentID,
    EndpointInfo,
    NodeId,
    RequestProtocol,
)
from ray.serve._private.constants import (
    DEFAULT_LATENCY_BUCKET_MS,
    DEFAULT_UVICORN_KEEP_ALIVE_TIMEOUT_S,
    PROXY_MIN_DRAINING_PERIOD_S,
    RAY_SERVE_HTTP_PROXY_CALLBACK_IMPORT_PATH,
    SERVE_CONTROLLER_NAME,
    SERVE_LOGGER_NAME,
    SERVE_MULTIPLEXED_MODEL_ID,
    SERVE_NAMESPACE,
)
from ray.serve._private.grpc_util import DummyServicer, create_serve_grpc_server
from ray.serve._private.http_util import (
    MessageQueue,
    convert_object_to_asgi_messages,
    receive_http_body,
    set_socket_reuse_port,
    validate_http_proxy_callback_return,
)
from ray.serve._private.logging_utils import (
    access_log_msg,
    configure_component_cpu_profiler,
    configure_component_logger,
    configure_component_memory_profiler,
    get_component_logger_file_path,
)
from ray.serve._private.long_poll import LongPollClient, LongPollNamespace
from ray.serve._private.proxy_request_response import (
    ASGIProxyRequest,
    HandlerMetadata,
    ProxyRequest,
    ResponseGenerator,
    ResponseHandlerInfo,
    ResponseStatus,
    gRPCProxyRequest,
)
from ray.serve._private.proxy_response_generator import ProxyResponseGenerator
from ray.serve._private.proxy_router import (
    EndpointRouter,
    LongestPrefixRouter,
    ProxyRouter,
)
from ray.serve._private.usage import ServeUsageTag
from ray.serve._private.utils import call_function_from_import_path
from ray.serve.config import gRPCOptions
from ray.serve.generated.serve_pb2 import HealthzResponse, ListApplicationsResponse
from ray.serve.generated.serve_pb2_grpc import add_RayServeAPIServiceServicer_to_server
from ray.serve.handle import DeploymentHandle
from ray.serve.schema import LoggingConfig
from ray.util import metrics

logger = logging.getLogger(SERVE_LOGGER_NAME)

HTTP_REQUEST_MAX_RETRIES = int(os.environ.get("RAY_SERVE_HTTP_REQUEST_MAX_RETRIES", 10))
assert HTTP_REQUEST_MAX_RETRIES >= 0, (
    f"Got unexpected value {HTTP_REQUEST_MAX_RETRIES} for "
    "RAY_SERVE_HTTP_REQUEST_MAX_RETRIES environment variable. "
    "RAY_SERVE_HTTP_REQUEST_MAX_RETRIES cannot be negative."
)

TIMEOUT_ERROR_CODE = "timeout"
DISCONNECT_ERROR_CODE = "disconnection"
SOCKET_REUSE_PORT_ENABLED = (
    os.environ.get("SERVE_SOCKET_REUSE_PORT_ENABLED", "1") == "1"
)

RAY_SERVE_HTTP_KEEP_ALIVE_TIMEOUT_S = int(
    os.environ.get("RAY_SERVE_HTTP_KEEP_ALIVE_TIMEOUT_S", 0)
)
# TODO (shrekris-anyscale): Deprecate SERVE_REQUEST_PROCESSING_TIMEOUT_S env var
RAY_SERVE_REQUEST_PROCESSING_TIMEOUT_S = (
    float(os.environ.get("RAY_SERVE_REQUEST_PROCESSING_TIMEOUT_S", 0))
    or float(os.environ.get("SERVE_REQUEST_PROCESSING_TIMEOUT_S", 0))
    or None
)
# Controls whether Ray Serve is operating in debug-mode switching off some
# of the performance optimizations to make troubleshooting easier
RAY_SERVE_DEBUG_MODE = bool(os.environ.get("RAY_SERVE_DEBUG_MODE", 0))

if os.environ.get("SERVE_REQUEST_PROCESSING_TIMEOUT_S") is not None:
    logger.warning(
        "The `SERVE_REQUEST_PROCESSING_TIMEOUT_S` environment variable has "
        "been deprecated. Please set `request_timeout_s` in your Serve config's "
        "`http_options` field instead. `SERVE_REQUEST_PROCESSING_TIMEOUT_S` will be "
        "ignored in future versions. See: https://docs.ray.io/en/releases-2.5.1/serve/a"
        "pi/doc/ray.serve.schema.HTTPOptionsSchema.html#ray.serve.schema.HTTPOptionsSch"
        "ema.request_timeout_s"
    )


INITIAL_BACKOFF_PERIOD_SEC = 0.05
MAX_BACKOFF_PERIOD_SEC = 5

HEALTHY_MESSAGE = "success"
DRAINING_MESSAGE = "This node is being drained."
NO_ROUTES_MESSAGE = "Route table is not populated yet."


def generate_request_id() -> str:
    return str(uuid.uuid4())


class GenericProxy(ABC):
    """This class is served as the base class for different types of proxies.
    It contains all the common setup and methods required for running a proxy.

    The proxy subclass need to implement the following methods:
      - `protocol()`
      - `not_found_response()`
      - `routes_response()`
      - `health_response()`
      - `setup_request_context_and_handle()`
      - `send_request_to_replica()`
    """

    def __init__(
        self,
        node_id: NodeId,
        node_ip_address: str,
        proxy_router_class: Type[ProxyRouter],
        request_timeout_s: Optional[float] = None,
    ):
        self.request_timeout_s = request_timeout_s
        if self.request_timeout_s is not None and self.request_timeout_s < 0:
            self.request_timeout_s = None

        self._node_id = node_id

        # Flipped to `True` once the route table has been updated at least once.
        # Health checks will not pass until the route table is populated.
        self._route_table_populated = False

        # Used only for displaying the route table.
        self.route_info: Dict[str, DeploymentID] = dict()

        self.proxy_router = proxy_router_class(
            serve.get_deployment_handle, self.protocol
        )
        self.request_counter = metrics.Counter(
            f"serve_num_{self.protocol.lower()}_requests",
            description=f"The number of {self.protocol} requests processed.",
            tag_keys=("route", "method", "application", "status_code"),
        )

        self.request_error_counter = metrics.Counter(
            f"serve_num_{self.protocol.lower()}_error_requests",
            description=f"The number of errored {self.protocol} responses.",
            tag_keys=(
                "route",
                "error_code",
                "method",
                "application",
            ),
        )

        self.deployment_request_error_counter = metrics.Counter(
            f"serve_num_deployment_{self.protocol.lower()}_error_requests",
            description=(
                f"The number of errored {self.protocol} "
                "responses returned by each deployment."
            ),
            tag_keys=(
                "deployment",
                "error_code",
                "method",
                "route",
                "application",
            ),
        )

        self.processing_latency_tracker = metrics.Histogram(
            f"serve_{self.protocol.lower()}_request_latency_ms",
            description=(
                f"The end-to-end latency of {self.protocol} requests "
                f"(measured from the Serve {self.protocol} proxy)."
            ),
            boundaries=DEFAULT_LATENCY_BUCKET_MS,
            tag_keys=(
                "method",
                "route",
                "application",
                "status_code",
            ),
        )

        self.num_ongoing_requests_gauge = metrics.Gauge(
            name=f"serve_num_ongoing_{self.protocol.lower()}_requests",
            description=f"The number of ongoing requests in this {self.protocol} "
            "proxy.",
            tag_keys=("node_id", "node_ip_address"),
        ).set_default_tags(
            {
                "node_id": node_id,
                "node_ip_address": node_ip_address,
            }
        )

        # `self._ongoing_requests` is used to count the number of ongoing requests
        self._ongoing_requests = 0
        # The time when the node starts to drain.
        # The node is not draining if it's None.
        self._draining_start_time: Optional[float] = None

        getattr(ServeUsageTag, f"{self.protocol.upper()}_PROXY_USED").record("1")

    @property
    @abstractmethod
    def protocol(self) -> RequestProtocol:
        """Protocol used in the proxy.

        Each proxy needs to implement its own logic for setting up the protocol.
        """
        raise NotImplementedError

    def _is_draining(self) -> bool:
        """Whether is proxy actor is in the draining status or not."""
        return self._draining_start_time is not None

    def update_routes(self, endpoints: Dict[DeploymentID, EndpointInfo]):
        self._route_table_populated = True

        self.route_info: Dict[str, DeploymentID] = dict()
        for deployment_id, info in endpoints.items():
            route = info.route
            self.route_info[route] = deployment_id

        self.proxy_router.update_routes(endpoints)

    def is_drained(self):
        """Check whether the proxy actor is drained or not.

        A proxy actor is drained if it has no ongoing requests
        AND it has been draining for more than
        `PROXY_MIN_DRAINING_PERIOD_S` seconds.
        """
        if not self._is_draining():
            return False

        return (not self._ongoing_requests) and (
            (time.time() - self._draining_start_time) > PROXY_MIN_DRAINING_PERIOD_S
        )

    def update_draining(self, draining: bool):
        """Update the draining status of the proxy.

        This is called by the proxy state manager
        to drain or un-drain the proxy actor.
        """

        if draining and (not self._is_draining()):
            logger.info(
                f"Start to drain the proxy actor on node {self._node_id}.",
                extra={"log_to_stderr": False},
            )
            self._draining_start_time = time.time()
        if (not draining) and self._is_draining():
            logger.info(
                f"Stop draining the proxy actor on node {self._node_id}.",
                extra={"log_to_stderr": False},
            )
            self._draining_start_time = None

    @abstractmethod
    async def not_found_response(
        self, proxy_request: ProxyRequest
    ) -> ResponseGenerator:
        raise NotImplementedError

    @abstractmethod
    async def routes_response(
        self, *, healthy: bool, message: str
    ) -> ResponseGenerator:
        raise NotImplementedError

    @abstractmethod
    async def health_response(
        self, *, healthy: bool, message: str
    ) -> ResponseGenerator:
        raise NotImplementedError

    def _ongoing_requests_start(self):
        """Ongoing requests start.

        The current autoscale logic can downscale nodes with ongoing requests if the
        node doesn't have replicas and has no primary copies of objects in the object
        store. The counter and the dummy object reference will help to keep the node
        alive while draining requests, so they are not dropped unintentionally.
        """
        self._ongoing_requests += 1
        self.num_ongoing_requests_gauge.set(self._ongoing_requests)

    def _ongoing_requests_end(self):
        """Ongoing requests end.

        Decrement the ongoing request counter and drop the dummy object reference
        signaling that the node can be downscaled safely.
        """
        self._ongoing_requests -= 1
        self.num_ongoing_requests_gauge.set(self._ongoing_requests)

    def _get_health_or_routes_reponse(
        self, proxy_request: ProxyRequest
    ) -> ResponseHandlerInfo:
        """Get the response handler for system health and route endpoints.

        If the proxy is draining or has not yet received a route table update from the
        controller, both will return a non-OK status.
        """
        if not self._route_table_populated:
            healthy = False
            message = NO_ROUTES_MESSAGE
        elif self._is_draining():
            healthy = False
            message = DRAINING_MESSAGE
        else:
            healthy = True
            message = HEALTHY_MESSAGE

<<<<<<< HEAD
            if matched_route is None:
                return ResponseHandlerInfo(
                    response_generator=self.not_found(proxy_request),
                    metadata=HandlerMetadata(
                        application_name="",
                        deployment_name="",
                        route=proxy_request.route_path,
                    ),
                    should_record_access_log=True,
                    should_record_request_metrics=True,
                    should_increment_ongoing_requests=False,
                )
            else:
                route_prefix, handle, app_is_cross_language = matched_route
                # Modify the path and root path so that reverse lookups and redirection
                # work as expected. We do this here instead of in replicas so it can be
                # changed without restarting the replicas.
                route_path = proxy_request.route_path
                if route_prefix != "/" and self.protocol == RequestProtocol.HTTP:
                    assert not route_prefix.endswith("/")
                    # NOTE(edoakes): starlette<0.33.0 expected the ASGI 'root_prefix'
                    # to be stripped from the 'path', which wasn't technically following
                    # the standard. See https://github.com/encode/starlette/pull/2352.
                    if version.parse(starlette.__version__) < version.parse("0.33.0"):
                        proxy_request.set_path(route_path.replace(route_prefix, "", 1))
                    proxy_request.set_root_path(proxy_request.root_path + route_prefix)

                handle, request_id = self.setup_request_context_and_handle(
                    app_name=handle.deployment_id.app,
                    handle=handle,
                    route_path=route_path,
                    proxy_request=proxy_request,
                )
=======
        if proxy_request.is_health_request:
            response_generator = self.health_response(healthy=healthy, message=message)
        else:
            assert proxy_request.is_route_request
            response_generator = self.routes_response(healthy=healthy, message=message)
>>>>>>> 5a92ea1d

        return ResponseHandlerInfo(
            response_generator=response_generator,
            metadata=HandlerMetadata(
                route=proxy_request.route_path,
            ),
            should_record_access_log=False,
            should_increment_ongoing_requests=False,
        )

    def _get_response_handler_info(
        self, proxy_request: ProxyRequest
    ) -> ResponseHandlerInfo:
        if proxy_request.is_health_request or proxy_request.is_route_request:
            return self._get_health_or_routes_reponse(proxy_request)

        matched_route = None
        if self.protocol == RequestProtocol.HTTP:
            matched_route = self.proxy_router.match_route(proxy_request.route_path)
        elif self.protocol == RequestProtocol.GRPC:
            matched_route = self.proxy_router.get_handle_for_endpoint(
                proxy_request.route_path
            )

        if matched_route is None:
            return ResponseHandlerInfo(
                response_generator=self.not_found_response(proxy_request),
                metadata=HandlerMetadata(
                    route=proxy_request.route_path,
                ),
                should_record_access_log=True,
                should_increment_ongoing_requests=False,
            )
        else:
            route_prefix, handle, app_is_cross_language = matched_route
            # Modify the path and root path so that reverse lookups and redirection
            # work as expected. We do this here instead of in replicas so it can be
            # changed without restarting the replicas.
            route_path = proxy_request.route_path
            if route_prefix != "/" and self.protocol == RequestProtocol.HTTP:
                assert not route_prefix.endswith("/")
                proxy_request.set_path(route_path.replace(route_prefix, "", 1))
                proxy_request.set_root_path(proxy_request.root_path + route_prefix)

            handle, request_id = self.setup_request_context_and_handle(
                app_name=handle.deployment_id.app,
                handle=handle,
                route_path=route_path,
                proxy_request=proxy_request,
            )

            response_generator = self.send_request_to_replica(
                request_id=request_id,
                handle=handle,
                proxy_request=proxy_request,
                app_is_cross_language=app_is_cross_language,
            )

            return ResponseHandlerInfo(
                response_generator=response_generator,
                metadata=HandlerMetadata(
                    application_name=handle.deployment_id.app,
                    deployment_name=handle.deployment_id.name,
                    route=route_path,
                ),
                should_record_access_log=True,
                should_increment_ongoing_requests=True,
            )

    async def proxy_request(self, proxy_request: ProxyRequest) -> ResponseGenerator:
        """Wrapper for proxy request.

        This method is served as common entry point by the proxy. It handles the
        routing, including routes and health checks, ongoing request counter,
        and metrics.
        """
        assert proxy_request.request_type in {"http", "websocket", "grpc"}

        response_handler_info = self._get_response_handler_info(proxy_request)

        start_time = time.time()
        if response_handler_info.should_increment_ongoing_requests:
            self._ongoing_requests_start()

        try:
            # The final message yielded must always be the `ResponseStatus`.
            status: Optional[ResponseStatus] = None
            async for message in response_handler_info.response_generator:
                if isinstance(message, ResponseStatus):
                    status = message

                yield message

            assert status is not None and isinstance(status, ResponseStatus)
        finally:
            # If anything during the request failed, we still want to ensure the ongoing
            # request counter is decremented.
            if response_handler_info.should_increment_ongoing_requests:
                self._ongoing_requests_end()

        latency_ms = (time.time() - start_time) * 1000.0
        if response_handler_info.should_record_access_log:
            logger.info(
                access_log_msg(
                    method=proxy_request.method,
                    status=str(status.code),
                    latency_ms=latency_ms,
                ),
                extra={"log_to_stderr": False, "serve_access_log": True},
            )

        self.request_counter.inc(
            tags={
                "route": response_handler_info.metadata.route,
                "method": proxy_request.method,
                "application": response_handler_info.metadata.application_name,
                "status_code": str(status.code),
            }
        )

        self.processing_latency_tracker.observe(
            latency_ms,
            tags={
                "method": proxy_request.method,
                "route": response_handler_info.metadata.route,
                "application": response_handler_info.metadata.application_name,
                "status_code": str(status.code),
            },
        )
        if status.is_error:
            self.request_error_counter.inc(
                tags={
                    "route": response_handler_info.metadata.route,
                    "error_code": str(status.code),
                    "method": proxy_request.method,
                    "application": response_handler_info.metadata.application_name,
                }
            )
            self.deployment_request_error_counter.inc(
                tags={
                    "deployment": response_handler_info.metadata.deployment_name,
                    "error_code": str(status.code),
                    "method": proxy_request.method,
                    "route": response_handler_info.metadata.route,
                    "application": response_handler_info.metadata.application_name,
                }
            )

    @abstractmethod
    def setup_request_context_and_handle(
        self,
        app_name: str,
        handle: DeploymentHandle,
        route_path: str,
        proxy_request: ProxyRequest,
    ) -> Tuple[DeploymentHandle, str]:
        """Setup the request context and handle for the request.

        Each proxy needs to implement its own logic for setting up the request context
        and handle.
        """
        raise NotImplementedError

    @abstractmethod
    async def send_request_to_replica(
        self,
        request_id: str,
        handle: DeploymentHandle,
        proxy_request: ProxyRequest,
        app_is_cross_language: bool = False,
    ) -> ResponseGenerator:
        """Send the request to the replica and handle streaming response.

        Each proxy needs to implement its own logic for sending the request and
        handling the streaming response.
        """
        raise NotImplementedError


class gRPCProxy(GenericProxy):
    """This class is meant to be instantiated and run by an gRPC server.

    This is the servicer class for the gRPC server. It implements `unary_unary`
    as the entry point for unary gRPC request and `unary_stream` as the entry
    point for streaming gRPC request.
    """

    @property
    def protocol(self) -> RequestProtocol:
        return RequestProtocol.GRPC

    async def not_found_response(
        self, proxy_request: ProxyRequest
    ) -> ResponseGenerator:
        if not proxy_request.app_name:
            application_message = "Application metadata not set."
        else:
            application_message = f"Application '{proxy_request.app_name}' not found."
        not_found_message = (
            f"{application_message} Ping "
            "/ray.serve.RayServeAPIService/ListApplications for available applications."
        )

        yield ResponseStatus(
            code=grpc.StatusCode.NOT_FOUND,
            message=not_found_message,
            is_error=True,
        )

    async def routes_response(
        self, *, healthy: bool, message: str
    ) -> ResponseGenerator:
        yield ListApplicationsResponse(
            application_names=[endpoint.app for endpoint in self.route_info.values()],
        ).SerializeToString()

        yield ResponseStatus(
            code=grpc.StatusCode.OK if healthy else grpc.StatusCode.UNAVAILABLE,
            message=message,
            is_error=not healthy,
        )

    async def health_response(self, *, healthy: bool, message) -> ResponseGenerator:
        yield HealthzResponse(message=message).SerializeToString()
        yield ResponseStatus(
            code=grpc.StatusCode.OK if healthy else grpc.StatusCode.UNAVAILABLE,
            message=message,
            is_error=not healthy,
        )

    def service_handler_factory(self, service_method: str, stream: bool) -> Callable:
        def set_grpc_code_and_details(
            context: grpc._cython.cygrpc._ServicerContext, status: ResponseStatus
        ):
            # Only the latest code and details will take effect. If the user already
            # set them to a truthy value in the context, skip setting them with Serve's
            # default values. By default, if nothing is set, the code is 0 and the
            # details is "", which both are falsy. So if the user did not set them or
            # if they're explicitly set to falsy values, such as None, Serve will
            # continue to set them with our default values.
            if not context.code():
                context.set_code(status.code)
            if not context.details():
                context.set_details(status.message)

        async def unary_unary(
            request_proto: Any, context: grpc._cython.cygrpc._ServicerContext
        ) -> bytes:
            """Entry point of the gRPC proxy unary request.

            This method is called by the gRPC server when a unary request is received.
            It wraps the request in a ProxyRequest object and calls proxy_request.
            The return value is serialized user defined protobuf bytes.
            """
            proxy_request = gRPCProxyRequest(
                request_proto=request_proto,
                context=context,
                service_method=service_method,
                stream=False,
            )

            status = None
            response = None
            async for message in self.proxy_request(proxy_request=proxy_request):
                if isinstance(message, ResponseStatus):
                    status = message
                else:
                    response = message

            set_grpc_code_and_details(context, status)

            return response

        async def unary_stream(
            request_proto: Any, context: grpc._cython.cygrpc._ServicerContext
        ) -> Generator[bytes, None, None]:
            """Entry point of the gRPC proxy streaming request.

            This method is called by the gRPC server when a streaming request is
            received. It wraps the request in a ProxyRequest object and calls
            proxy_request. The return value is a generator of serialized user defined
            protobuf bytes.
            """
            proxy_request = gRPCProxyRequest(
                request_proto=request_proto,
                context=context,
                service_method=service_method,
                stream=True,
            )

            status = None
            async for message in self.proxy_request(proxy_request=proxy_request):
                if isinstance(message, ResponseStatus):
                    status = message
                else:
                    yield message

            set_grpc_code_and_details(context, status)

        return unary_stream if stream else unary_unary

    def setup_request_context_and_handle(
        self,
        app_name: str,
        handle: DeploymentHandle,
        route_path: str,
        proxy_request: ProxyRequest,
    ) -> Tuple[DeploymentHandle, str]:
        """Setup request context and handle for the request.

        Unpack gRPC request metadata and extract info to set up request context and
        handle.
        """
        multiplexed_model_id = proxy_request.multiplexed_model_id
        request_id = proxy_request.request_id
        if not request_id:
            request_id = generate_request_id()
            proxy_request.request_id = request_id

        handle = handle.options(
            stream=proxy_request.stream,
            multiplexed_model_id=multiplexed_model_id,
            method_name=proxy_request.method_name,
        )

        request_context_info = {
            "route": route_path,
            "request_id": request_id,
            "app_name": app_name,
            "multiplexed_model_id": multiplexed_model_id,
            "grpc_context": proxy_request.ray_serve_grpc_context,
        }
        ray.serve.context._serve_request_context.set(
            ray.serve.context._RequestContext(**request_context_info)
        )
        proxy_request.send_request_id(request_id=request_id)
        return handle, request_id

    async def send_request_to_replica(
        self,
        request_id: str,
        handle: DeploymentHandle,
        proxy_request: ProxyRequest,
        app_is_cross_language: bool = False,
    ) -> ResponseGenerator:
        handle_arg = proxy_request.request_object()
        response_generator = ProxyResponseGenerator(
            handle.remote(handle_arg),
            timeout_s=self.request_timeout_s,
        )

        try:
            async for context, result in response_generator:
                context._set_on_grpc_context(proxy_request.context)
                yield result

            yield ResponseStatus(code=grpc.StatusCode.OK)
        except TimeoutError:
            message = f"Request timed out after {self.request_timeout_s}s."
            logger.warning(message)
            yield ResponseStatus(
                code=grpc.StatusCode.DEADLINE_EXCEEDED,
                is_error=True,
                message=message,
            )
        except asyncio.CancelledError:
            message = f"Client for request {request_id} disconnected."
            logger.info(message)
            yield ResponseStatus(
                code=grpc.StatusCode.CANCELLED,
                is_error=True,
                message=message,
            )
        except Exception as e:
            if isinstance(e, (RayActorError, RayTaskError)):
                logger.warning(f"Request failed: {e}", extra={"log_to_stderr": False})
            else:
                logger.exception("Request failed due to unexpected error.")
            yield ResponseStatus(
                code=grpc.StatusCode.INTERNAL,
                is_error=True,
                message=str(e),
            )


class HTTPProxy(GenericProxy):
    """This class is meant to be instantiated and run by an ASGI HTTP server."""

    def __init__(
        self,
        node_id: NodeId,
        node_ip_address: str,
        proxy_router_class: Type[ProxyRouter],
        request_timeout_s: Optional[float] = None,
        proxy_actor: Optional[ActorHandle] = None,
    ):
        super().__init__(
            node_id,
            node_ip_address,
            proxy_router_class,
            request_timeout_s=request_timeout_s,
        )
        self.self_actor_handle = proxy_actor or ray.get_runtime_context().current_actor
        self.asgi_receive_queues: Dict[str, MessageQueue] = dict()

    @property
    def protocol(self) -> RequestProtocol:
        return RequestProtocol.HTTP

    async def not_found_response(
        self, proxy_request: ProxyRequest
    ) -> ResponseGenerator:
        status_code = 404
        for message in convert_object_to_asgi_messages(
            f"Path '{proxy_request.path}' not found. "
            "Ping http://.../-/routes for available routes.",
            status_code=status_code,
        ):
            yield message

        yield ResponseStatus(code=status_code, is_error=True)

    async def timeout_response(self, request_id: str) -> ResponseGenerator:
        status_code = 408
        for message in convert_object_to_asgi_messages(
            f"Request {request_id} timed out after {self.request_timeout_s}s.",
            status_code=status_code,
        ):
            yield message

        yield ResponseStatus(code=status_code, is_error=True)

    async def routes_response(
        self, *, healthy: bool, message: str
    ) -> ResponseGenerator:
        status_code = 200 if healthy else 503
        if healthy:
            response = dict()
            for route, endpoint in self.route_info.items():
                # For 2.x deployments, return {route -> app name}
                if endpoint.app:
                    response[route] = endpoint.app
                # Keep compatibility with 1.x deployments.
                else:
                    response[route] = endpoint.name
        else:
            response = message

        for asgi_message in convert_object_to_asgi_messages(
            response,
            status_code=status_code,
        ):
            yield asgi_message

        yield ResponseStatus(
            code=status_code,
            message=message,
            is_error=not healthy,
        )

    async def health_response(
        self, *, healthy: bool, message: str = ""
    ) -> ResponseGenerator:
        status_code = 200 if healthy else 503
        for asgi_message in convert_object_to_asgi_messages(
            message,
            status_code=status_code,
        ):
            yield asgi_message

        yield ResponseStatus(
            code=status_code,
            is_error=not healthy,
            message=message,
        )

    async def receive_asgi_messages(self, request_id: str) -> ResponseGenerator:
        queue = self.asgi_receive_queues.get(request_id, None)
        if queue is None:
            raise KeyError(f"Request ID {request_id} not found.")

        await queue.wait_for_message()
        return queue.get_messages_nowait()

    async def __call__(self, scope, receive, send):
        """Implements the ASGI protocol.

        See details at:
            https://asgi.readthedocs.io/en/latest/specs/index.html.
        """
        proxy_request = ASGIProxyRequest(scope=scope, receive=receive, send=send)
        async for message in self.proxy_request(proxy_request):
            if not isinstance(message, ResponseStatus):
                await send(message)

    async def proxy_asgi_receive(
        self, receive: Receive, queue: MessageQueue
    ) -> Optional[int]:
        """Proxies the `receive` interface, placing its messages into the queue.

        Once a disconnect message is received, the call exits and `receive` is no longer
        called.

        For HTTP messages, `None` is always returned.
        For websocket messages, the disconnect code is returned if a disconnect code is
        received.
        """
        try:
            while True:
                msg = await receive()
                await queue(msg)

                if msg["type"] == "http.disconnect":
                    return None

                if msg["type"] == "websocket.disconnect":
                    return msg["code"]
        finally:
            # Close the queue so any subsequent calls to fetch messages return
            # immediately: https://github.com/ray-project/ray/issues/38368.
            queue.close()

    def setup_request_context_and_handle(
        self,
        app_name: str,
        handle: DeploymentHandle,
        route_path: str,
        proxy_request: ProxyRequest,
    ) -> Tuple[DeploymentHandle, str]:
        """Setup request context and handle for the request.

        Unpack HTTP request headers and extract info to set up request context and
        handle.
        """
        request_context_info = {
            "route": route_path,
            "app_name": app_name,
        }
        for key, value in proxy_request.headers:
            if key.decode() == SERVE_MULTIPLEXED_MODEL_ID:
                multiplexed_model_id = value.decode()
                handle = handle.options(multiplexed_model_id=multiplexed_model_id)
                request_context_info["multiplexed_model_id"] = multiplexed_model_id
            if key.decode() == "x-request-id":
                request_context_info["request_id"] = value.decode()
        ray.serve.context._serve_request_context.set(
            ray.serve.context._RequestContext(**request_context_info)
        )
        return handle, request_context_info["request_id"]

    async def _format_handle_arg_for_java(
        self,
        proxy_request: ProxyRequest,
    ) -> bytes:
        """Convert an HTTP request to the Java-accepted format (single byte string)."""
        query_string = proxy_request.scope.get("query_string")
        http_body_bytes = await receive_http_body(
            proxy_request.scope, proxy_request.receive, proxy_request.send
        )
        if query_string:
            arg = query_string.decode().split("=", 1)[1]
        else:
            arg = http_body_bytes.decode()

        return arg

    async def send_request_to_replica(
        self,
        request_id: str,
        handle: DeploymentHandle,
        proxy_request: ProxyRequest,
        app_is_cross_language: bool = False,
    ) -> ResponseGenerator:
        """Send the request to the replica and yield its response messages.

        The yielded values will be ASGI messages until the final one, which will be
        the status code.
        """
        if app_is_cross_language:
            handle_arg = await self._format_handle_arg_for_java(proxy_request)
            # Response is returned as raw bytes, convert it to ASGI messages.
            result_callback = convert_object_to_asgi_messages
        else:
            self_actor_handle = self.self_actor_handle
            handle_arg = proxy_request.request_object(
                receive_asgi_messages=self_actor_handle.receive_asgi_messages.remote
            )
            # Messages are returned as pickled dictionaries.
            result_callback = pickle.loads

        # Proxy the receive interface by placing the received messages on a queue.
        # The downstream replica must call back into `receive_asgi_messages` on this
        # actor to receive the messages.
        receive_queue = MessageQueue()
        self.asgi_receive_queues[request_id] = receive_queue
        proxy_asgi_receive_task = get_or_create_event_loop().create_task(
            self.proxy_asgi_receive(proxy_request.receive, receive_queue)
        )

        response_generator = ProxyResponseGenerator(
            handle.remote(handle_arg),
            timeout_s=self.request_timeout_s,
            disconnected_task=proxy_asgi_receive_task,
            result_callback=result_callback,
        )

        status: Optional[ResponseStatus] = None
        response_started = False
        expecting_trailers = False
        try:
            async for asgi_message_batch in response_generator:
                # See the ASGI spec for message details:
                # https://asgi.readthedocs.io/en/latest/specs/www.html.
                for asgi_message in asgi_message_batch:
                    if asgi_message["type"] == "http.response.start":
                        # HTTP responses begin with exactly one
                        # "http.response.start" message containing the "status"
                        # field. Other response types (e.g., WebSockets) may not.
                        status_code = str(asgi_message["status"])
                        status = ResponseStatus(
                            code=status_code,
                            # TODO(edoakes): we need a more nuanced check than this.
                            is_error=status_code != "200",
                        )
                        expecting_trailers = asgi_message.get("trailers", False)
                    elif asgi_message["type"] == "websocket.accept":
                        # Websocket code explicitly handles client disconnects,
                        # so let the ASGI disconnect message propagate instead of
                        # cancelling the handler.
                        response_generator.stop_checking_for_disconnect()
                    elif (
                        asgi_message["type"] == "http.response.body"
                        and not asgi_message.get("more_body", False)
                        and not expecting_trailers
                    ):
                        # If the body is completed and we aren't expecting trailers, the
                        # response is done so we should stop listening for disconnects.
                        response_generator.stop_checking_for_disconnect()
                    elif asgi_message["type"] == "http.response.trailers":
                        # If we are expecting trailers, the response is only done when
                        # the trailers message has been sent.
                        if not asgi_message.get("more_trailers", False):
                            response_generator.stop_checking_for_disconnect()
                    elif asgi_message["type"] == "websocket.disconnect":
                        status = ResponseStatus(
                            code=str(asgi_message["code"]),
                            # TODO(edoakes): we need a more nuanced check than this.
                            is_error=False,
                        )
                        response_generator.stop_checking_for_disconnect()

                    yield asgi_message
                    response_started = True
        except TimeoutError:
            status = ResponseStatus(
                code=TIMEOUT_ERROR_CODE,
                is_error=True,
            )
            logger.warning(f"Request timed out after {self.request_timeout_s}s.")
            # We should only send timeout response if we have not sent
            # any messages to the client yet. Header (including status code)
            # messages can only be sent once.
            if not response_started:
                async for message in self.timeout_response(request_id):
                    yield message
        except asyncio.CancelledError:
            status = ResponseStatus(
                code=DISCONNECT_ERROR_CODE,
                is_error=True,
            )
            logger.info(
                f"Client for request {request_id} disconnected, cancelling request."
            )
        except Exception as e:
            if isinstance(e, (RayActorError, RayTaskError)):
                logger.warning(f"Request failed: {e}", extra={"log_to_stderr": False})
            else:
                logger.exception("Request failed due to unexpected error.")
            status = ResponseStatus(
                code="500",
                is_error=True,
            )

        finally:
            # For websocket connection, queue receive task is done when receiving
            # disconnect message from client.
            receive_client_disconnect_msg = False
            if not proxy_asgi_receive_task.done():
                proxy_asgi_receive_task.cancel()
            else:
                receive_client_disconnect_msg = True

            # If the server disconnects, status_code can be set above from the
            # disconnect message.
            # If client disconnects, the disconnect code comes from
            # a client message via the receive interface.
            if status is None and proxy_request.request_type == "websocket":
                if receive_client_disconnect_msg:
                    # The disconnect message is sent from the client.
                    status = ResponseStatus(
                        code=str(proxy_asgi_receive_task.result()),
                        is_error=True,
                    )
                else:
                    # The server disconnect without sending a disconnect message
                    # (otherwise the `status` would be set).
                    status = ResponseStatus(
                        code="1000",  # [Sihan] is there a better code for this?
                        is_error=True,
                    )

            del self.asgi_receive_queues[request_id]

        # The status code should always be set.
        assert status is not None
        yield status


class RequestIdMiddleware:
    def __init__(self, app):
        self.app = app

    async def __call__(self, scope, receive, send):
        headers = MutableHeaders(scope=scope)
        if "x-request-id" not in headers:
            # If X-Request-ID is not set, we
            # generate a new request ID.
            request_id = generate_request_id()
            headers.append("x-request-id", request_id)
        elif "x-request-id" in headers:
            request_id = headers["x-request-id"]

        async def send_with_request_id(message: Dict):
            if message["type"] == "http.response.start":
                headers = MutableHeaders(scope=message)
                headers.append("X-Request-ID", request_id)
            if message["type"] == "websocket.accept":
                message["X-Request-ID"] = request_id
            await send(message)

        await self.app(scope, receive, send_with_request_id)


@ray.remote(num_cpus=0)
class ProxyActor:
    def __init__(
        self,
        host: str,
        port: int,
        root_path: str,
        node_ip_address: str,
        node_id: NodeId,
        logging_config: LoggingConfig,
        request_timeout_s: Optional[float] = None,
        http_middlewares: Optional[List["starlette.middleware.Middleware"]] = None,
        keep_alive_timeout_s: int = DEFAULT_UVICORN_KEEP_ALIVE_TIMEOUT_S,
        grpc_options: Optional[gRPCOptions] = None,
        long_poll_client: Optional[LongPollClient] = None,
    ):  # noqa: F821
        self.grpc_options = grpc_options or gRPCOptions()

        self.long_poll_client = long_poll_client or LongPollClient(
            ray.get_actor(SERVE_CONTROLLER_NAME, namespace=SERVE_NAMESPACE),
            {
                LongPollNamespace.GLOBAL_LOGGING_CONFIG: self._update_logging_config,
                LongPollNamespace.ROUTE_TABLE: self._update_routes_in_proxies,
            },
            call_in_event_loop=get_or_create_event_loop(),
        )

        configure_component_logger(
            component_name="proxy",
            component_id=node_ip_address,
            logging_config=logging_config,
        )
        logger.info(
            f"Proxy actor {ray.get_runtime_context().get_actor_id()} "
            f"starting on node {node_id}."
        )
        logger.debug(
            f"Congiure Porxy actor {ray.get_runtime_context().get_actor_id()} "
            f"logger with logging config: {logging_config}"
        )

        configure_component_memory_profiler(
            component_name="proxy", component_id=node_ip_address
        )
        self.cpu_profiler, self.cpu_profiler_log = configure_component_cpu_profiler(
            component_name="proxy", component_id=node_ip_address
        )

        if http_middlewares is None:
            http_middlewares = [Middleware(RequestIdMiddleware)]
        else:
            http_middlewares.append(Middleware(RequestIdMiddleware))

        if RAY_SERVE_HTTP_PROXY_CALLBACK_IMPORT_PATH:
            logger.info(
                "Calling user-provided callback from import path "
                f" {RAY_SERVE_HTTP_PROXY_CALLBACK_IMPORT_PATH}."
            )
            middlewares = validate_http_proxy_callback_return(
                call_function_from_import_path(
                    RAY_SERVE_HTTP_PROXY_CALLBACK_IMPORT_PATH
                )
            )

            http_middlewares.extend(middlewares)

        self.host = host
        self.port = port
        self.grpc_port = self.grpc_options.port
        self.root_path = root_path
        self.keep_alive_timeout_s = (
            RAY_SERVE_HTTP_KEEP_ALIVE_TIMEOUT_S or keep_alive_timeout_s
        )
        self._uvicorn_server = None
        self.node_ip_address = node_ip_address

        self.http_setup_complete = asyncio.Event()
        self.grpc_setup_complete = asyncio.Event()

        self.http_proxy = HTTPProxy(
            node_id=node_id,
            node_ip_address=node_ip_address,
            proxy_router_class=LongestPrefixRouter,
            request_timeout_s=(
                request_timeout_s or RAY_SERVE_REQUEST_PROCESSING_TIMEOUT_S
            ),
        )
        self.grpc_proxy = (
            gRPCProxy(
                node_id=node_id,
                node_ip_address=node_ip_address,
                proxy_router_class=EndpointRouter,
                request_timeout_s=(
                    request_timeout_s or RAY_SERVE_REQUEST_PROCESSING_TIMEOUT_S
                ),
            )
            if self.should_start_grpc_service()
            else None
        )

        self.wrapped_http_proxy = self.http_proxy

        for middleware in http_middlewares:
            if version.parse(starlette.__version__) < version.parse("0.35.0"):
                self.wrapped_http_proxy = middleware.cls(
                    self.wrapped_http_proxy, **middleware.options
                )
            else:
                # In starlette >= 0.35.0, middleware.options does not exist:
                # https://github.com/encode/starlette/pull/2381.
                self.wrapped_http_proxy = middleware.cls(
                    self.wrapped_http_proxy,
                    *middleware.args,
                    **middleware.kwargs,
                )

        # Start running the HTTP server on the event loop.
        # This task should be running forever. We track it in case of failure.
        self.running_task_http = get_or_create_event_loop().create_task(
            self.run_http_server()
        )

        # Start running the gRPC server on the event loop.
        # This task should be running forever. We track it in case of failure.
        self.running_task_grpc = get_or_create_event_loop().create_task(
            self.run_grpc_server()
        )

    def _update_routes_in_proxies(self, endpoints: Dict[DeploymentID, EndpointInfo]):
        self.http_proxy.update_routes(endpoints)
        if self.grpc_proxy is not None:
            self.grpc_proxy.update_routes(endpoints)

    def _update_logging_config(self, logging_config: LoggingConfig):
        configure_component_logger(
            component_name="proxy",
            component_id=self.node_ip_address,
            logging_config=logging_config,
        )

    def _get_logging_config(self) -> Tuple:
        """Get the logging configuration (for testing purposes)."""
        log_file_path = None
        for handler in logger.handlers:
            if isinstance(handler, logging.handlers.RotatingFileHandler):
                log_file_path = handler.baseFilename
        return log_file_path

    def should_start_grpc_service(self) -> bool:
        """Determine whether gRPC service should be started.

        gRPC service will only be started if a valid port is provided and if the
        servicer functions are passed.
        """
        return self.grpc_port > 0 and len(self.grpc_options.grpc_servicer_functions) > 0

    async def ready(self):
        """Returns when both HTTP and gRPC proxies are ready to serve traffic.
        Or throw exception when either proxy is not able to serve traffic.
        """
        http_setup_complete_wait_task = get_or_create_event_loop().create_task(
            self.http_setup_complete.wait()
        )
        grpc_setup_complete_wait_task = get_or_create_event_loop().create_task(
            self.grpc_setup_complete.wait()
        )

        waiting_tasks_http = [
            # Either the HTTP setup has completed.
            # The event is set inside self.run_http_server.
            http_setup_complete_wait_task,
            # Or self.run_http_server errored.
            self.running_task_http,
        ]
        done_set_http, _ = await asyncio.wait(
            waiting_tasks_http,
            return_when=asyncio.FIRST_COMPLETED,
        )
        waiting_tasks_grpc = [
            # Either the gRPC setup has completed.
            # The event is set inside self.run_grpc_server.
            grpc_setup_complete_wait_task,
            # Or self.run_grpc_server errored.
            self.running_task_grpc,
        ]
        done_set_grpc, _ = await asyncio.wait(
            waiting_tasks_grpc,
            return_when=asyncio.FIRST_COMPLETED,
        )

        # Return metadata, or re-throw the exception from self.running_task_http and
        # self.running_task_grpc.
        if self.http_setup_complete.is_set() and self.grpc_setup_complete.is_set():
            # NOTE(zcin): We need to convert the metadata to a json string because
            # of cross-language scenarios. Java can't deserialize a Python tuple.
            return json.dumps(
                [
                    ray.get_runtime_context().get_worker_id(),
                    get_component_logger_file_path(),
                ]
            )
        else:
            proxy_error = None
            if not self.http_setup_complete.is_set():
                try:
                    await done_set_http.pop()
                except Exception as e:
                    logger.exception(e)
                    proxy_error = e
            if not self.grpc_setup_complete.is_set():
                try:
                    await done_set_grpc.pop()
                except Exception as e:
                    logger.exception(e)
                    proxy_error = e
            raise proxy_error

    async def run_http_server(self):
        sock = socket.socket()
        if SOCKET_REUSE_PORT_ENABLED:
            set_socket_reuse_port(sock)
        try:
            sock.bind((self.host, self.port))
        except OSError:
            # The OS failed to bind a socket to the given host and port.
            raise ValueError(
                f"Failed to bind Ray Serve HTTP proxy to '{self.host}:{self.port}'. "
                "Please make sure your http-host and http-port are specified correctly."
            )

        # NOTE: We have to use lower level uvicorn Config and Server
        # class because we want to run the server as a coroutine. The only
        # alternative is to call uvicorn.run which is blocking.
        config = uvicorn.Config(
            self.wrapped_http_proxy,
            host=self.host,
            port=self.port,
            loop=_determine_target_loop(),
            root_path=self.root_path,
            lifespan="off",
            access_log=False,
            timeout_keep_alive=self.keep_alive_timeout_s,
        )
        self._uvicorn_server = uvicorn.Server(config=config)
        # TODO(edoakes): we need to override install_signal_handlers here
        # because the existing implementation fails if it isn't running in
        # the main thread and uvicorn doesn't expose a way to configure it.
        self._uvicorn_server.install_signal_handlers = lambda: None

        logger.info(
            "Starting HTTP server on node: "
            f"{ray.get_runtime_context().get_node_id()} "
            f"listening on port {self.port}"
        )

        self.http_setup_complete.set()
        await self._uvicorn_server.serve(sockets=[sock])

    async def run_grpc_server(self):
        if not self.should_start_grpc_service():
            return self.grpc_setup_complete.set()

        grpc_server = create_serve_grpc_server(
            service_handler_factory=self.grpc_proxy.service_handler_factory,
        )

        grpc_server.add_insecure_port(f"[::]:{self.grpc_port}")

        # Dummy servicer is used to be callable for the gRPC server. Serve have a
        # custom gRPC server implementation to redirect calls into gRPCProxy.
        # See: ray/serve/_private/grpc_util.py
        dummy_servicer = DummyServicer()

        # Add Ray Serve gRPC service and methods (e.g. ListApplications and Healthz).
        add_RayServeAPIServiceServicer_to_server(dummy_servicer, grpc_server)

        # Iterate through each of user provided gRPC servicer functions and add user
        # defined services and methods.
        for grpc_servicer_function in self.grpc_options.grpc_servicer_func_callable:
            grpc_servicer_function(dummy_servicer, grpc_server)

        await grpc_server.start()
        logger.info(
            "Starting gRPC server on node: "
            f"{ray.get_runtime_context().get_node_id()} "
            f"listening on port {self.grpc_port}"
        )
        self.grpc_setup_complete.set()
        await grpc_server.wait_for_termination()

    async def update_draining(self, draining: bool, _after: Optional[Any] = None):
        """Update the draining status of the HTTP and gRPC proxies.

        Unused `_after` argument is for scheduling: passing an ObjectRef
        allows delaying this call until after the `_after` call has returned.
        """

        self.http_proxy.update_draining(draining)
        if self.grpc_proxy:
            self.grpc_proxy.update_draining(draining)

    async def is_drained(self, _after: Optional[Any] = None):
        """Check whether both HTTP and gRPC proxies are drained or not.

        Unused `_after` argument is for scheduling: passing an ObjectRef
        allows delaying this call until after the `_after` call has returned.
        """

        return self.http_proxy.is_drained() and (
            self.grpc_proxy is None or self.grpc_proxy.is_drained()
        )

    async def check_health(self):
        """No-op method to check on the health of the HTTP Proxy.
        Make sure the async event loop is not blocked.
        """

        logger.info("Received health check.", extra={"log_to_stderr": False})

    async def receive_asgi_messages(self, request_id: str) -> bytes:
        """Get ASGI messages for the provided `request_id`.

        After the proxy has stopped receiving messages for this `request_id`,
        this will always return immediately.
        """
        return pickle.dumps(await self.http_proxy.receive_asgi_messages(request_id))

    def _save_cpu_profile_data(self) -> str:
        """Saves CPU profiling data, if CPU profiling is enabled.

        Logs a warning if CPU profiling is disabled.
        """

        if self.cpu_profiler is not None:
            import marshal

            self.cpu_profiler.snapshot_stats()
            with open(self.cpu_profiler_log, "wb") as f:
                marshal.dump(self.cpu_profiler.stats, f)
            logger.info(f'Saved CPU profile data to file "{self.cpu_profiler_log}"')
            return self.cpu_profiler_log
        else:
            logger.error(
                "Attempted to save CPU profile data, but failed because no "
                "CPU profiler was running! Enable CPU profiling by enabling "
                "the RAY_SERVE_ENABLE_CPU_PROFILING env var."
            )

    async def _uvicorn_keep_alive(self) -> Optional[int]:
        """Get the keep alive timeout used for the running uvicorn server.

        Return the timeout_keep_alive config used on the uvicorn server if it's running.
        If the server is not running, return None.
        """
        if self._uvicorn_server:
            return self._uvicorn_server.config.timeout_keep_alive


def _determine_target_loop():
    """We determine target loop based on whether RAY_SERVE_DEBUG_MODE is enabled:

    - RAY_SERVE_DEBUG_MODE=0 (default): we use "uvloop" (Cython) providing
                              high-performance, native implementation of the event-loop

    - RAY_SERVE_DEBUG_MODE=1: we fall back to "asyncio" (pure Python) event-loop
                              implementation that is considerably slower than "uvloop",
                              but provides for easy access to the source implementation
    """
    if RAY_SERVE_DEBUG_MODE:
        return "asyncio"
    else:
        return "uvloop"<|MERGE_RESOLUTION|>--- conflicted
+++ resolved
@@ -346,47 +346,11 @@
             healthy = True
             message = HEALTHY_MESSAGE
 
-<<<<<<< HEAD
-            if matched_route is None:
-                return ResponseHandlerInfo(
-                    response_generator=self.not_found(proxy_request),
-                    metadata=HandlerMetadata(
-                        application_name="",
-                        deployment_name="",
-                        route=proxy_request.route_path,
-                    ),
-                    should_record_access_log=True,
-                    should_record_request_metrics=True,
-                    should_increment_ongoing_requests=False,
-                )
-            else:
-                route_prefix, handle, app_is_cross_language = matched_route
-                # Modify the path and root path so that reverse lookups and redirection
-                # work as expected. We do this here instead of in replicas so it can be
-                # changed without restarting the replicas.
-                route_path = proxy_request.route_path
-                if route_prefix != "/" and self.protocol == RequestProtocol.HTTP:
-                    assert not route_prefix.endswith("/")
-                    # NOTE(edoakes): starlette<0.33.0 expected the ASGI 'root_prefix'
-                    # to be stripped from the 'path', which wasn't technically following
-                    # the standard. See https://github.com/encode/starlette/pull/2352.
-                    if version.parse(starlette.__version__) < version.parse("0.33.0"):
-                        proxy_request.set_path(route_path.replace(route_prefix, "", 1))
-                    proxy_request.set_root_path(proxy_request.root_path + route_prefix)
-
-                handle, request_id = self.setup_request_context_and_handle(
-                    app_name=handle.deployment_id.app,
-                    handle=handle,
-                    route_path=route_path,
-                    proxy_request=proxy_request,
-                )
-=======
         if proxy_request.is_health_request:
             response_generator = self.health_response(healthy=healthy, message=message)
         else:
             assert proxy_request.is_route_request
             response_generator = self.routes_response(healthy=healthy, message=message)
->>>>>>> 5a92ea1d
 
         return ResponseHandlerInfo(
             response_generator=response_generator,
@@ -428,8 +392,12 @@
             route_path = proxy_request.route_path
             if route_prefix != "/" and self.protocol == RequestProtocol.HTTP:
                 assert not route_prefix.endswith("/")
-                proxy_request.set_path(route_path.replace(route_prefix, "", 1))
                 proxy_request.set_root_path(proxy_request.root_path + route_prefix)
+                # NOTE(edoakes): starlette<0.33.0 expected the ASGI 'root_prefix'
+                # to be stripped from the 'path', which wasn't technically following
+                # the standard. See https://github.com/encode/starlette/pull/2352.
+                if version.parse(starlette.__version__) < version.parse("0.33.0"):
+                    proxy_request.set_path(route_path.replace(route_prefix, "", 1))
 
             handle, request_id = self.setup_request_context_and_handle(
                 app_name=handle.deployment_id.app,
