--- conflicted
+++ resolved
@@ -35,11 +35,8 @@
     PROXY_MIN_DRAINING_PERIOD_S,
     RAY_SERVE_ENABLE_PROXY_GC_OPTIMIZATIONS,
     RAY_SERVE_HTTP_PROXY_CALLBACK_IMPORT_PATH,
-<<<<<<< HEAD
     RAY_SERVE_NUM_PROXIES_PER_NODE,
-=======
     RAY_SERVE_PROXY_GC_THRESHOLD,
->>>>>>> 7c2a200e
     SERVE_CONTROLLER_NAME,
     SERVE_LOGGER_NAME,
     SERVE_MULTIPLEXED_MODEL_ID,
