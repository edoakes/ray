--- conflicted
+++ resolved
@@ -2020,13 +2020,8 @@
                     replica.replica_id, replica.actor_node_id
                 )
                 logger.info(
-<<<<<<< HEAD
                     f"{replica.replica_id} started successfully "
                     f"on node {replica.actor_node_id}.",
-=======
-                    f"Replica {replica.replica_tag} started successfully "
-                    f"on node '{replica.actor_node_id}'.",
->>>>>>> 8932d6ec
                     extra={"log_to_stderr": False},
                 )
             elif start_status == ReplicaStartupStatus.FAILED:
