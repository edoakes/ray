--- conflicted
+++ resolved
@@ -256,17 +256,10 @@
                 new_multiplexed_model_id_to_replica_ids[model_id].add(r.replica_id)
 
         if self._replica_id_set != new_replica_id_set:
-<<<<<<< HEAD
-            app_msg = f" in application '{self.app_name}'" if self.app_name else ""
             replica_id_set_strs = {r.unique_id for r in new_replica_id_set}
             logger.info(
-                f"Got updated replicas for deployment '{self._deployment_id.name}'"
-                f"{app_msg}: {replica_id_set_strs}.",
-=======
-            logger.info(
                 f"Got updated replicas for {self._deployment_id}: "
-                f"{new_replica_id_set}.",
->>>>>>> d4cc12ad
+                f"{replica_id_set_strs}.",
                 extra={"log_to_stderr": False},
             )
 
