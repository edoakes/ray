import asyncio
import concurrent.futures
from dataclasses import dataclass
import threading
from typing import Any, AsyncIterator, Coroutine, Iterator, Optional, Union

import ray
from ray._private.utils import get_or_create_event_loop
from ray._raylet import StreamingObjectRefGenerator

from ray import serve
from ray.serve._private.common import EndpointTag
from ray.serve._private.constants import (
    RAY_SERVE_ENABLE_NEW_ROUTING,
)
from ray.serve._private.utils import (
    get_random_letters,
    record_serve_tag,
    DEFAULT,
)
from ray.serve._private.router import Router, RequestMetadata
from ray.util import metrics
from ray.util.annotations import Deprecated, DeveloperAPI, PublicAPI

_global_async_loop = None


def _create_or_get_async_loop_in_thread():
    global _global_async_loop
    if _global_async_loop is None:
        _global_async_loop = asyncio.new_event_loop()
        thread = threading.Thread(
            daemon=True,
            target=_global_async_loop.run_forever,
        )
        thread.start()
    return _global_async_loop


@dataclass(frozen=True)
class _HandleOptions:
    """Options for each ServeHandle instance.

    These fields can be changed by calling `.options()` on a handle.
    """

    method_name: str = "__call__"
    multiplexed_model_id: str = ""
    stream: bool = False
    _router_cls: str = ""

    def copy_and_update(
        self,
        method_name: Union[str, DEFAULT] = DEFAULT.VALUE,
        multiplexed_model_id: Union[str, DEFAULT] = DEFAULT.VALUE,
        stream: Union[bool, DEFAULT] = DEFAULT.VALUE,
        _router_cls: Union[str, DEFAULT] = DEFAULT.VALUE,
    ) -> "_HandleOptions":
        return _HandleOptions(
            method_name=(
                self.method_name if method_name == DEFAULT.VALUE else method_name
            ),
            multiplexed_model_id=(
                self.multiplexed_model_id
                if multiplexed_model_id == DEFAULT.VALUE
                else multiplexed_model_id
            ),
            stream=self.stream if stream == DEFAULT.VALUE else stream,
            _router_cls=self._router_cls
            if _router_cls == DEFAULT.VALUE
            else _router_cls,
        )


class _DeploymentHandleBase:
    def __init__(
        self,
        deployment_name: str,
        app_name: str,
        *,
        handle_options: Optional[_HandleOptions] = None,
        _router: Optional[Router] = None,
        _is_for_http_requests: bool = False,
        _is_for_sync_context: bool = False,
    ):
        self.deployment_id = EndpointTag(deployment_name, app_name)
        self.handle_options = handle_options or _HandleOptions()
        self._is_for_http_requests = _is_for_http_requests
        self._is_for_sync_context = _is_for_sync_context

        self.request_counter = metrics.Counter(
            "serve_handle_request_counter",
            description=(
                "The number of handle.remote() calls that have been "
                "made on this handle."
            ),
            tag_keys=("handle", "deployment", "route", "application"),
        )
        if app_name:
            handle_tag = f"{app_name}#{deployment_name}#{get_random_letters()}"
        else:
            handle_tag = f"{deployment_name}#{get_random_letters()}"

        # TODO(zcin): Separate deployment_id into deployment and application tags
        self.request_counter.set_default_tags(
            {"handle": handle_tag, "deployment": str(self.deployment_id)}
        )

        self._router: Optional[Router] = _router

    def _get_or_create_router(self) -> Router:
        if self._router is None:
            # Record telemetry data. We do it here to only record telemetry when
            # the handle is actually used, not just constructed
            # (e.g., from `serve.run`).
            if self.__class__ == DeploymentHandle:
                record_serve_tag("SERVE_DEPLOYMENT_HANDLE_API_USED", "1")
            elif self.__class__ == RayServeHandle:
                record_serve_tag("SERVE_RAY_SERVE_HANDLE_API_USED", "1")
            elif self.__class__ == RayServeSyncHandle:
                record_serve_tag("SERVE_RAY_SERVE_SYNC_HANDLE_API_USED", "1")

            if self._is_for_sync_context:
                event_loop = _create_or_get_async_loop_in_thread()
            else:
                event_loop = get_or_create_event_loop()

            self._router = Router(
                serve.context.get_global_client()._controller,
<<<<<<< HEAD
                self.deployment_name,
                event_loop=event_loop,
=======
                self.deployment_id,
                event_loop=get_or_create_event_loop(),
>>>>>>> 6b732846
                _use_new_routing=RAY_SERVE_ENABLE_NEW_ROUTING,
                _router_cls=self.handle_options._router_cls,
            )

        return self._router

    @property
    def deployment_name(self) -> str:
        return self.deployment_id.name

    @property
    def app_name(self) -> str:
        return self.deployment_id.app

    @property
    def _is_same_loop(self) -> bool:
        """Whether the caller's asyncio loop is the same loop for handle.

        This is only useful for async handles.
        """
        if self._is_for_sync_context:
            return True

        return get_or_create_event_loop() == self._get_or_create_router()._event_loop

    def _options(
        self,
        *,
        method_name: Union[str, DEFAULT] = DEFAULT.VALUE,
        multiplexed_model_id: Union[str, DEFAULT] = DEFAULT.VALUE,
        stream: Union[bool, DEFAULT] = DEFAULT.VALUE,
        use_new_handle_api: Union[bool, DEFAULT] = DEFAULT.VALUE,
        _router_cls: Union[str, DEFAULT] = DEFAULT.VALUE,
    ):
        new_handle_options = self.handle_options.copy_and_update(
            method_name=method_name,
            multiplexed_model_id=multiplexed_model_id,
            stream=stream,
            _router_cls=_router_cls,
        )

        if self._router is None and _router_cls == DEFAULT.VALUE:
            self._get_or_create_router()

        if use_new_handle_api is True:
            cls = DeploymentHandle
        else:
            cls = self.__class__

        return cls(
            self.deployment_name,
            self.app_name,
            handle_options=new_handle_options,
            _router=None if _router_cls != DEFAULT.VALUE else self._router,
            _is_for_http_requests=self._is_for_http_requests,
            _is_for_sync_context=self._is_for_sync_context,
        )

    def _remote(self, deployment_name, handle_options, args, kwargs) -> Coroutine:
        _request_context = ray.serve.context._serve_request_context.get()
        request_metadata = RequestMetadata(
            _request_context.request_id,
            deployment_name,
            call_method=handle_options.method_name,
            is_http_request=self._is_for_http_requests,
            route=_request_context.route,
            app_name=_request_context.app_name,
            multiplexed_model_id=handle_options.multiplexed_model_id,
            is_streaming=handle_options.stream,
        )
        self.request_counter.inc(
            tags={
                "route": _request_context.route,
                "application": _request_context.app_name,
            }
        )
        return self._get_or_create_router().assign_request(
            request_metadata, *args, **kwargs
        )

    def __getattr__(self, name):
        return self.options(method_name=name)

    def shutdown(self):
        if self._router:
            self._router.shutdown()

    def __repr__(self):
        return f"{self.__class__.__name__}" f"(deployment='{self.deployment_name}')"

    @classmethod
    def _deserialize(cls, kwargs):
        """Required for this class's __reduce__ method to be picklable."""
        return cls(**kwargs)

    def __reduce__(self):
        serialized_constructor_args = {
            "deployment_name": self.deployment_name,
            "handle_options": self.handle_options,
            "_is_for_http_requests": self._is_for_http_requests,
            "_is_for_sync_context": self._is_for_sync_context,
        }
        return self.__class__._deserialize, (serialized_constructor_args,)


@PublicAPI(stability="beta")
class RayServeHandle(_DeploymentHandleBase):
    """A handle used to make requests from one deployment to another.

    This is used to compose multiple deployments into a single application. After
    building the application, this handle is substituted at runtime for deployments
    passed as arguments via `.bind()`.

    Example:

    .. code-block:: python

        import ray
        from ray import serve
        from ray.serve.handle import RayServeHandle, RayServeSyncHandle

        @serve.deployment
        class Downstream:
            def __init__(self, message: str):
                self._message = message

            def __call__(self, name: str) -> str:
                return self._message + name

        @serve.deployment
        class Ingress:
            def __init__(self, handle: RayServeHandle):
                self._handle = handle

            async def __call__(self, name: str) -> str:
                obj_ref: ray.ObjectRef = await self._handle.remote(name)
                return await obj_ref

        app = Ingress.bind(Downstream.bind("Hello "))
        handle: RayServeSyncHandle = serve.run(app)

        # Prints "Hello Mr. Magoo"
        print(ray.get(handle.remote("Mr. Magoo")))

    """

    def options(
        self,
        *,
        method_name: Union[str, DEFAULT] = DEFAULT.VALUE,
        multiplexed_model_id: Union[str, DEFAULT] = DEFAULT.VALUE,
        stream: Union[bool, DEFAULT] = DEFAULT.VALUE,
        use_new_handle_api: Union[bool, DEFAULT] = DEFAULT.VALUE,
        _router_cls: Union[str, DEFAULT] = DEFAULT.VALUE,
    ) -> "RayServeHandle":
        """Set options for this handle and return an updated copy of it.

        Example:

        .. code-block:: python

            # The following two lines are equivalent:
            obj_ref = await handle.other_method.remote(*args)
            obj_ref = await handle.options(method_name="other_method").remote(*args)
            obj_ref = await handle.options(
                multiplexed_model_id="model:v1").remote(*args)
        """
        return self._options(
            method_name=method_name,
            multiplexed_model_id=multiplexed_model_id,
            stream=stream,
            use_new_handle_api=use_new_handle_api,
            _router_cls=_router_cls,
        )

<<<<<<< HEAD
    def remote(self, *args, **kwargs) -> asyncio.Task:
=======
    def _remote(self, deployment_id, handle_options, args, kwargs) -> Coroutine:
        _request_context = ray.serve.context._serve_request_context.get()
        request_metadata = RequestMetadata(
            _request_context.request_id,
            deployment_id.name,
            call_method=handle_options.method_name,
            is_http_request=self._is_for_http_requests,
            route=_request_context.route,
            app_name=_request_context.app_name,
            multiplexed_model_id=handle_options.multiplexed_model_id,
            is_streaming=handle_options.stream,
        )
        self.request_counter.inc(
            tags={
                "route": _request_context.route,
                "application": _request_context.app_name,
            }
        )
        return self._get_or_create_router().assign_request(
            request_metadata, *args, **kwargs
        )

    @_wrap_into_async_task
    async def remote(self, *args, **kwargs) -> asyncio.Task:
>>>>>>> 6b732846
        """Issue an asynchronous request to the __call__ method of the deployment.

        Returns an `asyncio.Task` whose underlying result is a Ray ObjectRef that
        points to the final result of the request.

        The final result can be retrieved by awaiting the ObjectRef.

        Example:

        .. code-block:: python

            obj_ref = await handle.remote(*args)
            result = await obj_ref

        """
<<<<<<< HEAD
        loop = self._get_or_create_router()._event_loop
        result_coro = self._remote(
            self.deployment_name, self.handle_options, args, kwargs
        )
        return asyncio.ensure_future(result_coro, loop=loop)
=======
        return await self._remote(self.deployment_id, self.handle_options, args, kwargs)

    def __repr__(self):
        return f"{self.__class__.__name__}" f"(deployment='{self.deployment_id}')"

    @classmethod
    def _deserialize(cls, kwargs):
        """Required for this class's __reduce__ method to be picklable."""
        return cls(**kwargs)

    def __reduce__(self):
        serialized_data = {
            "deployment_name": self.deployment_name,
            "app_name": self.app_name,
            "handle_options": self.handle_options,
            "_is_for_http_requests": self._is_for_http_requests,
        }
        return RayServeHandle._deserialize, (serialized_data,)

    def __getattr__(self, name):
        return self.options(method_name=name)

    def shutdown(self):
        if self._router:
            self._router.shutdown()
>>>>>>> 6b732846


@PublicAPI(stability="beta")
class RayServeSyncHandle(_DeploymentHandleBase):
    """A handle used to make requests to the ingress deployment of an application.

    This is returned by `serve.run` and can be used to invoke the application from
    Python rather than over HTTP. For example:

    .. code-block:: python

        import ray
        from ray import serve
        from ray.serve.handle import RayServeSyncHandle

        @serve.deployment
        class Ingress:
            def __call__(self, name: str) -> str:
                return f"Hello {name}"

        app = Ingress.bind()
        handle: RayServeSyncHandle = serve.run(app)

        # Prints "Hello Mr. Magoo"
        print(ray.get(handle.remote("Mr. Magoo")))

    """

<<<<<<< HEAD
=======
    @property
    def _is_same_loop(self) -> bool:
        # NOTE(simon): For sync handle, the caller doesn't have to be in the
        # same loop as the handle's loop, so we always return True here.
        return True

    def _get_or_create_router(self) -> Router:
        if self._router is None:
            self._router = Router(
                serve.context.get_global_client()._controller,
                self.deployment_id,
                event_loop=_create_or_get_async_loop_in_thread(),
                _use_new_routing=RAY_SERVE_ENABLE_NEW_ROUTING,
                _router_cls=self.handle_options._router_cls,
            )

        return self._router

>>>>>>> 6b732846
    def options(
        self,
        *,
        method_name: Union[str, DEFAULT] = DEFAULT.VALUE,
        multiplexed_model_id: Union[str, DEFAULT] = DEFAULT.VALUE,
        stream: Union[bool, DEFAULT] = DEFAULT.VALUE,
        use_new_handle_api: Union[bool, DEFAULT] = DEFAULT.VALUE,
        _router_cls: Union[str, DEFAULT] = DEFAULT.VALUE,
    ) -> "RayServeSyncHandle":
        """Set options for this handle and return an updated copy of it.

        Example:

        .. code-block:: python

            # The following two lines are equivalent:
            obj_ref = handle.other_method.remote(*args)
            obj_ref = handle.options(method_name="other_method").remote(*args)
            obj_ref = handle.options(multiplexed_model_id="model1").remote(*args)

        """
        return self._options(
            method_name=method_name,
            multiplexed_model_id=multiplexed_model_id,
            stream=stream,
            use_new_handle_api=use_new_handle_api,
            _router_cls=_router_cls,
        )

    def remote(self, *args, **kwargs) -> ray.ObjectRef:
        """Issue an asynchronous request to the __call__ method of the deployment.

        Returns a Ray ObjectRef whose results can be waited for or retrieved
        using ray.wait or ray.get, respectively.

        .. code-block:: python

            obj_ref = handle.remote(*args)
            result = ray.get(obj_ref)

        """
        coro = self._remote(self.deployment_id, self.handle_options, args, kwargs)
        future: concurrent.futures.Future = asyncio.run_coroutine_threadsafe(
            coro, self._get_or_create_router()._event_loop
        )
        return future.result()

<<<<<<< HEAD
=======
    def __reduce__(self):
        serialized_data = {
            "deployment_name": self.deployment_name,
            "app_name": self.app_name,
            "handle_options": self.handle_options,
            "_is_for_http_requests": self._is_for_http_requests,
        }
        return RayServeSyncHandle._deserialize, (serialized_data,)

>>>>>>> 6b732846

@Deprecated(
    message="RayServeDeploymentHandle is no longer used, use RayServeHandle instead."
)
class RayServeDeploymentHandle(RayServeHandle):
    # We had some examples using this class for type hinting. To avoid breaking them,
    # leave this as an alias.
    pass


class _DeploymentResponseBase:
    def __init__(
        self,
        assign_request_coro: Coroutine,
        loop: asyncio.AbstractEventLoop,
    ):
        self._assign_request_task = loop.create_task(assign_request_coro)
        self._loop = loop

    async def _to_object_ref_or_gen(
        self,
    ) -> Union[ray.ObjectRef, StreamingObjectRefGenerator]:
        # Record telemetry for using the developer API to convert to an object
        # ref. Recorded here because all of the other codepaths go through this.
        record_serve_tag("SERVE_DEPLOYMENT_HANDLE_TO_OBJECT_REF_API_USED", "1")
        return await self._assign_request_task

    def _to_object_ref_or_gen_sync(
        self,
    ) -> Union[ray.ObjectRef, StreamingObjectRefGenerator]:
        future: concurrent.futures.Future = asyncio.run_coroutine_threadsafe(
            self._to_object_ref_or_gen(), self._loop
        )
        return future.result()

    def cancel(self):
        """Attempt to cancel the `DeploymentHandle` call.

        This is best effort and will only successfully cancel the call if it has not yet
        been assigned to a replica actor. If the call is successfully cancelled,
        subsequent operations on the ref will raise an `asyncio.CancelledError` (or a
        `concurrent.futures.CancelledError` if using synchronous methods like
        `.result()`).
        """
        # TODO(edoakes): when actor task cancellation is supported, we should cancel
        # the scheduled actor task here if the assign request task is done.
        self._assign_request_task.cancel()


@PublicAPI(stability="alpha")
class DeploymentResponse(_DeploymentResponseBase):
    """A future-like object wrapping the result of a unary deployment handle call.

    From inside a deployment, a `DeploymentResponse` can be awaited to retrieve the
    output of the call without blocking the asyncio event loop.

    From outside a deployment, `.result()` can be used to retrieve the output in a
    blocking manner.

    Example:

    .. testsetup::

        import os
        os.environ["RAY_SERVE_ENABLE_NEW_HANDLE_API"] = "1"

    .. testcode::

        from ray import serve
        from ray.serve.handle import DeploymentHandle

        @serve.deployment
        class Downstream:
            def say_hi(self, message: str) -> str:
                return f"Hello {message}!"

        @serve.deployment
        class Caller:
            def __init__(self, handle: DeploymentHandle):
                self._downstream_handle = handle

        async def __call__(self, message: str) -> str:
            # Inside a deployment: `await` the result to enable concurrency.
            response = self._downstream_handle.say_hi.remote(message)
            return await response

        app = Caller.bind(Downstream.bind())
        handle: DeploymentHandle = serve.run(app)

        # Outside a deployment: call `.result()` to get output.
        response = handle.remote("world")
        assert response.result() == "Hello world!"

    A `DeploymentResponse` can be passed directly to another `DeploymentHandle` call
    without fetching the result to enable composing multiple deployments together.

    Example:

    .. testsetup::

        import os
        os.environ["RAY_SERVE_ENABLE_NEW_HANDLE_API"] = "1"

    .. testcode::

        from ray import serve
        from ray.serve.handle import DeploymentHandle

        @serve.deployment
        class Adder:
            def add(self, val: int) -> int:
                return val + 1

        @serve.deployment
        class Caller:
            def __init__(self, handle: DeploymentHandle):
                self._adder_handle = handle

        async def __call__(self, start: int) -> int:
            return await self._adder_handle.add.remote(
                # Pass the response directly to another handle call without awaiting.
                self._adder_handle.add.remote(start)
            )

        app = Caller.bind(Adder.bind())
        handle: DeploymentHandle = serve.run(app)
        assert handle.remote(0).result() == 2
    """

    def __await__(self):
        """Yields the final result of the deployment handle call."""
        obj_ref = yield from self._assign_request_task.__await__()
        result = yield from obj_ref.__await__()
        return result

    def result(self, timeout_s: Optional[float] = None) -> Any:
        """Fetch the result of the handle call synchronously.

        This should *not* be used from within a deployment as it runs in an asyncio
        event loop. For model composition, `await` the response instead.

        If `timeout_s` is provided and the result is not available before the timeout,
        a `TimeoutError` is raised.
        """
        return ray.get(self._to_object_ref_sync(), timeout=timeout_s)

    @DeveloperAPI
    async def _to_object_ref(self) -> ray.ObjectRef:
        """Advanced API to convert the response to a Ray `ObjectRef`.

        This is used to pass the output of a `DeploymentHandle` call to a Ray task or
        actor method call.

        This method is `async def` because it will block until the handle call has been
        assigned to a replica actor. If there are many requests in flight and all
        replicas' queues are full, this may be a slow operation.
        """
        return await self._to_object_ref_or_gen()

    @DeveloperAPI
    def _to_object_ref_sync(self) -> ray.ObjectRef:
        """Advanced API to convert the response to a Ray `ObjectRef`.

        This is used to pass the output of a `DeploymentHandle` call to a Ray task or
        actor method call.

        This method is a *blocking* call because it will block until the handle call has
        been assigned to a replica actor. If there are many requests in flight and all
        replicas' queues are full, this may be a slow operation.

        From inside a deployment, `_to_object_ref` should be used instead to avoid
        blocking the asyncio event loop.
        """
        return self._to_object_ref_or_gen_sync()


@PublicAPI(stability="alpha")
class DeploymentResponseGenerator(_DeploymentResponseBase):
    """A future-like object wrapping the result of a streaming deployment handle call.

    This is returned when using `handle.options(stream=True)` and calling a generator
    deployment method.

    `DeploymentResponseGenerator` is both a synchronous and asynchronous iterator.

    When iterating over results from inside a deployment, `async for` should be used to
    avoid blocking the asyncio event loop.

    When iterating over results from outside a deployment, use a standard `for` loop.

    Example:

    .. testsetup::

        import os
        os.environ["RAY_SERVE_ENABLE_NEW_HANDLE_API"] = "1"

    .. testcode::

        from typing import AsyncGenerator, Generator

        from ray import serve
        from ray.serve.handle import DeploymentHandle

        @serve.deployment
        class Streamer:
            def generate_numbers(self, limit: int) -> Generator[int]:
                for i in range(limit):
                    yield i

        @serve.deployment
        class Caller:
            def __init__(self, handle: DeploymentHandle):
                # Set `stream=True` on the handle to enable streaming calls.
                self._streaming_handle = handle.options(stream=True)

        async def __call__(self, limit: int) -> AsyncIterator[int]:
            gen: DeploymentResponseGenerator = (
                self._streaming_handle.generate_numbers.remote(limit)
            )

            # Inside a deployment: use `async for` to enable concurrency.
            async for i in gen:
                yield i

        app = Caller.bind(Streamer.bind())
        handle: DeploymentHandle = serve.run(app)

        # Outside a deployment: use a standard `for` loop.
        gen: DeploymentResponseGenerator = handle.options(stream=True).remote(10)
        assert [i for i in gen] == list(range(10))

    A `DeploymentResponseGenerator` *cannot* currently be passed to another
    `DeploymentHandle` call.
    """

    def __init__(
        self,
        assign_request_coro: Coroutine,
        loop: Optional[asyncio.AbstractEventLoop] = None,
    ):
        super().__init__(assign_request_coro, loop=loop)
        self._obj_ref_gen: Optional[StreamingObjectRefGenerator] = None

    def __aiter__(self) -> AsyncIterator[Any]:
        return self

    async def __anext__(self) -> Any:
        if self._obj_ref_gen is None:
            self._obj_ref_gen = await self._to_object_ref_gen()

        next_obj_ref = await self._obj_ref_gen.__anext__()
        return await next_obj_ref

    def __iter__(self) -> Iterator[Any]:
        return self

    def __next__(self) -> Any:
        if self._obj_ref_gen is None:
            self._obj_ref_gen = self._to_object_ref_gen_sync()

        next_obj_ref = self._obj_ref_gen.__next__()
        return ray.get(next_obj_ref)

    @DeveloperAPI
    async def _to_object_ref_gen(self) -> StreamingObjectRefGenerator:
        """Advanced API to convert the generator to a Ray `StreamingObjectRefGenerator`.

        This method is `async def` because it will block until the handle call has been
        assigned to a replica actor. If there are many requests in flight and all
        replicas' queues are full, this may be a slow operation.
        """
        return await self._to_object_ref_or_gen()

    @DeveloperAPI
    def _to_object_ref_gen_sync(self) -> StreamingObjectRefGenerator:
        """Advanced API to convert the generator to a Ray `StreamingObjectRefGenerator`.

        This method is a *blocking* call because it will block until the handle call has
        been assigned to a replica actor. If there are many requests in flight and all
        replicas' queues are full, this may be a slow operation.

        From inside a deployment, `_to_object_ref_gen` should be used instead to avoid
        blocking the asyncio event loop.
        """
        return self._to_object_ref_or_gen_sync()


@PublicAPI(stability="beta")
class DeploymentHandle(_DeploymentHandleBase):
    """A handle used to make requests to a deployment at runtime.

    This is primarily used to compose multiple deployments within a single application.
    It can also be used to make calls to the ingress deployment of an application (e.g.,
    for programmatic testing).

    Example:


    .. testsetup::

        import os
        os.environ["RAY_SERVE_ENABLE_NEW_HANDLE_API"] = "1"

    .. testcode::

        import ray
        from ray import serve
        from ray.serve.handle import DeploymentHandle, DeploymentResponse

        @serve.deployment
        class Downstream:
            def say_hi(self, message: str):
                return f"Hello {message}!"
                self._message = message

        @serve.deployment
        class Ingress:
            def __init__(self, handle: DeploymentHandle):
                self._downstream_handle = handle

            async def __call__(self, name: str) -> str:
                response = self._handle.say_hi.remote(name)
                return await response

        app = Ingress.bind(Downstream.bind())
        handle: DeploymentHandle = serve.run(app)
        response = handle.remote("world")
        assert response.result() == "Hello world!"
    """

    def options(
        self,
        *,
        method_name: Union[str, DEFAULT] = DEFAULT.VALUE,
        multiplexed_model_id: Union[str, DEFAULT] = DEFAULT.VALUE,
        stream: Union[bool, DEFAULT] = DEFAULT.VALUE,
        use_new_handle_api: Union[bool, DEFAULT] = DEFAULT.VALUE,
        _router_cls: Union[str, DEFAULT] = DEFAULT.VALUE,
    ) -> "DeploymentHandle":
        """Set options for this handle and return an updated copy of it.

        Example:

        .. code-block:: python

            response = handle.options(
                method_name="other_method",
                multiplexed_model_id="model:v1",
            ).remote()
        """
        return self._options(
            method_name=method_name,
            multiplexed_model_id=multiplexed_model_id,
            stream=stream,
            use_new_handle_api=use_new_handle_api,
            _router_cls=_router_cls,
        )

    def remote(
        self, *args, **kwargs
    ) -> Union[DeploymentResponse, DeploymentResponseGenerator]:
        """Issue a call to the deployment.

        By default, the result is a `DeploymentResponse` that can be awaited to fetch
        the result of the call or passed to another `.remote()` call to compose multiple
        deployments.

        If `handle.options(stream=True)` is set and a generator method is called, this
        returns a `DeploymentResponseGenerator` instead.

        Example:

        .. code-block:: python

            # Fetch the result directly.
            response = handle.remote()
            result = await response

            # Pass the result to another handle call.
            composed_response = handle2.remote(handle1.remote())
            composed_result = await composed_response

        """
        loop = self._get_or_create_router()._event_loop
        result_coro = self._remote(
            self.deployment_name, self.handle_options, args, kwargs
        )
        if self.handle_options.stream:
            return DeploymentResponseGenerator(result_coro, loop=loop)
        else:
            return DeploymentResponse(result_coro, loop=loop)<|MERGE_RESOLUTION|>--- conflicted
+++ resolved
@@ -2,14 +2,14 @@
 import concurrent.futures
 from dataclasses import dataclass
 import threading
-from typing import Any, AsyncIterator, Coroutine, Iterator, Optional, Union
+from typing import Any, AsyncIterator, Coroutine, Dict, Iterator, Optional, Tuple, Union
 
 import ray
 from ray._private.utils import get_or_create_event_loop
 from ray._raylet import StreamingObjectRefGenerator
 
 from ray import serve
-from ray.serve._private.common import EndpointTag
+from ray.serve._private.common import DeploymentID
 from ray.serve._private.constants import (
     RAY_SERVE_ENABLE_NEW_ROUTING,
 )
@@ -83,7 +83,7 @@
         _is_for_http_requests: bool = False,
         _is_for_sync_context: bool = False,
     ):
-        self.deployment_id = EndpointTag(deployment_name, app_name)
+        self.deployment_id = DeploymentID(deployment_name, app_name)
         self.handle_options = handle_options or _HandleOptions()
         self._is_for_http_requests = _is_for_http_requests
         self._is_for_sync_context = _is_for_sync_context
@@ -127,13 +127,8 @@
 
             self._router = Router(
                 serve.context.get_global_client()._controller,
-<<<<<<< HEAD
-                self.deployment_name,
+                self.deployment_id,
                 event_loop=event_loop,
-=======
-                self.deployment_id,
-                event_loop=get_or_create_event_loop(),
->>>>>>> 6b732846
                 _use_new_routing=RAY_SERVE_ENABLE_NEW_ROUTING,
                 _router_cls=self.handle_options._router_cls,
             )
@@ -192,17 +187,17 @@
             _is_for_sync_context=self._is_for_sync_context,
         )
 
-    def _remote(self, deployment_name, handle_options, args, kwargs) -> Coroutine:
+    def _remote(self, args: Tuple[Any], kwargs: Dict[str, Any]) -> Coroutine:
         _request_context = ray.serve.context._serve_request_context.get()
         request_metadata = RequestMetadata(
             _request_context.request_id,
-            deployment_name,
-            call_method=handle_options.method_name,
+            self.deployment_name,
+            call_method=self.handle_options.method_name,
             is_http_request=self._is_for_http_requests,
             route=_request_context.route,
             app_name=_request_context.app_name,
-            multiplexed_model_id=handle_options.multiplexed_model_id,
-            is_streaming=handle_options.stream,
+            multiplexed_model_id=self.handle_options.multiplexed_model_id,
+            is_streaming=self.handle_options.stream,
         )
         self.request_counter.inc(
             tags={
@@ -309,34 +304,7 @@
             _router_cls=_router_cls,
         )
 
-<<<<<<< HEAD
     def remote(self, *args, **kwargs) -> asyncio.Task:
-=======
-    def _remote(self, deployment_id, handle_options, args, kwargs) -> Coroutine:
-        _request_context = ray.serve.context._serve_request_context.get()
-        request_metadata = RequestMetadata(
-            _request_context.request_id,
-            deployment_id.name,
-            call_method=handle_options.method_name,
-            is_http_request=self._is_for_http_requests,
-            route=_request_context.route,
-            app_name=_request_context.app_name,
-            multiplexed_model_id=handle_options.multiplexed_model_id,
-            is_streaming=handle_options.stream,
-        )
-        self.request_counter.inc(
-            tags={
-                "route": _request_context.route,
-                "application": _request_context.app_name,
-            }
-        )
-        return self._get_or_create_router().assign_request(
-            request_metadata, *args, **kwargs
-        )
-
-    @_wrap_into_async_task
-    async def remote(self, *args, **kwargs) -> asyncio.Task:
->>>>>>> 6b732846
         """Issue an asynchronous request to the __call__ method of the deployment.
 
         Returns an `asyncio.Task` whose underlying result is a Ray ObjectRef that
@@ -352,39 +320,9 @@
             result = await obj_ref
 
         """
-<<<<<<< HEAD
         loop = self._get_or_create_router()._event_loop
-        result_coro = self._remote(
-            self.deployment_name, self.handle_options, args, kwargs
-        )
+        result_coro = self._remote(args, kwargs)
         return asyncio.ensure_future(result_coro, loop=loop)
-=======
-        return await self._remote(self.deployment_id, self.handle_options, args, kwargs)
-
-    def __repr__(self):
-        return f"{self.__class__.__name__}" f"(deployment='{self.deployment_id}')"
-
-    @classmethod
-    def _deserialize(cls, kwargs):
-        """Required for this class's __reduce__ method to be picklable."""
-        return cls(**kwargs)
-
-    def __reduce__(self):
-        serialized_data = {
-            "deployment_name": self.deployment_name,
-            "app_name": self.app_name,
-            "handle_options": self.handle_options,
-            "_is_for_http_requests": self._is_for_http_requests,
-        }
-        return RayServeHandle._deserialize, (serialized_data,)
-
-    def __getattr__(self, name):
-        return self.options(method_name=name)
-
-    def shutdown(self):
-        if self._router:
-            self._router.shutdown()
->>>>>>> 6b732846
 
 
 @PublicAPI(stability="beta")
@@ -413,27 +351,6 @@
 
     """
 
-<<<<<<< HEAD
-=======
-    @property
-    def _is_same_loop(self) -> bool:
-        # NOTE(simon): For sync handle, the caller doesn't have to be in the
-        # same loop as the handle's loop, so we always return True here.
-        return True
-
-    def _get_or_create_router(self) -> Router:
-        if self._router is None:
-            self._router = Router(
-                serve.context.get_global_client()._controller,
-                self.deployment_id,
-                event_loop=_create_or_get_async_loop_in_thread(),
-                _use_new_routing=RAY_SERVE_ENABLE_NEW_ROUTING,
-                _router_cls=self.handle_options._router_cls,
-            )
-
-        return self._router
-
->>>>>>> 6b732846
     def options(
         self,
         *,
@@ -475,24 +392,12 @@
             result = ray.get(obj_ref)
 
         """
-        coro = self._remote(self.deployment_id, self.handle_options, args, kwargs)
+        coro = self._remote(args, kwargs)
         future: concurrent.futures.Future = asyncio.run_coroutine_threadsafe(
             coro, self._get_or_create_router()._event_loop
         )
         return future.result()
 
-<<<<<<< HEAD
-=======
-    def __reduce__(self):
-        serialized_data = {
-            "deployment_name": self.deployment_name,
-            "app_name": self.app_name,
-            "handle_options": self.handle_options,
-            "_is_for_http_requests": self._is_for_http_requests,
-        }
-        return RayServeSyncHandle._deserialize, (serialized_data,)
-
->>>>>>> 6b732846
 
 @Deprecated(
     message="RayServeDeploymentHandle is no longer used, use RayServeHandle instead."
@@ -878,9 +783,7 @@
 
         """
         loop = self._get_or_create_router()._event_loop
-        result_coro = self._remote(
-            self.deployment_name, self.handle_options, args, kwargs
-        )
+        result_coro = self._remote(args, kwargs)
         if self.handle_options.stream:
             return DeploymentResponseGenerator(result_coro, loop=loop)
         else:
