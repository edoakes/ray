import asyncio
import concurrent.futures
from dataclasses import dataclass
import threading
from typing import Any, AsyncIterator, Coroutine, Dict, Iterator, Optional, Tuple, Union

import ray
from ray._private.utils import get_or_create_event_loop
from ray._raylet import StreamingObjectRefGenerator

from ray import serve
from ray.serve._private.common import DeploymentID, RequestProtocol
<<<<<<< HEAD
from ray.serve._private.constants import RAY_SERVE_ENABLE_NEW_ROUTING
=======
from ray.serve._private.constants import (
    RAY_SERVE_ENABLE_NEW_ROUTING,
)
from ray.serve._private.usage import ServeUsageTag
>>>>>>> dec4bd8f
from ray.serve._private.utils import (
    get_random_letters,
    DEFAULT,
)
from ray.serve._private.router import Router, RequestMetadata
from ray.util import metrics
from ray.util.annotations import Deprecated, DeveloperAPI, PublicAPI

_global_async_loop = None


def _create_or_get_async_loop_in_thread():
    global _global_async_loop
    if _global_async_loop is None:
        _global_async_loop = asyncio.new_event_loop()
        thread = threading.Thread(
            daemon=True,
            target=_global_async_loop.run_forever,
        )
        thread.start()
    return _global_async_loop


@dataclass(frozen=True)
class _HandleOptions:
    """Options for each ServeHandle instance.

    These fields can be changed by calling `.options()` on a handle.
    """

    method_name: str = "__call__"
    multiplexed_model_id: str = ""
    stream: bool = False
    _locality_routing: bool = False
    _router_cls: str = ""
    _request_protocol: str = RequestProtocol.UNDEFINED

    def copy_and_update(
        self,
        method_name: Union[str, DEFAULT] = DEFAULT.VALUE,
        multiplexed_model_id: Union[str, DEFAULT] = DEFAULT.VALUE,
        stream: Union[bool, DEFAULT] = DEFAULT.VALUE,
        _locality_routing: Union[bool, DEFAULT] = DEFAULT.VALUE,
        _router_cls: Union[str, DEFAULT] = DEFAULT.VALUE,
        _request_protocol: Union[str, DEFAULT] = DEFAULT.VALUE,
    ) -> "_HandleOptions":
        return _HandleOptions(
            method_name=(
                self.method_name if method_name == DEFAULT.VALUE else method_name
            ),
            multiplexed_model_id=(
                self.multiplexed_model_id
                if multiplexed_model_id == DEFAULT.VALUE
                else multiplexed_model_id
            ),
            stream=self.stream if stream == DEFAULT.VALUE else stream,
            _locality_routing=self._locality_routing
            if _locality_routing == DEFAULT.VALUE
            else _locality_routing,
            _router_cls=self._router_cls
            if _router_cls == DEFAULT.VALUE
            else _router_cls,
            _request_protocol=self._request_protocol
            if _request_protocol == DEFAULT.VALUE
            else _request_protocol,
        )


class _DeploymentHandleBase:
    def __init__(
        self,
        deployment_name: str,
        app_name: str,
        *,
        handle_options: Optional[_HandleOptions] = None,
        _router: Optional[Router] = None,
        _is_for_sync_context: bool = False,
        _request_counter: Optional[metrics.Counter] = None,
        _recorded_telemetry: bool = False,
    ):
        self.deployment_id = DeploymentID(deployment_name, app_name)
        self.handle_options = handle_options or _HandleOptions()
        self._is_for_sync_context = _is_for_sync_context
        self._recorded_telemetry = _recorded_telemetry

        self.request_counter = _request_counter or metrics.Counter(
            "serve_handle_request_counter",
            description=(
                "The number of handle.remote() calls that have been "
                "made on this handle."
            ),
            tag_keys=("handle", "deployment", "route", "application"),
        )
        if app_name:
            handle_tag = f"{app_name}#{deployment_name}#{get_random_letters()}"
        else:
            handle_tag = f"{deployment_name}#{get_random_letters()}"

        # TODO(zcin): Separate deployment_id into deployment and application tags
        self.request_counter.set_default_tags(
            {"handle": handle_tag, "deployment": str(self.deployment_id)}
        )

        self._router: Optional[Router] = _router

    def _record_telemetry_if_needed(self):
        # Record telemetry once per handle and not when used from the proxy
        # (detected via request protocol).
        if (
            not self._recorded_telemetry
            and self.handle_options._request_protocol == RequestProtocol.UNDEFINED
        ):
            if self.__class__ == DeploymentHandle:
                ServeUsageTag.DEPLOYMENT_HANDLE_API_USED.record("1")
            elif self.__class__ == RayServeHandle:
                ServeUsageTag.RAY_SERVE_HANDLE_API_USED.record("1")
            else:
                ServeUsageTag.RAY_SERVE_SYNC_HANDLE_API_USED.record("1")

            self._recorded_telemetry = True

    def _set_request_protocol(self, request_protocol: RequestProtocol):
        self.handle_options = self.handle_options.copy_and_update(
            _request_protocol=request_protocol
        )

    def _get_or_create_router(self) -> Router:
        if self._router is None:
            if self._is_for_sync_context:
                event_loop = _create_or_get_async_loop_in_thread()
            else:
                event_loop = get_or_create_event_loop()

            self._router = Router(
                serve.context.get_global_client()._controller,
                self.deployment_id,
                ray.get_runtime_context().get_node_id(),
                event_loop=event_loop,
                _use_new_routing=RAY_SERVE_ENABLE_NEW_ROUTING,
                _locality_routing=self.handle_options._locality_routing,
                _router_cls=self.handle_options._router_cls,
            )

        return self._router

    @property
    def deployment_name(self) -> str:
        return self.deployment_id.name

    @property
    def app_name(self) -> str:
        return self.deployment_id.app

    @property
    def _is_same_loop(self) -> bool:
        """Whether the caller's asyncio loop is the same loop for handle.

        This is only useful for async handles.
        """
        if self._is_for_sync_context:
            return True

        return get_or_create_event_loop() == self._get_or_create_router()._event_loop

    def _options(
        self,
        *,
        method_name: Union[str, DEFAULT] = DEFAULT.VALUE,
        multiplexed_model_id: Union[str, DEFAULT] = DEFAULT.VALUE,
        stream: Union[bool, DEFAULT] = DEFAULT.VALUE,
        use_new_handle_api: Union[bool, DEFAULT] = DEFAULT.VALUE,
        _locality_routing: Union[bool, DEFAULT] = DEFAULT.VALUE,
        _router_cls: Union[str, DEFAULT] = DEFAULT.VALUE,
    ):
        new_handle_options = self.handle_options.copy_and_update(
            method_name=method_name,
            multiplexed_model_id=multiplexed_model_id,
            stream=stream,
            _locality_routing=_locality_routing,
            _router_cls=_router_cls,
        )

        if (
            self._router is None
            and _router_cls == DEFAULT.VALUE
            and _locality_routing == DEFAULT.VALUE
        ):
            self._get_or_create_router()

        if use_new_handle_api is True:
            cls = DeploymentHandle
        else:
            cls = self.__class__

        return cls(
            self.deployment_name,
            self.app_name,
            handle_options=new_handle_options,
            _router=None if _router_cls != DEFAULT.VALUE else self._router,
            _request_counter=self.request_counter,
            _is_for_sync_context=self._is_for_sync_context,
            _recorded_telemetry=self._recorded_telemetry,
        )

    def _remote(self, args: Tuple[Any], kwargs: Dict[str, Any]) -> Coroutine:
        self._record_telemetry_if_needed()
        _request_context = ray.serve.context._serve_request_context.get()
        request_metadata = RequestMetadata(
            _request_context.request_id,
            self.deployment_name,
            call_method=self.handle_options.method_name,
            route=_request_context.route,
            app_name=self.app_name,
            multiplexed_model_id=self.handle_options.multiplexed_model_id,
            is_streaming=self.handle_options.stream,
            _request_protocol=self.handle_options._request_protocol,
        )
        self.request_counter.inc(
            tags={
                "route": _request_context.route,
                "application": _request_context.app_name,
            }
        )
        return self._get_or_create_router().assign_request(
            request_metadata, *args, **kwargs
        )

    def __getattr__(self, name):
        return self.options(method_name=name)

    def shutdown(self):
        if self._router:
            self._router.shutdown()

    def __repr__(self):
        return f"{self.__class__.__name__}" f"(deployment='{self.deployment_name}')"

    @classmethod
    def _deserialize(cls, kwargs):
        """Required for this class's __reduce__ method to be picklable."""
        return cls(**kwargs)

    def __reduce__(self):
        serialized_constructor_args = {
            "deployment_name": self.deployment_name,
            "app_name": self.app_name,
            "handle_options": self.handle_options,
            "_is_for_sync_context": self._is_for_sync_context,
        }
        return self.__class__._deserialize, (serialized_constructor_args,)


@PublicAPI(stability="beta")
class RayServeHandle(_DeploymentHandleBase):
    """A handle used to make requests from one deployment to another.

    This is used to compose multiple deployments into a single application. After
    building the application, this handle is substituted at runtime for deployments
    passed as arguments via `.bind()`.

    Example:

    .. code-block:: python

        import ray
        from ray import serve
        from ray.serve.handle import RayServeHandle, RayServeSyncHandle

        @serve.deployment
        class Downstream:
            def __init__(self, message: str):
                self._message = message

            def __call__(self, name: str) -> str:
                return self._message + name

        @serve.deployment
        class Ingress:
            def __init__(self, handle: RayServeHandle):
                self._handle = handle

            async def __call__(self, name: str) -> str:
                obj_ref: ray.ObjectRef = await self._handle.remote(name)
                return await obj_ref

        app = Ingress.bind(Downstream.bind("Hello "))
        handle: RayServeSyncHandle = serve.run(app)

        # Prints "Hello Mr. Magoo"
        print(ray.get(handle.remote("Mr. Magoo")))

    """

    def options(
        self,
        *,
        method_name: Union[str, DEFAULT] = DEFAULT.VALUE,
        multiplexed_model_id: Union[str, DEFAULT] = DEFAULT.VALUE,
        stream: Union[bool, DEFAULT] = DEFAULT.VALUE,
        use_new_handle_api: Union[bool, DEFAULT] = DEFAULT.VALUE,
        _locality_routing: Union[bool, DEFAULT] = DEFAULT.VALUE,
        _router_cls: Union[str, DEFAULT] = DEFAULT.VALUE,
    ) -> "RayServeHandle":
        """Set options for this handle and return an updated copy of it.

        Example:

        .. code-block:: python

            # The following two lines are equivalent:
            obj_ref = await handle.other_method.remote(*args)
            obj_ref = await handle.options(method_name="other_method").remote(*args)
            obj_ref = await handle.options(
                multiplexed_model_id="model:v1").remote(*args)
        """
        return self._options(
            method_name=method_name,
            multiplexed_model_id=multiplexed_model_id,
            stream=stream,
            _locality_routing=_locality_routing,
            use_new_handle_api=use_new_handle_api,
            _router_cls=_router_cls,
        )

    def remote(self, *args, **kwargs) -> asyncio.Task:
        """Issue an asynchronous request to the __call__ method of the deployment.

        Returns an `asyncio.Task` whose underlying result is a Ray ObjectRef that
        points to the final result of the request.

        The final result can be retrieved by awaiting the ObjectRef.

        Example:

        .. code-block:: python

            obj_ref = await handle.remote(*args)
            result = await obj_ref

        """
        loop = self._get_or_create_router()._event_loop
        result_coro = self._remote(args, kwargs)
        return asyncio.ensure_future(result_coro, loop=loop)


@PublicAPI(stability="beta")
class RayServeSyncHandle(_DeploymentHandleBase):
    """A handle used to make requests to the ingress deployment of an application.

    This is returned by `serve.run` and can be used to invoke the application from
    Python rather than over HTTP. For example:

    .. code-block:: python

        import ray
        from ray import serve
        from ray.serve.handle import RayServeSyncHandle

        @serve.deployment
        class Ingress:
            def __call__(self, name: str) -> str:
                return f"Hello {name}"

        app = Ingress.bind()
        handle: RayServeSyncHandle = serve.run(app)

        # Prints "Hello Mr. Magoo"
        print(ray.get(handle.remote("Mr. Magoo")))

    """

    def options(
        self,
        *,
        method_name: Union[str, DEFAULT] = DEFAULT.VALUE,
        multiplexed_model_id: Union[str, DEFAULT] = DEFAULT.VALUE,
        stream: Union[bool, DEFAULT] = DEFAULT.VALUE,
        use_new_handle_api: Union[bool, DEFAULT] = DEFAULT.VALUE,
        _locality_routing: Union[bool, DEFAULT] = DEFAULT.VALUE,
        _router_cls: Union[str, DEFAULT] = DEFAULT.VALUE,
    ) -> "RayServeSyncHandle":
        """Set options for this handle and return an updated copy of it.

        Example:

        .. code-block:: python

            # The following two lines are equivalent:
            obj_ref = handle.other_method.remote(*args)
            obj_ref = handle.options(method_name="other_method").remote(*args)
            obj_ref = handle.options(multiplexed_model_id="model1").remote(*args)

        """
        return self._options(
            method_name=method_name,
            multiplexed_model_id=multiplexed_model_id,
            stream=stream,
            use_new_handle_api=use_new_handle_api,
            _locality_routing=_locality_routing,
            _router_cls=_router_cls,
        )

    def remote(self, *args, **kwargs) -> ray.ObjectRef:
        """Issue an asynchronous request to the __call__ method of the deployment.

        Returns a Ray ObjectRef whose results can be waited for or retrieved
        using ray.wait or ray.get, respectively.

        .. code-block:: python

            obj_ref = handle.remote(*args)
            result = ray.get(obj_ref)

        """
        coro = self._remote(args, kwargs)
        future: concurrent.futures.Future = asyncio.run_coroutine_threadsafe(
            coro, self._get_or_create_router()._event_loop
        )
        return future.result()


@Deprecated(
    message="RayServeDeploymentHandle is no longer used, use RayServeHandle instead."
)
class RayServeDeploymentHandle(RayServeHandle):
    # We had some examples using this class for type hinting. To avoid breaking them,
    # leave this as an alias.
    pass


class _DeploymentResponseBase:
    def __init__(
        self,
        assign_request_coro: Coroutine,
        loop: asyncio.AbstractEventLoop,
        loop_is_in_another_thread: bool,
    ):
        self._assign_request_task = loop.create_task(assign_request_coro)

        if loop_is_in_another_thread:
            # For the "sync" case where the handle is likely used in a driver for
            # testing, we need to call `run_coroutine_threadsafe` to eagerly execute
            # the request.
            self._object_ref_future = asyncio.run_coroutine_threadsafe(
                self._to_object_ref_or_gen(_record_telemetry=False), loop
            )
        else:
            self._object_ref_future = None

    async def _to_object_ref_or_gen(
        self,
        _record_telemetry: bool = True,
    ) -> Union[ray.ObjectRef, StreamingObjectRefGenerator]:
        # Record telemetry for using the developer API to convert to an object
        # ref. Recorded here because all of the other codepaths go through this.
        # `_record_telemetry` is used to filter other API calls that go through
        # this path as well as calls from the proxy.
        if _record_telemetry:
            ServeUsageTag.DEPLOYMENT_HANDLE_TO_OBJECT_REF_API_USED.record("1")
        return await self._assign_request_task

    def _to_object_ref_or_gen_sync(
        self,
        _record_telemetry: bool = True,
    ) -> Union[ray.ObjectRef, StreamingObjectRefGenerator]:
        if self._object_ref_future is None:
            raise RuntimeError(
                "Sync methods should not be called from within an `asyncio` event loop."
                "Use `await response` or `await response._to_object_ref()` instead."
            )

        if _record_telemetry:
            ServeUsageTag.DEPLOYMENT_HANDLE_TO_OBJECT_REF_API_USED.record("1")

        return self._object_ref_future.result()

    def cancel(self):
        """Attempt to cancel the `DeploymentHandle` call.

        This is best effort and will only successfully cancel the call if it has not yet
        been assigned to a replica actor. If the call is successfully cancelled,
        subsequent operations on the ref will raise an `asyncio.CancelledError` (or a
        `concurrent.futures.CancelledError` if using synchronous methods like
        `.result()`).
        """
        # TODO(edoakes): when actor task cancellation is supported, we should cancel
        # the scheduled actor task here if the assign request task is done.
        self._assign_request_task.cancel()


@PublicAPI(stability="alpha")
class DeploymentResponse(_DeploymentResponseBase):
    """A future-like object wrapping the result of a unary deployment handle call.

    From inside a deployment, a `DeploymentResponse` can be awaited to retrieve the
    output of the call without blocking the asyncio event loop.

    From outside a deployment, `.result()` can be used to retrieve the output in a
    blocking manner.

    Example:

    .. code-block:: python

        from ray import serve
        from ray.serve.handle import DeploymentHandle

        @serve.deployment
        class Downstream:
            def say_hi(self, message: str) -> str:
                return f"Hello {message}!"

        @serve.deployment
        class Caller:
            def __init__(self, handle: DeploymentHandle):
                self._downstream_handle = handle

        async def __call__(self, message: str) -> str:
            # Inside a deployment: `await` the result to enable concurrency.
            response = self._downstream_handle.say_hi.remote(message)
            return await response

        app = Caller.bind(Downstream.bind())
        handle: DeploymentHandle = serve.run(app)

        # Outside a deployment: call `.result()` to get output.
        response = handle.remote("world")
        assert response.result() == "Hello world!"

    A `DeploymentResponse` can be passed directly to another `DeploymentHandle` call
    without fetching the result to enable composing multiple deployments together.

    Example:

    .. code-block:: python

        from ray import serve
        from ray.serve.handle import DeploymentHandle

        @serve.deployment
        class Adder:
            def add(self, val: int) -> int:
                return val + 1

        @serve.deployment
        class Caller:
            def __init__(self, handle: DeploymentHandle):
                self._adder_handle = handle

        async def __call__(self, start: int) -> int:
            return await self._adder_handle.add.remote(
                # Pass the response directly to another handle call without awaiting.
                self._adder_handle.add.remote(start)
            )

        app = Caller.bind(Adder.bind())
        handle: DeploymentHandle = serve.run(app)
        assert handle.remote(0).result() == 2
    """

    def __await__(self):
        """Yields the final result of the deployment handle call."""
        obj_ref = yield from self._assign_request_task.__await__()
        result = yield from obj_ref.__await__()
        return result

    def result(self, timeout_s: Optional[float] = None) -> Any:
        """Fetch the result of the handle call synchronously.

        This should *not* be used from within a deployment as it runs in an asyncio
        event loop. For model composition, `await` the response instead.

        If `timeout_s` is provided and the result is not available before the timeout,
        a `TimeoutError` is raised.
        """
        return ray.get(
            self._to_object_ref_sync(_record_telemetry=False), timeout=timeout_s
        )

    @DeveloperAPI
    async def _to_object_ref(self, _record_telemetry: bool = True) -> ray.ObjectRef:
        """Advanced API to convert the response to a Ray `ObjectRef`.

        This is used to pass the output of a `DeploymentHandle` call to a Ray task or
        actor method call.

        This method is `async def` because it will block until the handle call has been
        assigned to a replica actor. If there are many requests in flight and all
        replicas' queues are full, this may be a slow operation.
        """
        return await self._to_object_ref_or_gen(_record_telemetry=_record_telemetry)

    @DeveloperAPI
    def _to_object_ref_sync(self, _record_telemetry: bool = True) -> ray.ObjectRef:
        """Advanced API to convert the response to a Ray `ObjectRef`.

        This is used to pass the output of a `DeploymentHandle` call to a Ray task or
        actor method call.

        This method is a *blocking* call because it will block until the handle call has
        been assigned to a replica actor. If there are many requests in flight and all
        replicas' queues are full, this may be a slow operation.

        From inside a deployment, `_to_object_ref` should be used instead to avoid
        blocking the asyncio event loop.
        """
        return self._to_object_ref_or_gen_sync(_record_telemetry=_record_telemetry)


@PublicAPI(stability="alpha")
class DeploymentResponseGenerator(_DeploymentResponseBase):
    """A future-like object wrapping the result of a streaming deployment handle call.

    This is returned when using `handle.options(stream=True)` and calling a generator
    deployment method.

    `DeploymentResponseGenerator` is both a synchronous and asynchronous iterator.

    When iterating over results from inside a deployment, `async for` should be used to
    avoid blocking the asyncio event loop.

    When iterating over results from outside a deployment, use a standard `for` loop.

    Example:

    .. code-block:: python

        from typing import AsyncGenerator, Generator

        from ray import serve
        from ray.serve.handle import DeploymentHandle

        @serve.deployment
        class Streamer:
            def generate_numbers(self, limit: int) -> Generator[int]:
                for i in range(limit):
                    yield i

        @serve.deployment
        class Caller:
            def __init__(self, handle: DeploymentHandle):
                # Set `stream=True` on the handle to enable streaming calls.
                self._streaming_handle = handle.options(stream=True)

        async def __call__(self, limit: int) -> AsyncIterator[int]:
            gen: DeploymentResponseGenerator = (
                self._streaming_handle.generate_numbers.remote(limit)
            )

            # Inside a deployment: use `async for` to enable concurrency.
            async for i in gen:
                yield i

        app = Caller.bind(Streamer.bind())
        handle: DeploymentHandle = serve.run(app)

        # Outside a deployment: use a standard `for` loop.
        gen: DeploymentResponseGenerator = handle.options(stream=True).remote(10)
        assert [i for i in gen] == list(range(10))

    A `DeploymentResponseGenerator` *cannot* currently be passed to another
    `DeploymentHandle` call.
    """

    def __init__(
        self,
        assign_request_coro: Coroutine,
        loop: asyncio.AbstractEventLoop,
        loop_is_in_another_thread: bool,
    ):
        super().__init__(
            assign_request_coro,
            loop=loop,
            loop_is_in_another_thread=loop_is_in_another_thread,
        )
        self._obj_ref_gen: Optional[StreamingObjectRefGenerator] = None

    def __aiter__(self) -> AsyncIterator[Any]:
        return self

    async def __anext__(self) -> Any:
        if self._obj_ref_gen is None:
            self._obj_ref_gen = await self._to_object_ref_gen(_record_telemetry=False)

        next_obj_ref = await self._obj_ref_gen.__anext__()
        return await next_obj_ref

    def __iter__(self) -> Iterator[Any]:
        return self

    def __next__(self) -> Any:
        if self._obj_ref_gen is None:
            self._obj_ref_gen = self._to_object_ref_gen_sync(_record_telemetry=False)

        next_obj_ref = self._obj_ref_gen.__next__()
        return ray.get(next_obj_ref)

    @DeveloperAPI
    async def _to_object_ref_gen(
        self, _record_telemetry: bool = True
    ) -> StreamingObjectRefGenerator:
        """Advanced API to convert the generator to a Ray `StreamingObjectRefGenerator`.

        This method is `async def` because it will block until the handle call has been
        assigned to a replica actor. If there are many requests in flight and all
        replicas' queues are full, this may be a slow operation.
        """
        return await self._to_object_ref_or_gen(_record_telemetry=_record_telemetry)

    @DeveloperAPI
    def _to_object_ref_gen_sync(
        self, _record_telemetry: bool = True
    ) -> StreamingObjectRefGenerator:
        """Advanced API to convert the generator to a Ray `StreamingObjectRefGenerator`.

        This method is a *blocking* call because it will block until the handle call has
        been assigned to a replica actor. If there are many requests in flight and all
        replicas' queues are full, this may be a slow operation.

        From inside a deployment, `_to_object_ref_gen` should be used instead to avoid
        blocking the asyncio event loop.
        """
        return self._to_object_ref_or_gen_sync(_record_telemetry=_record_telemetry)


@PublicAPI(stability="beta")
class DeploymentHandle(_DeploymentHandleBase):
    """A handle used to make requests to a deployment at runtime.

    This is primarily used to compose multiple deployments within a single application.
    It can also be used to make calls to the ingress deployment of an application (e.g.,
    for programmatic testing).

    Example:


    .. code-block:: python

        import ray
        from ray import serve
        from ray.serve.handle import DeploymentHandle, DeploymentResponse

        @serve.deployment
        class Downstream:
            def say_hi(self, message: str):
                return f"Hello {message}!"
                self._message = message

        @serve.deployment
        class Ingress:
            def __init__(self, handle: DeploymentHandle):
                self._downstream_handle = handle

            async def __call__(self, name: str) -> str:
                response = self._handle.say_hi.remote(name)
                return await response

        app = Ingress.bind(Downstream.bind())
        handle: DeploymentHandle = serve.run(app)
        response = handle.remote("world")
        assert response.result() == "Hello world!"
    """

    def options(
        self,
        *,
        method_name: Union[str, DEFAULT] = DEFAULT.VALUE,
        multiplexed_model_id: Union[str, DEFAULT] = DEFAULT.VALUE,
        stream: Union[bool, DEFAULT] = DEFAULT.VALUE,
        use_new_handle_api: Union[bool, DEFAULT] = DEFAULT.VALUE,
        _locality_routing: Union[bool, DEFAULT] = DEFAULT.VALUE,
        _router_cls: Union[str, DEFAULT] = DEFAULT.VALUE,
    ) -> "DeploymentHandle":
        """Set options for this handle and return an updated copy of it.

        Example:

        .. code-block:: python

            response = handle.options(
                method_name="other_method",
                multiplexed_model_id="model:v1",
            ).remote()
        """
        return self._options(
            method_name=method_name,
            multiplexed_model_id=multiplexed_model_id,
            stream=stream,
            use_new_handle_api=use_new_handle_api,
            _locality_routing=_locality_routing,
            _router_cls=_router_cls,
        )

    def remote(
        self, *args, **kwargs
    ) -> Union[DeploymentResponse, DeploymentResponseGenerator]:
        """Issue a call to the deployment.

        By default, the result is a `DeploymentResponse` that can be awaited to fetch
        the result of the call or passed to another `.remote()` call to compose multiple
        deployments.

        If `handle.options(stream=True)` is set and a generator method is called, this
        returns a `DeploymentResponseGenerator` instead.

        Example:

        .. code-block:: python

            # Fetch the result directly.
            response = handle.remote()
            result = await response

            # Pass the result to another handle call.
            composed_response = handle2.remote(handle1.remote())
            composed_result = await composed_response

        """
        loop = self._get_or_create_router()._event_loop
        result_coro = self._remote(args, kwargs)
        if self.handle_options.stream:
            response_cls = DeploymentResponseGenerator
        else:
            response_cls = DeploymentResponse

        return response_cls(
            result_coro,
            loop=loop,
            loop_is_in_another_thread=self._is_for_sync_context,
        )<|MERGE_RESOLUTION|>--- conflicted
+++ resolved
@@ -10,14 +10,10 @@
 
 from ray import serve
 from ray.serve._private.common import DeploymentID, RequestProtocol
-<<<<<<< HEAD
-from ray.serve._private.constants import RAY_SERVE_ENABLE_NEW_ROUTING
-=======
 from ray.serve._private.constants import (
     RAY_SERVE_ENABLE_NEW_ROUTING,
 )
 from ray.serve._private.usage import ServeUsageTag
->>>>>>> dec4bd8f
 from ray.serve._private.utils import (
     get_random_letters,
     DEFAULT,
