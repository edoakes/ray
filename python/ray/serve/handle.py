--- conflicted
+++ resolved
@@ -60,11 +60,7 @@
     """
 
     method_name: str = "__call__"
-<<<<<<< HEAD
-    multiplexed_model_id: Optional[str] = None
-=======
     multiplexed_model_id: str = ""
->>>>>>> 005b4f6e
     stream: bool = False
 
     def copy_and_update(
@@ -192,13 +188,8 @@
         )
         return self.__class__(
             self.deployment_name,
-<<<<<<< HEAD
             handle_options=new_handle_options,
             _router=self._router,
-=======
-            new_handle_options,
-            _router=self.router,
->>>>>>> 005b4f6e
             _is_for_http_requests=self._is_for_http_requests,
         )
 
@@ -382,70 +373,4 @@
             "handle_options": self.handle_options,
             "_is_for_http_requests": self._is_for_http_requests,
         }
-<<<<<<< HEAD
-        return RayServeSyncHandle._deserialize, (serialized_data,)
-=======
-        return RayServeSyncHandle._deserialize, (serialized_data,)
-
-
-@DeveloperAPI
-class RayServeDeploymentHandle:
-    """Send requests to a deployment. This class should not be manually created."""
-
-    # """Lazily initialized handle that only gets fulfilled upon first execution."""
-    def __init__(
-        self,
-        deployment_name: str,
-        handle_options: Optional[HandleOptions] = None,
-    ):
-        self.deployment_name = deployment_name
-        self.handle_options = handle_options or HandleOptions()
-        # For Serve DAG we need placeholder in DAG binding and building without
-        # requirement of serve.start; Thus handle is fulfilled at runtime.
-        self.handle: RayServeHandle = None
-
-    def options(
-        self,
-        *,
-        method_name: Union[str, DEFAULT] = DEFAULT.VALUE,
-        multiplexed_model_id: Union[str, DEFAULT] = DEFAULT.VALUE,
-        stream: Union[bool, DEFAULT] = DEFAULT.VALUE,
-    ) -> "RayServeDeploymentHandle":
-        new_handle_options = self.handle_options.copy_and_update(
-            method_name=method_name,
-            multiplexed_model_id=multiplexed_model_id,
-            stream=stream,
-        )
-        return self.__class__(self.deployment_name, new_handle_options)
-
-    def remote(self, *args, _ray_cache_refs: bool = False, **kwargs) -> asyncio.Task:
-        if not self.handle:
-            self.handle = (
-                serve._private.api.get_deployment(self.deployment_name)
-                ._get_handle(sync=False)
-                .options(
-                    method_name=self.handle_options.method_name,
-                    stream=self.handle_options.stream,
-                    multiplexed_model_id=self.handle_options.multiplexed_model_id,
-                )
-            )
-        return self.handle.remote(*args, **kwargs)
-
-    @classmethod
-    def _deserialize(cls, kwargs):
-        """Required for this class's __reduce__ method to be picklable."""
-        return cls(**kwargs)
-
-    def __reduce__(self):
-        serialized_data = {
-            "deployment_name": self.deployment_name,
-            "handle_options": self.handle_options,
-        }
-        return RayServeDeploymentHandle._deserialize, (serialized_data,)
-
-    def __getattr__(self, name):
-        return self.options(method_name=name)
-
-    def __repr__(self):
-        return f"{self.__class__.__name__}" f"(deployment='{self.deployment_name}')"
->>>>>>> 005b4f6e
+        return RayServeSyncHandle._deserialize, (serialized_data,)