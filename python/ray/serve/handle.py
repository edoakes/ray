--- conflicted
+++ resolved
@@ -3,11 +3,6 @@
 from dataclasses import dataclass
 from functools import wraps
 import inspect
-<<<<<<< HEAD
-import os
-=======
-from typing import Coroutine, Dict, Optional, Union
->>>>>>> 22c57696
 import threading
 from typing import Coroutine, Optional, Union
 
@@ -19,12 +14,6 @@
 from ray.serve._private.common import EndpointTag
 from ray.serve._private.constants import (
     RAY_SERVE_ENABLE_NEW_ROUTING,
-<<<<<<< HEAD
-    SYNC_HANDLE_IN_DAG_FEATURE_FLAG_ENV_KEY,
-=======
-    SERVE_HANDLE_JSON_KEY,
-    ServeHandleType,
->>>>>>> 22c57696
 )
 from ray.serve._private.utils import (
     get_random_letters,
