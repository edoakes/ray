--- conflicted
+++ resolved
@@ -1,10 +1,5 @@
-<<<<<<< HEAD
-=======
 from typing import Optional
 
-import ray
-from ray import serve
->>>>>>> 4324dd59
 from ray.serve.context import TaskContext
 from ray.serve.request_params import RequestMetadata
 
@@ -71,17 +66,5 @@
             shard_key=self.shard_key or shard_key,
         )
 
-<<<<<<< HEAD
     def __repr__(self):
-        return "RayServeHandle(endpoint=\"{endpoint_name}\")".format(
-            endpoint_name=self.endpoint_name)
-=======
-    def _get_traffic_policy(self):
-        controller = serve.api._get_controller()
-        return ray.get(
-            controller.get_traffic_policy.remote(self.endpoint_name))
-
-    def __repr__(self):
-        return (f"RayServeHandle(Endpoint='{self.endpoint_name}', "
-                f"Traffic={self._get_traffic_policy()})")
->>>>>>> 4324dd59
+        return f"RayServeHandle(endpoint='{self.endpoint_name}')"