import asyncio
import concurrent.futures
<<<<<<< HEAD
from dataclasses import dataclass
=======
from dataclasses import dataclass, asdict
from functools import wraps
import inspect
>>>>>>> be625be2
import threading
from typing import Any, AsyncIterator, Coroutine, Dict, Iterator, Optional, Tuple, Union

import ray
from ray._private.utils import get_or_create_event_loop
from ray._raylet import StreamingObjectRefGenerator

from ray import serve
<<<<<<< HEAD
from ray.serve._private.common import DeploymentID
=======
from ray.serve._private.common import EndpointTag, RequestProtocol
>>>>>>> be625be2
from ray.serve._private.constants import (
    RAY_SERVE_ENABLE_NEW_ROUTING,
)
from ray.serve._private.utils import (
    get_random_letters,
    record_serve_tag,
    DEFAULT,
)
from ray.serve._private.router import Router, RequestMetadata
from ray.util import metrics
from ray.util.annotations import Deprecated, DeveloperAPI, PublicAPI

_global_async_loop = None


def _create_or_get_async_loop_in_thread():
    global _global_async_loop
    if _global_async_loop is None:
        _global_async_loop = asyncio.new_event_loop()
        thread = threading.Thread(
            daemon=True,
            target=_global_async_loop.run_forever,
        )
        thread.start()
    return _global_async_loop


@dataclass(frozen=True)
class _HandleOptions:
    """Options for each ServeHandle instance.

    These fields can be changed by calling `.options()` on a handle.
    """

    method_name: str = "__call__"
    multiplexed_model_id: str = ""
    stream: bool = False
    _router_cls: str = ""
    _request_protocol: str = RequestProtocol.UNDEFINED

    def copy_and_update(
        self,
        method_name: Union[str, DEFAULT] = DEFAULT.VALUE,
        multiplexed_model_id: Union[str, DEFAULT] = DEFAULT.VALUE,
        stream: Union[bool, DEFAULT] = DEFAULT.VALUE,
        _router_cls: Union[str, DEFAULT] = DEFAULT.VALUE,
    ) -> "_HandleOptions":
        return _HandleOptions(
            method_name=(
                self.method_name if method_name == DEFAULT.VALUE else method_name
            ),
            multiplexed_model_id=(
                self.multiplexed_model_id
                if multiplexed_model_id == DEFAULT.VALUE
                else multiplexed_model_id
            ),
            stream=self.stream if stream == DEFAULT.VALUE else stream,
            _router_cls=self._router_cls
            if _router_cls == DEFAULT.VALUE
            else _router_cls,
            _request_protocol=self._request_protocol,
        )


class _DeploymentHandleBase:
    def __init__(
        self,
        deployment_name: str,
        app_name: str,
        *,
        handle_options: Optional[_HandleOptions] = None,
        _router: Optional[Router] = None,
<<<<<<< HEAD
        _is_for_http_requests: bool = False,
        _is_for_sync_context: bool = False,
=======
        _request_counter: Optional[metrics.Counter] = None,
>>>>>>> be625be2
    ):
        self.deployment_id = DeploymentID(deployment_name, app_name)
        self.handle_options = handle_options or _HandleOptions()
<<<<<<< HEAD
        self._is_for_http_requests = _is_for_http_requests
        self._is_for_sync_context = _is_for_sync_context
=======
>>>>>>> be625be2

        self.request_counter = _request_counter or metrics.Counter(
            "serve_handle_request_counter",
            description=(
                "The number of handle.remote() calls that have been "
                "made on this handle."
            ),
            tag_keys=("handle", "deployment", "route", "application"),
        )
        if app_name:
            handle_tag = f"{app_name}#{deployment_name}#{get_random_letters()}"
        else:
            handle_tag = f"{deployment_name}#{get_random_letters()}"

        # TODO(zcin): Separate deployment_id into deployment and application tags
        self.request_counter.set_default_tags(
            {"handle": handle_tag, "deployment": str(self.deployment_id)}
        )

        self._router: Optional[Router] = _router

    def _set_request_protocol(self, request_protocol: RequestProtocol):
        self.handle_options = _HandleOptions(
            **{**asdict(self.handle_options), **{"_request_protocol": request_protocol}}
        )

    def _get_or_create_router(self) -> Router:
        if self._router is None:
            # Record telemetry data. We do it here to only record telemetry when
            # the handle is actually used, not just constructed
            # (e.g., from `serve.run`).
            if self.__class__ == DeploymentHandle:
                record_serve_tag("SERVE_DEPLOYMENT_HANDLE_API_USED", "1")
            elif self.__class__ == RayServeHandle:
                record_serve_tag("SERVE_RAY_SERVE_HANDLE_API_USED", "1")
            elif self.__class__ == RayServeSyncHandle:
                record_serve_tag("SERVE_RAY_SERVE_SYNC_HANDLE_API_USED", "1")

            if self._is_for_sync_context:
                event_loop = _create_or_get_async_loop_in_thread()
            else:
                event_loop = get_or_create_event_loop()

            self._router = Router(
                serve.context.get_global_client()._controller,
                self.deployment_id,
                event_loop=event_loop,
                _use_new_routing=RAY_SERVE_ENABLE_NEW_ROUTING,
                _router_cls=self.handle_options._router_cls,
            )

        return self._router

    @property
    def deployment_name(self) -> str:
        return self.deployment_id.name

    @property
    def app_name(self) -> str:
        return self.deployment_id.app

    @property
    def _is_same_loop(self) -> bool:
        """Whether the caller's asyncio loop is the same loop for handle.

        This is only useful for async handles.
        """
        if self._is_for_sync_context:
            return True

        return get_or_create_event_loop() == self._get_or_create_router()._event_loop

    def _options(
        self,
        *,
        method_name: Union[str, DEFAULT] = DEFAULT.VALUE,
        multiplexed_model_id: Union[str, DEFAULT] = DEFAULT.VALUE,
        stream: Union[bool, DEFAULT] = DEFAULT.VALUE,
        use_new_handle_api: Union[bool, DEFAULT] = DEFAULT.VALUE,
        _router_cls: Union[str, DEFAULT] = DEFAULT.VALUE,
    ):
        new_handle_options = self.handle_options.copy_and_update(
            method_name=method_name,
            multiplexed_model_id=multiplexed_model_id,
            stream=stream,
            _router_cls=_router_cls,
        )

        if self._router is None and _router_cls == DEFAULT.VALUE:
            self._get_or_create_router()

        if use_new_handle_api is True:
            cls = DeploymentHandle
        else:
            cls = self.__class__

        return cls(
            self.deployment_name,
            self.app_name,
            handle_options=new_handle_options,
            _router=None if _router_cls != DEFAULT.VALUE else self._router,
<<<<<<< HEAD
            _is_for_http_requests=self._is_for_http_requests,
            _is_for_sync_context=self._is_for_sync_context,
        )

    def _remote(self, args: Tuple[Any], kwargs: Dict[str, Any]) -> Coroutine:
        _request_context = ray.serve.context._serve_request_context.get()
        request_metadata = RequestMetadata(
            _request_context.request_id,
            self.deployment_name,
            call_method=self.handle_options.method_name,
            is_http_request=self._is_for_http_requests,
            route=_request_context.route,
            app_name=self.app_name,
            multiplexed_model_id=self.handle_options.multiplexed_model_id,
            is_streaming=self.handle_options.stream,
        )
        self.request_counter.inc(
            tags={
                "route": _request_context.route,
                "application": _request_context.app_name,
            }
        )
        return self._get_or_create_router().assign_request(
            request_metadata, *args, **kwargs
=======
            _request_counter=self.request_counter,
>>>>>>> be625be2
        )

    def __getattr__(self, name):
        return self.options(method_name=name)

    def shutdown(self):
        if self._router:
            self._router.shutdown()

    def __repr__(self):
        return f"{self.__class__.__name__}" f"(deployment='{self.deployment_name}')"

    @classmethod
    def _deserialize(cls, kwargs):
        """Required for this class's __reduce__ method to be picklable."""
        return cls(**kwargs)

    def __reduce__(self):
        serialized_constructor_args = {
            "deployment_name": self.deployment_name,
            "app_name": self.app_name,
            "handle_options": self.handle_options,
            "_is_for_http_requests": self._is_for_http_requests,
            "_is_for_sync_context": self._is_for_sync_context,
        }
        return self.__class__._deserialize, (serialized_constructor_args,)


@PublicAPI(stability="beta")
class RayServeHandle(_DeploymentHandleBase):
    """A handle used to make requests from one deployment to another.

    This is used to compose multiple deployments into a single application. After
    building the application, this handle is substituted at runtime for deployments
    passed as arguments via `.bind()`.

    Example:

    .. code-block:: python

        import ray
        from ray import serve
        from ray.serve.handle import RayServeHandle, RayServeSyncHandle

        @serve.deployment
        class Downstream:
            def __init__(self, message: str):
                self._message = message

            def __call__(self, name: str) -> str:
                return self._message + name

        @serve.deployment
        class Ingress:
            def __init__(self, handle: RayServeHandle):
                self._handle = handle

            async def __call__(self, name: str) -> str:
                obj_ref: ray.ObjectRef = await self._handle.remote(name)
                return await obj_ref

        app = Ingress.bind(Downstream.bind("Hello "))
        handle: RayServeSyncHandle = serve.run(app)

        # Prints "Hello Mr. Magoo"
        print(ray.get(handle.remote("Mr. Magoo")))

    """

    def options(
        self,
        *,
        method_name: Union[str, DEFAULT] = DEFAULT.VALUE,
        multiplexed_model_id: Union[str, DEFAULT] = DEFAULT.VALUE,
        stream: Union[bool, DEFAULT] = DEFAULT.VALUE,
        use_new_handle_api: Union[bool, DEFAULT] = DEFAULT.VALUE,
        _router_cls: Union[str, DEFAULT] = DEFAULT.VALUE,
    ) -> "RayServeHandle":
        """Set options for this handle and return an updated copy of it.

        Example:

        .. code-block:: python

            # The following two lines are equivalent:
            obj_ref = await handle.other_method.remote(*args)
            obj_ref = await handle.options(method_name="other_method").remote(*args)
            obj_ref = await handle.options(
                multiplexed_model_id="model:v1").remote(*args)
        """
        return self._options(
            method_name=method_name,
            multiplexed_model_id=multiplexed_model_id,
            stream=stream,
            use_new_handle_api=use_new_handle_api,
            _router_cls=_router_cls,
        )

<<<<<<< HEAD
    def remote(self, *args, **kwargs) -> asyncio.Task:
=======
    def _remote(self, deployment_id, handle_options, args, kwargs) -> Coroutine:
        _request_context = ray.serve.context._serve_request_context.get()
        request_metadata = RequestMetadata(
            _request_context.request_id,
            deployment_id.name,
            call_method=handle_options.method_name,
            route=_request_context.route,
            app_name=_request_context.app_name,
            multiplexed_model_id=handle_options.multiplexed_model_id,
            is_streaming=handle_options.stream,
            _request_protocol=handle_options._request_protocol,
        )
        self.request_counter.inc(
            tags={
                "route": _request_context.route,
                "application": _request_context.app_name,
            }
        )
        return self._get_or_create_router().assign_request(
            request_metadata, *args, **kwargs
        )

    @_wrap_into_async_task
    async def remote(self, *args, **kwargs) -> asyncio.Task:
>>>>>>> be625be2
        """Issue an asynchronous request to the __call__ method of the deployment.

        Returns an `asyncio.Task` whose underlying result is a Ray ObjectRef that
        points to the final result of the request.

        The final result can be retrieved by awaiting the ObjectRef.

        Example:

        .. code-block:: python

            obj_ref = await handle.remote(*args)
            result = await obj_ref

        """
<<<<<<< HEAD
        loop = self._get_or_create_router()._event_loop
        result_coro = self._remote(args, kwargs)
        return asyncio.ensure_future(result_coro, loop=loop)
=======
        return await self._remote(self.deployment_id, self.handle_options, args, kwargs)

    def __repr__(self):
        return f"{self.__class__.__name__}" f"(deployment='{self.deployment_id}')"

    @classmethod
    def _deserialize(cls, kwargs):
        """Required for this class's __reduce__ method to be picklable."""
        return cls(**kwargs)

    def __reduce__(self):
        serialized_data = {
            "deployment_name": self.deployment_name,
            "app_name": self.app_name,
            "handle_options": self.handle_options,
        }
        return RayServeHandle._deserialize, (serialized_data,)

    def __getattr__(self, name):
        return self.options(method_name=name)

    def shutdown(self):
        if self._router:
            self._router.shutdown()
>>>>>>> be625be2


@PublicAPI(stability="beta")
class RayServeSyncHandle(_DeploymentHandleBase):
    """A handle used to make requests to the ingress deployment of an application.

    This is returned by `serve.run` and can be used to invoke the application from
    Python rather than over HTTP. For example:

    .. code-block:: python

        import ray
        from ray import serve
        from ray.serve.handle import RayServeSyncHandle

        @serve.deployment
        class Ingress:
            def __call__(self, name: str) -> str:
                return f"Hello {name}"

        app = Ingress.bind()
        handle: RayServeSyncHandle = serve.run(app)

        # Prints "Hello Mr. Magoo"
        print(ray.get(handle.remote("Mr. Magoo")))

    """

    def options(
        self,
        *,
        method_name: Union[str, DEFAULT] = DEFAULT.VALUE,
        multiplexed_model_id: Union[str, DEFAULT] = DEFAULT.VALUE,
        stream: Union[bool, DEFAULT] = DEFAULT.VALUE,
        use_new_handle_api: Union[bool, DEFAULT] = DEFAULT.VALUE,
        _router_cls: Union[str, DEFAULT] = DEFAULT.VALUE,
    ) -> "RayServeSyncHandle":
        """Set options for this handle and return an updated copy of it.

        Example:

        .. code-block:: python

            # The following two lines are equivalent:
            obj_ref = handle.other_method.remote(*args)
            obj_ref = handle.options(method_name="other_method").remote(*args)
            obj_ref = handle.options(multiplexed_model_id="model1").remote(*args)

        """
        return self._options(
            method_name=method_name,
            multiplexed_model_id=multiplexed_model_id,
            stream=stream,
            use_new_handle_api=use_new_handle_api,
            _router_cls=_router_cls,
        )

    def remote(self, *args, **kwargs) -> ray.ObjectRef:
        """Issue an asynchronous request to the __call__ method of the deployment.

        Returns a Ray ObjectRef whose results can be waited for or retrieved
        using ray.wait or ray.get, respectively.

        .. code-block:: python

            obj_ref = handle.remote(*args)
            result = ray.get(obj_ref)

        """
        coro = self._remote(args, kwargs)
        future: concurrent.futures.Future = asyncio.run_coroutine_threadsafe(
            coro, self._get_or_create_router()._event_loop
        )
        return future.result()

<<<<<<< HEAD
=======
    def __reduce__(self):
        serialized_data = {
            "deployment_name": self.deployment_name,
            "app_name": self.app_name,
            "handle_options": self.handle_options,
        }
        return RayServeSyncHandle._deserialize, (serialized_data,)

>>>>>>> be625be2

@Deprecated(
    message="RayServeDeploymentHandle is no longer used, use RayServeHandle instead."
)
class RayServeDeploymentHandle(RayServeHandle):
    # We had some examples using this class for type hinting. To avoid breaking them,
    # leave this as an alias.
    pass


class _DeploymentResponseBase:
    def __init__(
        self,
        assign_request_coro: Coroutine,
        loop: asyncio.AbstractEventLoop,
    ):
        self._assign_request_task = loop.create_task(assign_request_coro)
        self._loop = loop

    async def _to_object_ref_or_gen(
        self,
    ) -> Union[ray.ObjectRef, StreamingObjectRefGenerator]:
        # Record telemetry for using the developer API to convert to an object
        # ref. Recorded here because all of the other codepaths go through this.
        record_serve_tag("SERVE_DEPLOYMENT_HANDLE_TO_OBJECT_REF_API_USED", "1")
        return await self._assign_request_task

    def _to_object_ref_or_gen_sync(
        self,
    ) -> Union[ray.ObjectRef, StreamingObjectRefGenerator]:
        future: concurrent.futures.Future = asyncio.run_coroutine_threadsafe(
            self._to_object_ref_or_gen(), self._loop
        )
        return future.result()

    def cancel(self):
        """Attempt to cancel the `DeploymentHandle` call.

        This is best effort and will only successfully cancel the call if it has not yet
        been assigned to a replica actor. If the call is successfully cancelled,
        subsequent operations on the ref will raise an `asyncio.CancelledError` (or a
        `concurrent.futures.CancelledError` if using synchronous methods like
        `.result()`).
        """
        # TODO(edoakes): when actor task cancellation is supported, we should cancel
        # the scheduled actor task here if the assign request task is done.
        self._assign_request_task.cancel()


@PublicAPI(stability="alpha")
class DeploymentResponse(_DeploymentResponseBase):
    """A future-like object wrapping the result of a unary deployment handle call.

    From inside a deployment, a `DeploymentResponse` can be awaited to retrieve the
    output of the call without blocking the asyncio event loop.

    From outside a deployment, `.result()` can be used to retrieve the output in a
    blocking manner.

    Example:

    .. code-block:: python

        from ray import serve
        from ray.serve.handle import DeploymentHandle

        @serve.deployment
        class Downstream:
            def say_hi(self, message: str) -> str:
                return f"Hello {message}!"

        @serve.deployment
        class Caller:
            def __init__(self, handle: DeploymentHandle):
                self._downstream_handle = handle

        async def __call__(self, message: str) -> str:
            # Inside a deployment: `await` the result to enable concurrency.
            response = self._downstream_handle.say_hi.remote(message)
            return await response

        app = Caller.bind(Downstream.bind())
        handle: DeploymentHandle = serve.run(app)

        # Outside a deployment: call `.result()` to get output.
        response = handle.remote("world")
        assert response.result() == "Hello world!"

    A `DeploymentResponse` can be passed directly to another `DeploymentHandle` call
    without fetching the result to enable composing multiple deployments together.

    Example:

    .. code-block:: python

        from ray import serve
        from ray.serve.handle import DeploymentHandle

        @serve.deployment
        class Adder:
            def add(self, val: int) -> int:
                return val + 1

        @serve.deployment
        class Caller:
            def __init__(self, handle: DeploymentHandle):
                self._adder_handle = handle

        async def __call__(self, start: int) -> int:
            return await self._adder_handle.add.remote(
                # Pass the response directly to another handle call without awaiting.
                self._adder_handle.add.remote(start)
            )

        app = Caller.bind(Adder.bind())
        handle: DeploymentHandle = serve.run(app)
        assert handle.remote(0).result() == 2
    """

    def __await__(self):
        """Yields the final result of the deployment handle call."""
        obj_ref = yield from self._assign_request_task.__await__()
        result = yield from obj_ref.__await__()
        return result

    def result(self, timeout_s: Optional[float] = None) -> Any:
        """Fetch the result of the handle call synchronously.

        This should *not* be used from within a deployment as it runs in an asyncio
        event loop. For model composition, `await` the response instead.

        If `timeout_s` is provided and the result is not available before the timeout,
        a `TimeoutError` is raised.
        """
        return ray.get(self._to_object_ref_sync(), timeout=timeout_s)

    @DeveloperAPI
    async def _to_object_ref(self) -> ray.ObjectRef:
        """Advanced API to convert the response to a Ray `ObjectRef`.

        This is used to pass the output of a `DeploymentHandle` call to a Ray task or
        actor method call.

        This method is `async def` because it will block until the handle call has been
        assigned to a replica actor. If there are many requests in flight and all
        replicas' queues are full, this may be a slow operation.
        """
        return await self._to_object_ref_or_gen()

    @DeveloperAPI
    def _to_object_ref_sync(self) -> ray.ObjectRef:
        """Advanced API to convert the response to a Ray `ObjectRef`.

        This is used to pass the output of a `DeploymentHandle` call to a Ray task or
        actor method call.

        This method is a *blocking* call because it will block until the handle call has
        been assigned to a replica actor. If there are many requests in flight and all
        replicas' queues are full, this may be a slow operation.

        From inside a deployment, `_to_object_ref` should be used instead to avoid
        blocking the asyncio event loop.
        """
        return self._to_object_ref_or_gen_sync()


@PublicAPI(stability="alpha")
class DeploymentResponseGenerator(_DeploymentResponseBase):
    """A future-like object wrapping the result of a streaming deployment handle call.

    This is returned when using `handle.options(stream=True)` and calling a generator
    deployment method.

    `DeploymentResponseGenerator` is both a synchronous and asynchronous iterator.

    When iterating over results from inside a deployment, `async for` should be used to
    avoid blocking the asyncio event loop.

    When iterating over results from outside a deployment, use a standard `for` loop.

    Example:

    .. code-block:: python

        from typing import AsyncGenerator, Generator

        from ray import serve
        from ray.serve.handle import DeploymentHandle

        @serve.deployment
        class Streamer:
            def generate_numbers(self, limit: int) -> Generator[int]:
                for i in range(limit):
                    yield i

        @serve.deployment
        class Caller:
            def __init__(self, handle: DeploymentHandle):
                # Set `stream=True` on the handle to enable streaming calls.
                self._streaming_handle = handle.options(stream=True)

        async def __call__(self, limit: int) -> AsyncIterator[int]:
            gen: DeploymentResponseGenerator = (
                self._streaming_handle.generate_numbers.remote(limit)
            )

            # Inside a deployment: use `async for` to enable concurrency.
            async for i in gen:
                yield i

        app = Caller.bind(Streamer.bind())
        handle: DeploymentHandle = serve.run(app)

        # Outside a deployment: use a standard `for` loop.
        gen: DeploymentResponseGenerator = handle.options(stream=True).remote(10)
        assert [i for i in gen] == list(range(10))

    A `DeploymentResponseGenerator` *cannot* currently be passed to another
    `DeploymentHandle` call.
    """

    def __init__(
        self,
        assign_request_coro: Coroutine,
        loop: Optional[asyncio.AbstractEventLoop] = None,
    ):
        super().__init__(assign_request_coro, loop=loop)
        self._obj_ref_gen: Optional[StreamingObjectRefGenerator] = None

    def __aiter__(self) -> AsyncIterator[Any]:
        return self

    async def __anext__(self) -> Any:
        if self._obj_ref_gen is None:
            self._obj_ref_gen = await self._to_object_ref_gen()

        next_obj_ref = await self._obj_ref_gen.__anext__()
        return await next_obj_ref

    def __iter__(self) -> Iterator[Any]:
        return self

    def __next__(self) -> Any:
        if self._obj_ref_gen is None:
            self._obj_ref_gen = self._to_object_ref_gen_sync()

        next_obj_ref = self._obj_ref_gen.__next__()
        return ray.get(next_obj_ref)

    @DeveloperAPI
    async def _to_object_ref_gen(self) -> StreamingObjectRefGenerator:
        """Advanced API to convert the generator to a Ray `StreamingObjectRefGenerator`.

        This method is `async def` because it will block until the handle call has been
        assigned to a replica actor. If there are many requests in flight and all
        replicas' queues are full, this may be a slow operation.
        """
        return await self._to_object_ref_or_gen()

    @DeveloperAPI
    def _to_object_ref_gen_sync(self) -> StreamingObjectRefGenerator:
        """Advanced API to convert the generator to a Ray `StreamingObjectRefGenerator`.

        This method is a *blocking* call because it will block until the handle call has
        been assigned to a replica actor. If there are many requests in flight and all
        replicas' queues are full, this may be a slow operation.

        From inside a deployment, `_to_object_ref_gen` should be used instead to avoid
        blocking the asyncio event loop.
        """
        return self._to_object_ref_or_gen_sync()


@PublicAPI(stability="beta")
class DeploymentHandle(_DeploymentHandleBase):
    """A handle used to make requests to a deployment at runtime.

    This is primarily used to compose multiple deployments within a single application.
    It can also be used to make calls to the ingress deployment of an application (e.g.,
    for programmatic testing).

    Example:


    .. code-block:: python

        import ray
        from ray import serve
        from ray.serve.handle import DeploymentHandle, DeploymentResponse

        @serve.deployment
        class Downstream:
            def say_hi(self, message: str):
                return f"Hello {message}!"
                self._message = message

        @serve.deployment
        class Ingress:
            def __init__(self, handle: DeploymentHandle):
                self._downstream_handle = handle

            async def __call__(self, name: str) -> str:
                response = self._handle.say_hi.remote(name)
                return await response

        app = Ingress.bind(Downstream.bind())
        handle: DeploymentHandle = serve.run(app)
        response = handle.remote("world")
        assert response.result() == "Hello world!"
    """

    def options(
        self,
        *,
        method_name: Union[str, DEFAULT] = DEFAULT.VALUE,
        multiplexed_model_id: Union[str, DEFAULT] = DEFAULT.VALUE,
        stream: Union[bool, DEFAULT] = DEFAULT.VALUE,
        use_new_handle_api: Union[bool, DEFAULT] = DEFAULT.VALUE,
        _router_cls: Union[str, DEFAULT] = DEFAULT.VALUE,
    ) -> "DeploymentHandle":
        """Set options for this handle and return an updated copy of it.

        Example:

        .. code-block:: python

            response = handle.options(
                method_name="other_method",
                multiplexed_model_id="model:v1",
            ).remote()
        """
        return self._options(
            method_name=method_name,
            multiplexed_model_id=multiplexed_model_id,
            stream=stream,
            use_new_handle_api=use_new_handle_api,
            _router_cls=_router_cls,
        )

    def remote(
        self, *args, **kwargs
    ) -> Union[DeploymentResponse, DeploymentResponseGenerator]:
        """Issue a call to the deployment.

        By default, the result is a `DeploymentResponse` that can be awaited to fetch
        the result of the call or passed to another `.remote()` call to compose multiple
        deployments.

        If `handle.options(stream=True)` is set and a generator method is called, this
        returns a `DeploymentResponseGenerator` instead.

        Example:

        .. code-block:: python

            # Fetch the result directly.
            response = handle.remote()
            result = await response

            # Pass the result to another handle call.
            composed_response = handle2.remote(handle1.remote())
            composed_result = await composed_response

        """
        loop = self._get_or_create_router()._event_loop
        result_coro = self._remote(args, kwargs)
        if self.handle_options.stream:
            return DeploymentResponseGenerator(result_coro, loop=loop)
        else:
            return DeploymentResponse(result_coro, loop=loop)<|MERGE_RESOLUTION|>--- conflicted
+++ resolved
@@ -1,12 +1,6 @@
 import asyncio
 import concurrent.futures
-<<<<<<< HEAD
-from dataclasses import dataclass
-=======
 from dataclasses import dataclass, asdict
-from functools import wraps
-import inspect
->>>>>>> be625be2
 import threading
 from typing import Any, AsyncIterator, Coroutine, Dict, Iterator, Optional, Tuple, Union
 
@@ -15,11 +9,7 @@
 from ray._raylet import StreamingObjectRefGenerator
 
 from ray import serve
-<<<<<<< HEAD
-from ray.serve._private.common import DeploymentID
-=======
-from ray.serve._private.common import EndpointTag, RequestProtocol
->>>>>>> be625be2
+from ray.serve._private.common import DeploymentID, RequestProtocol
 from ray.serve._private.constants import (
     RAY_SERVE_ENABLE_NEW_ROUTING,
 )
@@ -66,6 +56,7 @@
         multiplexed_model_id: Union[str, DEFAULT] = DEFAULT.VALUE,
         stream: Union[bool, DEFAULT] = DEFAULT.VALUE,
         _router_cls: Union[str, DEFAULT] = DEFAULT.VALUE,
+        _request_protocol: Union[str, DEFAULT] = DEFAULT.VALUE,
     ) -> "_HandleOptions":
         return _HandleOptions(
             method_name=(
@@ -80,7 +71,7 @@
             _router_cls=self._router_cls
             if _router_cls == DEFAULT.VALUE
             else _router_cls,
-            _request_protocol=self._request_protocol,
+            _request_protocol=self._request_protocol if _request_protocol == DEFAULT.VALUE else _request_protocol,
         )
 
 
@@ -92,20 +83,12 @@
         *,
         handle_options: Optional[_HandleOptions] = None,
         _router: Optional[Router] = None,
-<<<<<<< HEAD
-        _is_for_http_requests: bool = False,
         _is_for_sync_context: bool = False,
-=======
         _request_counter: Optional[metrics.Counter] = None,
->>>>>>> be625be2
     ):
         self.deployment_id = DeploymentID(deployment_name, app_name)
         self.handle_options = handle_options or _HandleOptions()
-<<<<<<< HEAD
-        self._is_for_http_requests = _is_for_http_requests
         self._is_for_sync_context = _is_for_sync_context
-=======
->>>>>>> be625be2
 
         self.request_counter = _request_counter or metrics.Counter(
             "serve_handle_request_counter",
@@ -128,8 +111,8 @@
         self._router: Optional[Router] = _router
 
     def _set_request_protocol(self, request_protocol: RequestProtocol):
-        self.handle_options = _HandleOptions(
-            **{**asdict(self.handle_options), **{"_request_protocol": request_protocol}}
+        self.handle_options = self.handle_options.copy_and_update(
+            __request_protocol=request_protocol
         )
 
     def _get_or_create_router(self) -> Router:
@@ -207,34 +190,8 @@
             self.app_name,
             handle_options=new_handle_options,
             _router=None if _router_cls != DEFAULT.VALUE else self._router,
-<<<<<<< HEAD
-            _is_for_http_requests=self._is_for_http_requests,
+            _request_counter=self.request_counter,
             _is_for_sync_context=self._is_for_sync_context,
-        )
-
-    def _remote(self, args: Tuple[Any], kwargs: Dict[str, Any]) -> Coroutine:
-        _request_context = ray.serve.context._serve_request_context.get()
-        request_metadata = RequestMetadata(
-            _request_context.request_id,
-            self.deployment_name,
-            call_method=self.handle_options.method_name,
-            is_http_request=self._is_for_http_requests,
-            route=_request_context.route,
-            app_name=self.app_name,
-            multiplexed_model_id=self.handle_options.multiplexed_model_id,
-            is_streaming=self.handle_options.stream,
-        )
-        self.request_counter.inc(
-            tags={
-                "route": _request_context.route,
-                "application": _request_context.app_name,
-            }
-        )
-        return self._get_or_create_router().assign_request(
-            request_metadata, *args, **kwargs
-=======
-            _request_counter=self.request_counter,
->>>>>>> be625be2
         )
 
     def __getattr__(self, name):
@@ -257,7 +214,6 @@
             "deployment_name": self.deployment_name,
             "app_name": self.app_name,
             "handle_options": self.handle_options,
-            "_is_for_http_requests": self._is_for_http_requests,
             "_is_for_sync_context": self._is_for_sync_context,
         }
         return self.__class__._deserialize, (serialized_constructor_args,)
@@ -333,34 +289,7 @@
             _router_cls=_router_cls,
         )
 
-<<<<<<< HEAD
     def remote(self, *args, **kwargs) -> asyncio.Task:
-=======
-    def _remote(self, deployment_id, handle_options, args, kwargs) -> Coroutine:
-        _request_context = ray.serve.context._serve_request_context.get()
-        request_metadata = RequestMetadata(
-            _request_context.request_id,
-            deployment_id.name,
-            call_method=handle_options.method_name,
-            route=_request_context.route,
-            app_name=_request_context.app_name,
-            multiplexed_model_id=handle_options.multiplexed_model_id,
-            is_streaming=handle_options.stream,
-            _request_protocol=handle_options._request_protocol,
-        )
-        self.request_counter.inc(
-            tags={
-                "route": _request_context.route,
-                "application": _request_context.app_name,
-            }
-        )
-        return self._get_or_create_router().assign_request(
-            request_metadata, *args, **kwargs
-        )
-
-    @_wrap_into_async_task
-    async def remote(self, *args, **kwargs) -> asyncio.Task:
->>>>>>> be625be2
         """Issue an asynchronous request to the __call__ method of the deployment.
 
         Returns an `asyncio.Task` whose underlying result is a Ray ObjectRef that
@@ -376,36 +305,9 @@
             result = await obj_ref
 
         """
-<<<<<<< HEAD
         loop = self._get_or_create_router()._event_loop
         result_coro = self._remote(args, kwargs)
         return asyncio.ensure_future(result_coro, loop=loop)
-=======
-        return await self._remote(self.deployment_id, self.handle_options, args, kwargs)
-
-    def __repr__(self):
-        return f"{self.__class__.__name__}" f"(deployment='{self.deployment_id}')"
-
-    @classmethod
-    def _deserialize(cls, kwargs):
-        """Required for this class's __reduce__ method to be picklable."""
-        return cls(**kwargs)
-
-    def __reduce__(self):
-        serialized_data = {
-            "deployment_name": self.deployment_name,
-            "app_name": self.app_name,
-            "handle_options": self.handle_options,
-        }
-        return RayServeHandle._deserialize, (serialized_data,)
-
-    def __getattr__(self, name):
-        return self.options(method_name=name)
-
-    def shutdown(self):
-        if self._router:
-            self._router.shutdown()
->>>>>>> be625be2
 
 
 @PublicAPI(stability="beta")
@@ -481,17 +383,6 @@
         )
         return future.result()
 
-<<<<<<< HEAD
-=======
-    def __reduce__(self):
-        serialized_data = {
-            "deployment_name": self.deployment_name,
-            "app_name": self.app_name,
-            "handle_options": self.handle_options,
-        }
-        return RayServeSyncHandle._deserialize, (serialized_data,)
-
->>>>>>> be625be2
 
 @Deprecated(
     message="RayServeDeploymentHandle is no longer used, use RayServeHandle instead."
