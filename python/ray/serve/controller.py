import asyncio
from collections import defaultdict
import json
import logging
import pickle
import traceback
import time
import os
from typing import Dict, Iterable, List, Optional, Tuple, Any

import ray
from ray.types import ObjectRef
from ray.actor import ActorHandle
from ray._private.utils import import_attr
from ray.exceptions import RayTaskError

from ray.serve.autoscaling_policy import BasicAutoscalingPolicy
from ray.serve.common import (
    DeploymentInfo,
    EndpointTag,
    EndpointInfo,
    NodeId,
    RunningReplicaInfo,
    ApplicationStatus,
    ApplicationStatusInfo,
    StatusOverview,
)
from ray.serve.config import DeploymentConfig, HTTPOptions, ReplicaConfig
from ray.serve.constants import (
    CONTROL_LOOP_PERIOD_S,
    SERVE_ROOT_URL_ENV_KEY,
    SERVE_LOGGER_NAME,
)
from ray.serve.deployment_state import ReplicaState, DeploymentStateManager
from ray.serve.endpoint_state import EndpointState
from ray.serve.http_state import HTTPState
from ray.serve.logging_utils import configure_component_logger
from ray.serve.long_poll import LongPollHost
from ray.serve.schema import ServeApplicationSchema
from ray.serve.storage.checkpoint_path import make_kv_store
from ray.serve.storage.kv_store import RayInternalKVStore
from ray.serve.utils import override_runtime_envs_except_env_vars

logger = logging.getLogger(SERVE_LOGGER_NAME)

# Used for testing purposes only. If this is set, the controller will crash
# after writing each checkpoint with the specified probability.
_CRASH_AFTER_CHECKPOINT_PROBABILITY = 0

SNAPSHOT_KEY = "serve-deployments-snapshot"
CONFIG_CHECKPOINT_KEY = "serve-app-config-checkpoint"


@ray.remote(num_cpus=0)
class ServeController:
    """Responsible for managing the state of the serving system.

    The controller implements fault tolerance by persisting its state in
    a new checkpoint each time a state change is made. If the actor crashes,
    the latest checkpoint is loaded and the state is recovered. Checkpoints
    are written/read using a provided KV-store interface.

    All hard state in the system is maintained by this actor and persisted via
    these checkpoints. Soft state required by other components is fetched by
    those actors from this actor on startup and updates are pushed out from
    this actor.

    All other actors started by the controller are named, detached actors
    so they will not fate share with the controller if it crashes.

    The following guarantees are provided for state-changing calls to the
    controller:
        - If the call succeeds, the change was made and will be reflected in
          the system even if the controller or other actors die unexpectedly.
        - If the call fails, the change may have been made but isn't guaranteed
          to have been. The client should retry in this case. Note that this
          requires all implementations here to be idempotent.
    """

    async def __init__(
        self,
        controller_name: str,
        *,
        http_config: HTTPOptions,
        checkpoint_path: str,
        head_node_id: str,
        detached: bool = False,
    ):
        configure_component_logger(
            component_name="controller", component_id=str(os.getpid())
        )

        # Used to read/write checkpoints.
        self.ray_worker_namespace = ray.get_runtime_context().namespace
        self.controller_name = controller_name
        self.checkpoint_path = checkpoint_path
        kv_store_namespace = f"{self.controller_name}-{self.ray_worker_namespace}"
        self.kv_store = make_kv_store(checkpoint_path, namespace=kv_store_namespace)
        self.snapshot_store = RayInternalKVStore(namespace=kv_store_namespace)

        # Dictionary of deployment_name -> proxy_name -> queue length.
        self.deployment_stats = defaultdict(lambda: defaultdict(dict))

        # Used to ensure that only a single state-changing operation happens
        # at any given time.
        self.write_lock = asyncio.Lock()

        self.long_poll_host = LongPollHost()

        self.http_state = HTTPState(
            controller_name,
            detached,
            http_config,
<<<<<<< HEAD
            head_node_id,
            _override_controller_namespace=_override_controller_namespace,
=======
>>>>>>> 0d8cbb1c
        )
        self.endpoint_state = EndpointState(self.kv_store, self.long_poll_host)
        # Fetch all running actors in current cluster as source of current
        # replica state for controller failure recovery
        all_current_actor_names = ray.util.list_named_actors()
        self.deployment_state_manager = DeploymentStateManager(
            controller_name,
            detached,
            self.kv_store,
            self.long_poll_host,
            all_current_actor_names,
        )

        # Reference to Ray task executing most recent deployment request
        self.config_deployment_request_ref: ObjectRef = None

        # Unix timestamp of latest config deployment request. Defaults to 0.
        self.deployment_timestamp = 0

        asyncio.get_event_loop().create_task(self.run_control_loop())

        self._recover_config_from_checkpoint()

    def check_alive(self) -> None:
        """No-op to check if this controller is alive."""
        return

    def get_pid(self) -> int:
        return os.getpid()

    def record_autoscaling_metrics(self, data: Dict[str, float], send_timestamp: float):
        self.deployment_state_manager.record_autoscaling_metrics(data, send_timestamp)

    def record_handle_metrics(self, data: Dict[str, float], send_timestamp: float):
        self.deployment_state_manager.record_handle_metrics(data, send_timestamp)

    def _dump_autoscaling_metrics_for_testing(self):
        return self.deployment_state_manager.get_autoscaling_metrics()

    def _dump_replica_states_for_testing(self, deployment_name):
        return self.deployment_state_manager._deployment_states[
            deployment_name
        ]._replicas

    def _stop_one_running_replica_for_testing(self, deployment_name):
        self.deployment_state_manager._deployment_states[
            deployment_name
        ]._stop_one_running_replica_for_testing()

    async def listen_for_change(self, keys_to_snapshot_ids: Dict[str, int]):
        """Proxy long pull client's listen request.

        Args:
            keys_to_snapshot_ids (Dict[str, int]): Snapshot IDs are used to
              determine whether or not the host should immediately return the
              data or wait for the value to be changed.
        """
        return await (self.long_poll_host.listen_for_change(keys_to_snapshot_ids))

    def get_checkpoint_path(self) -> str:
        return self.checkpoint_path

    def get_all_endpoints(self) -> Dict[EndpointTag, Dict[str, Any]]:
        """Returns a dictionary of deployment name to config."""
        return self.endpoint_state.get_endpoints()

    def get_http_proxies(self) -> Dict[NodeId, ActorHandle]:
        """Returns a dictionary of node ID to http_proxy actor handles."""
        return self.http_state.get_http_proxy_handles()

    def get_http_proxy_names(self) -> bytes:
        """Returns the http_proxy actor name list serialized by protobuf."""
        from ray.serve.generated.serve_pb2 import ActorNameList

        actor_name_list = ActorNameList(
            names=self.http_state.get_http_proxy_names().values()
        )
        return actor_name_list.SerializeToString()

    async def run_control_loop(self) -> None:
        # NOTE(edoakes): we catch all exceptions here and simply log them,
        # because an unhandled exception would cause the main control loop to
        # halt, which should *never* happen.
        while True:

            async with self.write_lock:
                try:
                    self.http_state.update()
                except Exception:
                    logger.exception("Exception updating HTTP state.")

                try:
                    self.deployment_state_manager.update()
                except Exception:
                    logger.exception("Exception updating deployment state.")

            try:
                self._put_serve_snapshot()
            except Exception:
                logger.exception("Exception putting serve snapshot.")
            await asyncio.sleep(CONTROL_LOOP_PERIOD_S)

    def _put_serve_snapshot(self) -> None:
        val = dict()
        for deployment_name, (
            deployment_info,
            route_prefix,
        ) in self.list_deployments_internal(include_deleted=True).items():
            entry = dict()
            entry["name"] = deployment_name
            entry["namespace"] = ray.get_runtime_context().namespace
            entry["ray_job_id"] = deployment_info.deployer_job_id.hex()
            entry["class_name"] = deployment_info.replica_config.deployment_def_name
            entry["version"] = deployment_info.version
            entry["http_route"] = route_prefix
            entry["start_time"] = deployment_info.start_time_ms
            entry["end_time"] = deployment_info.end_time_ms or 0
            entry["status"] = "DELETED" if deployment_info.end_time_ms else "RUNNING"
            entry["actors"] = dict()
            if entry["status"] == "RUNNING":
                replicas = self.deployment_state_manager._deployment_states[
                    deployment_name
                ]._replicas
                running_replicas = replicas.get([ReplicaState.RUNNING])
                for replica in running_replicas:
                    try:
                        actor_handle = replica.actor_handle
                    except ValueError:
                        # Actor died or hasn't yet been created.
                        continue
                    actor_id = actor_handle._ray_actor_id.hex()
                    replica_tag = replica.replica_tag
                    replica_version = (
                        None
                        if (replica.version is None or replica.version.unversioned)
                        else replica.version.code_version
                    )
                    entry["actors"][actor_id] = {
                        "replica_tag": replica_tag,
                        "version": replica_version,
                    }

            val[deployment_name] = entry
        self.snapshot_store.put(SNAPSHOT_KEY, json.dumps(val).encode("utf-8"))

    def _recover_config_from_checkpoint(self):
        checkpoint = self.kv_store.get(CONFIG_CHECKPOINT_KEY)
        if checkpoint is not None:
            self.deployment_timestamp, config = pickle.loads(checkpoint)
            self.deploy_app(ServeApplicationSchema.parse_obj(config), update_time=False)

    def _all_running_replicas(self) -> Dict[str, List[RunningReplicaInfo]]:
        """Used for testing."""
        return self.deployment_state_manager.get_running_replica_infos()

    def get_http_config(self):
        """Return the HTTP proxy configuration."""
        return self.http_state.get_config()

    def get_root_url(self):
        """Return the root url for the serve instance."""
        http_config = self.get_http_config()
        if http_config.root_url == "":
            if SERVE_ROOT_URL_ENV_KEY in os.environ:
                return os.environ[SERVE_ROOT_URL_ENV_KEY]
            else:
                return (
                    f"http://{http_config.host}:{http_config.port}"
                    f"{http_config.root_path}"
                )
        return http_config.root_url

    async def shutdown(self):
        """Shuts down the serve instance completely."""
        async with self.write_lock:
            self.kv_store.delete(CONFIG_CHECKPOINT_KEY)
            self.deployment_state_manager.shutdown()
            self.endpoint_state.shutdown()
            self.http_state.shutdown()

    def deploy(
        self,
        name: str,
        deployment_config_proto_bytes: bytes,
        replica_config_proto_bytes: bytes,
        route_prefix: Optional[str],
        deployer_job_id: "ray._raylet.JobID",
    ) -> bool:
        if route_prefix is not None:
            assert route_prefix.startswith("/")

        deployment_config = DeploymentConfig.from_proto_bytes(
            deployment_config_proto_bytes
        )
        version = deployment_config.version
        prev_version = deployment_config.prev_version
        replica_config = ReplicaConfig.from_proto_bytes(
            replica_config_proto_bytes, deployment_config.deployment_language
        )

        if prev_version is not None:
            existing_deployment_info = self.deployment_state_manager.get_deployment(
                name
            )
            if existing_deployment_info is None or not existing_deployment_info.version:
                raise ValueError(
                    f"prev_version '{prev_version}' is specified but "
                    "there is no existing deployment."
                )
            if existing_deployment_info.version != prev_version:
                raise ValueError(
                    f"prev_version '{prev_version}' "
                    "does not match with the existing "
                    f"version '{existing_deployment_info.version}'."
                )

        autoscaling_config = deployment_config.autoscaling_config
        if autoscaling_config is not None:
            # TODO: is this the desired behaviour? Should this be a setting?
            deployment_config.num_replicas = autoscaling_config.min_replicas

            autoscaling_policy = BasicAutoscalingPolicy(autoscaling_config)
        else:
            autoscaling_policy = None

        deployment_info = DeploymentInfo(
            actor_name=name,
            version=version,
            deployment_config=deployment_config,
            replica_config=replica_config,
            deployer_job_id=deployer_job_id,
            start_time_ms=int(time.time() * 1000),
            autoscaling_policy=autoscaling_policy,
        )
        # TODO(architkulkarni): When a deployment is redeployed, even if
        # the only change was num_replicas, the start_time_ms is refreshed.
        # Is this the desired behaviour?

        updating = self.deployment_state_manager.deploy(name, deployment_info)

        if route_prefix is not None:
            endpoint_info = EndpointInfo(route=route_prefix)
            self.endpoint_state.update_endpoint(name, endpoint_info)
        else:
            self.endpoint_state.delete_endpoint(name)

        return updating

    def deploy_group(self, deployment_args_list: List[Dict]) -> List[bool]:
        """
        Takes in a list of dictionaries that contain keyword arguments for the
        controller's deploy() function. Calls deploy on all the argument
        dictionaries in the list. Effectively executes an atomic deploy on a
        group of deployments.
        """

        return [self.deploy(**args) for args in deployment_args_list]

    def deploy_app(
        self, config: ServeApplicationSchema, update_time: bool = True
    ) -> None:
        """Kicks off a task that deploys a Serve application.

        Cancels any previous in-progress task that is deploying a Serve
        application.

        Args:
            config: Contains the following:
                import_path: Serve deployment graph's import path
                runtime_env: runtime_env to run the deployment graph in
                deployment_override_options: Dictionaries that
                    contain argument-value options that can be passed directly
                    into a set_options() call. Overrides deployment options set
                    in the graph's code itself.
            update_time: Whether to update the deployment_timestamp.
        """

        if update_time:
            self.deployment_timestamp = time.time()

        config_dict = config.dict(exclude_unset=True)
        self.kv_store.put(
            CONFIG_CHECKPOINT_KEY,
            pickle.dumps((self.deployment_timestamp, config_dict)),
        )

        if self.config_deployment_request_ref is not None:
            ray.cancel(self.config_deployment_request_ref)
            logger.info(
                "Received new config deployment request. Cancelling "
                "previous request."
            )

        deployment_override_options = config.dict(
            by_alias=True, exclude_unset=True
        ).get("deployments", [])

        self.config_deployment_request_ref = run_graph.options(
            runtime_env=config.runtime_env
        ).remote(config.import_path, config.runtime_env, deployment_override_options)

    def delete_deployment(self, name: str):
        self.endpoint_state.delete_endpoint(name)
        return self.deployment_state_manager.delete_deployment(name)

    def delete_deployments(self, names: Iterable[str]) -> None:
        for name in names:
            self.delete_deployment(name)

    def get_deployment_info(self, name: str) -> bytes:
        """Get the current information about a deployment.

        Args:
            name(str): the name of the deployment.

        Returns:
            DeploymentRoute's protobuf serialized bytes

        Raises:
            KeyError if the deployment doesn't exist.
        """
        deployment_info = self.deployment_state_manager.get_deployment(name)
        if deployment_info is None:
            raise KeyError(f"Deployment {name} does not exist.")

        route = self.endpoint_state.get_endpoint_route(name)

        from ray.serve.generated.serve_pb2 import DeploymentRoute

        deployment_route = DeploymentRoute(
            deployment_info=deployment_info.to_proto(), route=route
        )
        return deployment_route.SerializeToString()

    def list_deployments_internal(
        self, include_deleted: Optional[bool] = False
    ) -> Dict[str, Tuple[DeploymentInfo, str]]:
        """Gets the current information about all deployments.

        Args:
            include_deleted(bool): Whether to include information about
                deployments that have been deleted.

        Returns:
            Dict(deployment_name, (DeploymentInfo, route))

        Raises:
            KeyError if the deployment doesn't exist.
        """
        return {
            name: (
                self.deployment_state_manager.get_deployment(
                    name, include_deleted=include_deleted
                ),
                self.endpoint_state.get_endpoint_route(name),
            )
            for name in self.deployment_state_manager.get_deployment_configs(
                include_deleted=include_deleted
            )
        }

    def list_deployments(self, include_deleted: Optional[bool] = False) -> bytes:
        """Gets the current information about all deployments.

        Args:
            include_deleted(bool): Whether to include information about
                deployments that have been deleted.

        Returns:
            DeploymentRouteList's protobuf serialized bytes
        """
        from ray.serve.generated.serve_pb2 import DeploymentRouteList, DeploymentRoute

        deployment_route_list = DeploymentRouteList()
        for deployment_name, (
            deployment_info,
            route_prefix,
        ) in self.list_deployments_internal(include_deleted=include_deleted).items():
            deployment_info_proto = deployment_info.to_proto()
            deployment_info_proto.name = deployment_name
            deployment_route_list.deployment_routes.append(
                DeploymentRoute(
                    deployment_info=deployment_info_proto, route=route_prefix
                )
            )
        return deployment_route_list.SerializeToString()

    async def get_serve_status(self) -> bytes:

        serve_app_status = ApplicationStatus.RUNNING
        serve_app_message = ""
        deployment_timestamp = self.deployment_timestamp

        if self.config_deployment_request_ref:
            finished, pending = ray.wait(
                [self.config_deployment_request_ref], timeout=0
            )

            if pending:
                serve_app_status = ApplicationStatus.DEPLOYING
            else:
                try:
                    await finished[0]
                except RayTaskError:
                    serve_app_status = ApplicationStatus.DEPLOY_FAILED
                    serve_app_message = f"Deployment failed:\n{traceback.format_exc()}"

        app_status = ApplicationStatusInfo(
            serve_app_status, serve_app_message, deployment_timestamp
        )
        deployment_statuses = self.deployment_state_manager.get_deployment_statuses()

        status_info = StatusOverview(
            app_status=app_status,
            deployment_statuses=deployment_statuses,
        )

        return status_info.to_proto().SerializeToString()


@ray.remote(max_calls=1)
def run_graph(
    import_path: str, graph_env: dict, deployment_override_options: List[Dict]
):
    """Deploys a Serve application to the controller's Ray cluster."""
    try:
        from ray import serve
        from ray.serve.api import build

        # Import and build the graph
        graph = import_attr(import_path)
        app = build(graph)

        # Override options for each deployment
        for options in deployment_override_options:
            name = options["name"]

            # Merge graph-level and deployment-level runtime_envs
            if "ray_actor_options" in options:
                # If specified, get ray_actor_options from config
                ray_actor_options = options["ray_actor_options"]
            else:
                # Otherwise, get options from graph code (and default to {} if code
                # sets options to None)
                ray_actor_options = app.deployments[name].ray_actor_options or {}

            deployment_env = ray_actor_options.get("runtime_env", {})
            merged_env = override_runtime_envs_except_env_vars(
                graph_env, deployment_env
            )

            ray_actor_options.update({"runtime_env": merged_env})
            options["ray_actor_options"] = ray_actor_options

            # Update the deployment's options
            app.deployments[name].set_options(**options)

        # Run the graph locally on the cluster
        serve.start()
        serve.run(app)
    except KeyboardInterrupt:
        # Error is raised when this task is canceled with ray.cancel(), which
        # happens when deploy_app() is called.
        logger.debug("Existing config deployment request terminated.")<|MERGE_RESOLUTION|>--- conflicted
+++ resolved
@@ -111,11 +111,7 @@
             controller_name,
             detached,
             http_config,
-<<<<<<< HEAD
             head_node_id,
-            _override_controller_namespace=_override_controller_namespace,
-=======
->>>>>>> 0d8cbb1c
         )
         self.endpoint_state = EndpointState(self.kv_store, self.long_poll_host)
         # Fetch all running actors in current cluster as source of current
