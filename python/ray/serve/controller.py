import asyncio
from collections import defaultdict
from typing import Any, Dict, List, Optional, Set, Tuple

import ray
from ray.actor import ActorHandle
from ray.serve.async_goal_manager import AsyncGoalManager
from ray.serve.backend_state import BackendState
from ray.serve.backend_worker import create_backend_replica
from ray.serve.common import (
    BackendInfo,
    BackendTag,
    EndpointInfo,
    EndpointTag,
    GoalId,
    NodeId,
    ReplicaTag,
    TrafficPolicy,
)
from ray.serve.config import BackendConfig, HTTPOptions, ReplicaConfig
from ray.serve.constants import (
    ALL_HTTP_METHODS,
    RESERVED_VERSION_TAG,
)
from ray.serve.endpoint_state import EndpointState
from ray.serve.http_state import HTTPState
from ray.serve.kv_store import RayInternalKVStore
from ray.serve.long_poll import LongPollHost
from ray.serve.utils import logger

# Used for testing purposes only. If this is set, the controller will crash
# after writing each checkpoint with the specified probability.
_CRASH_AFTER_CHECKPOINT_PROBABILITY = 0
CHECKPOINT_KEY = "serve-controller-checkpoint"

# How often to call the control loop on the controller.
CONTROL_LOOP_PERIOD_S = 0.1


@ray.remote(num_cpus=0)
class ServeController:
    """Responsible for managing the state of the serving system.

    The controller implements fault tolerance by persisting its state in
    a new checkpoint each time a state change is made. If the actor crashes,
    the latest checkpoint is loaded and the state is recovered. Checkpoints
    are written/read using a provided KV-store interface.

    All hard state in the system is maintained by this actor and persisted via
    these checkpoints. Soft state required by other components is fetched by
    those actors from this actor on startup and updates are pushed out from
    this actor.

    All other actors started by the controller are named, detached actors
    so they will not fate share with the controller if it crashes.

    The following guarantees are provided for state-changing calls to the
    controller:
        - If the call succeeds, the change was made and will be reflected in
          the system even if the controller or other actors die unexpectedly.
        - If the call fails, the change may have been made but isn't guaranteed
          to have been. The client should retry in this case. Note that this
          requires all implementations here to be idempotent.
    """

    async def __init__(self,
                       controller_name: str,
                       http_config: HTTPOptions,
                       detached: bool = False):
        # Used to read/write checkpoints.
        self.kv_store = RayInternalKVStore(namespace=controller_name)

        # Dictionary of backend_tag -> proxy_name -> most recent queue length.
        self.backend_stats = defaultdict(lambda: defaultdict(dict))

        # Used to ensure that only a single state-changing operation happens
        # at any given time.
        self.write_lock = asyncio.Lock()

        self.long_poll_host = LongPollHost()

        self.goal_manager = AsyncGoalManager()
        self.http_state = HTTPState(controller_name, detached, http_config)
        self.endpoint_state = EndpointState(self.kv_store, self.long_poll_host)
        self.backend_state = BackendState(controller_name, detached,
                                          self.kv_store, self.long_poll_host,
                                          self.goal_manager)

        asyncio.get_event_loop().create_task(self.run_control_loop())

    async def wait_for_goal(self, goal_id: GoalId) -> None:
        await self.goal_manager.wait_for_goal(goal_id)

    async def _num_pending_goals(self) -> int:
        return self.goal_manager.num_pending_goals()

    async def listen_for_change(self, keys_to_snapshot_ids: Dict[str, int]):
        """Proxy long pull client's listen request.

        Args:
            keys_to_snapshot_ids (Dict[str, int]): Snapshot IDs are used to
              determine whether or not the host should immediately return the
              data or wait for the value to be changed.
        """
        return await (
            self.long_poll_host.listen_for_change(keys_to_snapshot_ids))

    def get_http_proxies(self) -> Dict[NodeId, ActorHandle]:
        """Returns a dictionary of node ID to http_proxy actor handles."""
        return self.http_state.get_http_proxy_handles()

    async def run_control_loop(self) -> None:
        while True:
            async with self.write_lock:
                try:
                    self.http_state.update()
                except Exception as e:
                    logger.error(f"Exception updating HTTP state: {e}")
                try:
                    self.backend_state.update()
                except Exception as e:
                    logger.error(f"Exception updating backend state: {e}")

            await asyncio.sleep(CONTROL_LOOP_PERIOD_S)

    def _all_replica_handles(
            self) -> Dict[BackendTag, Dict[ReplicaTag, ActorHandle]]:
        """Used for testing."""
        return self.backend_state.get_running_replica_handles()

    def get_all_backends(self) -> Dict[BackendTag, BackendConfig]:
        """Returns a dictionary of backend tag to backend config."""
        return self.backend_state.get_backend_configs()

    def get_all_endpoints(self) -> Dict[EndpointTag, Dict[BackendTag, Any]]:
        """Returns a dictionary of backend tag to backend config."""
        return self.endpoint_state.get_endpoints()

    def _validate_traffic_dict(self, traffic_dict: Dict[str, float]):
        for backend in traffic_dict:
            if self.backend_state.get_backend(backend) is None:
                raise ValueError(
                    "Attempted to assign traffic to a backend '{}' that "
                    "is not registered.".format(backend))

    async def set_traffic(self, endpoint: str,
                          traffic_dict: Dict[str, float]) -> None:
        """Sets the traffic policy for the specified endpoint."""
        async with self.write_lock:
            self._validate_traffic_dict(traffic_dict)

            logger.info("Setting traffic for endpoint "
                        f"'{endpoint}' to '{traffic_dict}'.")

            self.endpoint_state.set_traffic_policy(endpoint,
                                                   TrafficPolicy(traffic_dict))

    async def shadow_traffic(self, endpoint_name: str, backend_tag: BackendTag,
                             proportion: float) -> None:
        """Shadow traffic from the endpoint to the backend."""
        async with self.write_lock:
            if self.backend_state.get_backend(backend_tag) is None:
                raise ValueError(
                    "Attempted to shadow traffic to a backend '{}' that "
                    "is not registered.".format(backend_tag))

            logger.info(
                "Shadowing '{}' of traffic to endpoint '{}' to backend '{}'.".
                format(proportion, endpoint_name, backend_tag))

            self.endpoint_state.shadow_traffic(endpoint_name, backend_tag,
                                               proportion)

    async def create_endpoint(
            self,
            endpoint: str,
            traffic_dict: Dict[str, float],
            route: Optional[str],
            methods: Set[str],
    ) -> None:
        """Create a new endpoint with the specified route and methods.

        If the route is None, this is a "headless" endpoint that will not
        be exposed over HTTP and can only be accessed via a handle.
        """
        async with self.write_lock:
            self._validate_traffic_dict(traffic_dict)

            logger.info(
                "Registering route '{}' to endpoint '{}' with methods '{}'.".
                format(route, endpoint, methods))

            self.endpoint_state.create_endpoint(
                endpoint, EndpointInfo(methods, route=route),
                TrafficPolicy(traffic_dict))

        # TODO(simon): Use GoalID mechanism for this so client can check for
        # goal id and http_state complete the goal id.
        await self.http_state.ensure_http_route_exists(endpoint, timeout_s=30)

    async def delete_endpoint(self, endpoint: str) -> None:
        """Delete the specified endpoint.

        Does not modify any corresponding backends.
        """
        logger.info("Deleting endpoint '{}'".format(endpoint))
        async with self.write_lock:
            self.endpoint_state.delete_endpoint(endpoint)

    async def create_backend(
            self, backend_tag: BackendTag, backend_config: BackendConfig,
            replica_config: ReplicaConfig) -> Optional[GoalId]:
        """Register a new backend under the specified tag."""
        async with self.write_lock:
            backend_info = BackendInfo(
                worker_class=create_backend_replica(
                    backend_tag, replica_config.serialized_backend_def),
                version=RESERVED_VERSION_TAG,
                backend_config=backend_config,
                replica_config=replica_config)
            return self.backend_state.deploy_backend(backend_tag, backend_info)

    async def delete_backend(self,
                             backend_tag: BackendTag,
                             force_kill: bool = False) -> Optional[GoalId]:
        async with self.write_lock:
            # Check that the specified backend isn't used by any endpoints.
            for endpoint, info in self.endpoint_state.get_endpoints().items():
                if (backend_tag in info["traffic"]
                        or backend_tag in info["shadows"]):
                    raise ValueError("Backend '{}' is used by endpoint '{}' "
                                     "and cannot be deleted. Please remove "
                                     "the backend from all endpoints and try "
                                     "again.".format(backend_tag, endpoint))
            return self.backend_state.delete_backend(backend_tag, force_kill)

    async def update_backend_config(self, backend_tag: BackendTag,
                                    config_options: BackendConfig) -> GoalId:
        """Set the config for the specified backend."""
        async with self.write_lock:
            existing_info = self.backend_state.get_backend(backend_tag)
            if existing_info is None:
                raise ValueError(f"Backend {backend_tag} is not registered.")

            backend_info = BackendInfo(
                worker_class=existing_info.worker_class,
                version=existing_info.version,
                backend_config=existing_info.backend_config.copy(
                    update=config_options.dict(exclude_unset=True)),
                replica_config=existing_info.replica_config)
            return self.backend_state.deploy_backend(backend_tag, backend_info)

    def get_backend_config(self, backend_tag: BackendTag) -> BackendConfig:
        """Get the current config for the specified backend."""
        if self.backend_state.get_backend(backend_tag) is None:
            raise ValueError(f"Backend {backend_tag} is not registered.")
        return self.backend_state.get_backend(backend_tag).backend_config

    def get_http_config(self):
        """Return the HTTP proxy configuration."""
        return self.http_state.get_config()

    async def shutdown(self) -> None:
        """Shuts down the serve instance completely."""
        async with self.write_lock:
            for proxy in self.http_state.get_http_proxy_handles().values():
                ray.kill(proxy, no_restart=True)
            for replica_dict in self.backend_state.get_running_replica_handles(
            ).values():
                for replica in replica_dict.values():
                    ray.kill(replica, no_restart=True)
            self.kv_store.delete(CHECKPOINT_KEY)

<<<<<<< HEAD
    async def deploy(
            self, name: str, backend_config: BackendConfig,
            replica_config: ReplicaConfig, version: Optional[str],
            route_prefix: Optional[str]) -> Tuple[Optional[GoalId], bool]:
=======
    async def deploy(self, name: str, backend_config: BackendConfig,
                     replica_config: ReplicaConfig, python_methods: List[str],
                     version: Optional[str],
                     route_prefix: Optional[str]) -> Optional[GoalId]:
>>>>>>> d107cca1
        if route_prefix is not None:
            assert route_prefix.startswith("/")

        async with self.write_lock:
            backend_info = BackendInfo(
                worker_class=create_backend_replica(
                    name, replica_config.serialized_backend_def),
                version=version,
                backend_config=backend_config,
                replica_config=replica_config)

            goal_id, updating = self.backend_state.deploy_backend(
                name, backend_info)
            endpoint_info = EndpointInfo(
                ALL_HTTP_METHODS,
                route=route_prefix,
                python_methods=python_methods,
                legacy=False)
            self.endpoint_state.update_endpoint(name, endpoint_info,
                                                TrafficPolicy({
                                                    name: 1.0
                                                }))
            return goal_id, updating

    def delete_deployment(self, name: str) -> Optional[GoalId]:
        self.endpoint_state.delete_endpoint(name)
        return self.backend_state.delete_backend(name, force_kill=False)

    def get_deployment_info(self, name: str) -> Tuple[BackendInfo, str]:
        """Get the current information about a deployment.

        Args:
            name(str): the name of the deployment.

        Returns:
            (BackendInfo, route)

        Raises:
            KeyError if the deployment doesn't exist.
        """
        backend_info: BackendInfo = self.backend_state.get_backend(name)
        if backend_info is None:
            raise KeyError(f"Deployment {name} does not exist.")

        route = self.endpoint_state.get_endpoint_route(name)

        return backend_info, route

    def list_deployments(self) -> Dict[str, Tuple[BackendInfo, str]]:
        """Gets the current information about all active deployments."""
        return {
            name: (self.backend_state.get_backend(name),
                   self.endpoint_state.get_endpoint_route(name))
            for name in self.backend_state.get_backend_configs()
        }<|MERGE_RESOLUTION|>--- conflicted
+++ resolved
@@ -271,17 +271,10 @@
                     ray.kill(replica, no_restart=True)
             self.kv_store.delete(CHECKPOINT_KEY)
 
-<<<<<<< HEAD
-    async def deploy(
-            self, name: str, backend_config: BackendConfig,
-            replica_config: ReplicaConfig, version: Optional[str],
-            route_prefix: Optional[str]) -> Tuple[Optional[GoalId], bool]:
-=======
     async def deploy(self, name: str, backend_config: BackendConfig,
                      replica_config: ReplicaConfig, python_methods: List[str],
-                     version: Optional[str],
-                     route_prefix: Optional[str]) -> Optional[GoalId]:
->>>>>>> d107cca1
+                     version: Optional[str], route_prefix: Optional[str]
+                     ) -> Tuple[Optional[GoalId], bool]:
         if route_prefix is not None:
             assert route_prefix.startswith("/")
 
