import asyncio
from collections import defaultdict
from itertools import chain
import os
import random
import time
from dataclasses import dataclass, field
from typing import Dict, Any, List, Optional, Tuple
from uuid import uuid4, UUID
from pydantic import BaseModel

import ray
import ray.cloudpickle as pickle
from ray.serve.autoscaling_policy import BasicAutoscalingPolicy
from ray.serve.backend_worker import create_backend_replica
from ray.serve.constants import (ASYNC_CONCURRENCY, SERVE_PROXY_NAME,
                                 LongPollKey)
from ray.serve.http_proxy import HTTPProxyActor
from ray.serve.kv_store import RayInternalKVStore
from ray.serve.exceptions import RayServeException
from ray.serve.utils import (format_actor_name, get_random_letters, logger,
                             try_schedule_resources_on_nodes, get_all_node_ids)
from ray.serve.config import BackendConfig, ReplicaConfig
from ray.serve.long_poll import LongPollHost
from ray.actor import ActorHandle

import numpy as np

# Used for testing purposes only. If this is set, the controller will crash
# after writing each checkpoint with the specified probability.
_CRASH_AFTER_CHECKPOINT_PROBABILITY = 0
CHECKPOINT_KEY = "serve-controller-checkpoint"

# Feature flag for controller resource checking. If true, controller will
# error if the desired replicas exceed current resource availability.
_RESOURCE_CHECK_ENABLED = True

# How often to call the control loop on the controller.
CONTROL_LOOP_PERIOD_S = 1.0

REPLICA_STARTUP_TIME_WARNING_S = 5

# TypeDefs
BackendTag = str
EndpointTag = str
ReplicaTag = str
NodeId = str
GoalId = int


class TrafficPolicy:
    def __init__(self, traffic_dict: Dict[str, float]) -> None:
        self.traffic_dict: Dict[str, float] = dict()
        self.shadow_dict: Dict[str, float] = dict()
        self.set_traffic_dict(traffic_dict)

    def set_traffic_dict(self, traffic_dict: Dict[str, float]) -> None:
        prob = 0
        for backend, weight in traffic_dict.items():
            if weight < 0:
                raise ValueError(
                    "Attempted to assign a weight of {} to backend '{}'. "
                    "Weights cannot be negative.".format(weight, backend))
            prob += weight

        # These weights will later be plugged into np.random.choice, which
        # uses a tolerance of 1e-8.
        if not np.isclose(prob, 1, atol=1e-8):
            raise ValueError("Traffic dictionary weights must sum to 1, "
                             "currently they sum to {}".format(prob))
        self.traffic_dict = traffic_dict

    def set_shadow(self, backend: str, proportion: float):
        if proportion == 0 and backend in self.shadow_dict:
            del self.shadow_dict[backend]
        else:
            self.shadow_dict[backend] = proportion

    def __repr__(self) -> str:
        return f"<Traffic {self.traffic_dict}; Shadow {self.shadow_dict}>"


class BackendInfo(BaseModel):
    # TODO(architkulkarni): Add type hint for worker_class after upgrading
    # cloudpickle and adding types to RayServeWrappedReplica
    worker_class: Any
    backend_config: BackendConfig
    replica_config: ReplicaConfig

    class Config:
        # TODO(architkulkarni): Remove once ReplicaConfig is a pydantic
        # model
        arbitrary_types_allowed = True


@dataclass
class SystemState:
    backends: Dict[BackendTag, BackendInfo] = field(default_factory=dict)
    traffic_policies: Dict[EndpointTag, TrafficPolicy] = field(
        default_factory=dict)
    routes: Dict[BackendTag, Tuple[EndpointTag, Any]] = field(
        default_factory=dict)

    backend_goal_ids: Dict[BackendTag, GoalId] = field(default_factory=dict)
    traffic_goal_ids: Dict[EndpointTag, GoalId] = field(default_factory=dict)
    route_goal_ids: Dict[BackendTag, GoalId] = field(default_factory=dict)

    def get_backend_configs(self) -> Dict[BackendTag, BackendConfig]:
        return {
            tag: info.backend_config
            for tag, info in self.backends.items()
        }

    def get_backend(self, backend_tag: BackendTag) -> Optional[BackendInfo]:
        return self.backends.get(backend_tag)

    def add_backend(self,
                    backend_tag: BackendTag,
                    backend_info: BackendInfo,
                    goal_id: GoalId = 0) -> None:
        self.backends[backend_tag] = backend_info
        self.backend_goal_ids = goal_id

    def get_endpoints(self) -> Dict[EndpointTag, Dict[str, Any]]:
        endpoints = {}
        for route, (endpoint, methods) in self.routes.items():
            if endpoint in self.traffic_policies:
                traffic_policy = self.traffic_policies[endpoint]
                traffic_dict = traffic_policy.traffic_dict
                shadow_dict = traffic_policy.shadow_dict
            else:
                traffic_dict = {}
                shadow_dict = {}

            endpoints[endpoint] = {
                "route": route if route.startswith("/") else None,
                "methods": methods,
                "traffic": traffic_dict,
                "shadows": shadow_dict,
            }
        return endpoints


@dataclass
class ActorStateReconciler:
    controller_name: str = field(init=True)
    detached: bool = field(init=True)

    http_proxy_cache: Dict[NodeId, ActorHandle] = field(default_factory=dict)
    backend_replicas: Dict[BackendTag, Dict[ReplicaTag, ActorHandle]] = field(
        default_factory=lambda: defaultdict(dict))
    backend_replicas_to_start: Dict[BackendTag, List[ReplicaTag]] = field(
        default_factory=lambda: defaultdict(list))
    backend_replicas_to_stop: Dict[BackendTag, List[ReplicaTag]] = field(
        default_factory=lambda: defaultdict(list))
    backends_to_remove: List[BackendTag] = field(default_factory=list)
    endpoints_to_remove: List[EndpointTag] = field(default_factory=list)

    # TODO(edoakes): consider removing this and just using the names.

    def http_proxy_handles(self) -> List[ActorHandle]:
        return list(self.http_proxy_cache.values())

    def get_replica_handles(self) -> List[ActorHandle]:
        return list(
            chain.from_iterable([
                replica_dict.values()
                for replica_dict in self.backend_replicas.values()
            ]))

    def get_replica_tags(self) -> List[ReplicaTag]:
        return list(
            chain.from_iterable([
                replica_dict.keys()
                for replica_dict in self.backend_replicas.values()
            ]))

    async def _start_pending_backend_replicas(
            self, current_state: SystemState) -> None:
        """Starts the pending backend replicas in self.backend_replicas_to_start.

        Waits for replicas to start up, then removes them from
        self.backend_replicas_to_start.
        """
        fut_to_replica_info = {}
        for backend_tag, replicas_to_create in self.backend_replicas_to_start.\
                items():
            for replica_tag in replicas_to_create:
                replica_handle = await self._start_backend_replica(
                    current_state, backend_tag, replica_tag)
                ready_future = replica_handle.ready.remote().as_future()
                fut_to_replica_info[ready_future] = (backend_tag, replica_tag,
                                                     replica_handle)

        start = time.time()
        prev_warning = start
        while fut_to_replica_info:
            if time.time() - prev_warning > REPLICA_STARTUP_TIME_WARNING_S:
                prev_warning = time.time()
                logger.warning("Waited {:.2f}s for replicas to start up. Make "
                               "sure there are enough resources to create the "
                               "replicas.".format(time.time() - start))

            done, pending = await asyncio.wait(
                list(fut_to_replica_info.keys()), timeout=1)
            for fut in done:
                (backend_tag, replica_tag,
                 replica_handle) = fut_to_replica_info.pop(fut)
                self.backend_replicas[backend_tag][
                    replica_tag] = replica_handle

        self.backend_replicas_to_start.clear()

    async def _start_backend_replica(self, current_state: SystemState,
                                     backend_tag: BackendTag,
                                     replica_tag: ReplicaTag) -> ActorHandle:
        """Start a replica and return its actor handle.

        Checks if the named actor already exists before starting a new one.

        Assumes that the backend configuration is already in the Goal State.
        """
        # NOTE(edoakes): the replicas may already be created if we
        # failed after creating them but before writing a
        # checkpoint.
        replica_name = format_actor_name(replica_tag, self.controller_name)
        try:
            replica_handle = ray.get_actor(replica_name)
        except ValueError:
            logger.debug("Starting replica '{}' for backend '{}'.".format(
                replica_tag, backend_tag))
            backend_info = current_state.get_backend(backend_tag)

            replica_handle = ray.remote(backend_info.worker_class).options(
                name=replica_name,
                lifetime="detached" if self.detached else None,
                max_restarts=-1,
                max_task_retries=-1,
                **backend_info.replica_config.ray_actor_options).remote(
                    backend_tag, replica_tag,
                    backend_info.replica_config.actor_init_args,
                    backend_info.backend_config, self.controller_name)

        return replica_handle

    def _scale_backend_replicas(self, backends: Dict[BackendTag, BackendInfo],
                                backend_tag: BackendTag,
                                num_replicas: int) -> None:
        """Scale the given backend to the number of replicas.

        NOTE: this does not actually start or stop the replicas, but instead
        adds the intention to start/stop them to self.backend_replicas_to_start
        and self.backend_replicas_to_stop. The caller is responsible for then
        first writing a checkpoint and then actually starting/stopping the
        intended replicas. This avoids inconsistencies with starting/stopping a
        replica and then crashing before writing a checkpoint.
        """
        logger.debug("Scaling backend '{}' to {} replicas".format(
            backend_tag, num_replicas))
        assert (backend_tag in backends
                ), "Backend {} is not registered.".format(backend_tag)
        assert num_replicas >= 0, ("Number of replicas must be"
                                   " greater than or equal to 0.")

        current_num_replicas = len(self.backend_replicas[backend_tag])
        delta_num_replicas = num_replicas - current_num_replicas

        backend_info = backends[backend_tag]
        if delta_num_replicas > 0:
            can_schedule = try_schedule_resources_on_nodes(requirements=[
                backend_info.replica_config.resource_dict
                for _ in range(delta_num_replicas)
            ])

            if _RESOURCE_CHECK_ENABLED and not all(can_schedule):
                num_possible = sum(can_schedule)
                raise RayServeException(
                    "Cannot scale backend {} to {} replicas. Ray Serve tried "
                    "to add {} replicas but the resources only allows {} "
                    "to be added. To fix this, consider scaling to replica to "
                    "{} or add more resources to the cluster. You can check "
                    "avaiable resources with ray.nodes().".format(
                        backend_tag, num_replicas, delta_num_replicas,
                        num_possible, current_num_replicas + num_possible))

            logger.debug("Adding {} replicas to backend {}".format(
                delta_num_replicas, backend_tag))
            for _ in range(delta_num_replicas):
                replica_tag = "{}#{}".format(backend_tag, get_random_letters())
                self.backend_replicas_to_start[backend_tag].append(replica_tag)

        elif delta_num_replicas < 0:
            logger.debug("Removing {} replicas from backend '{}'".format(
                -delta_num_replicas, backend_tag))
            assert len(
                self.backend_replicas[backend_tag]) >= delta_num_replicas
            for _ in range(-delta_num_replicas):
                replica_tag, _ = self.backend_replicas[backend_tag].popitem()
                if len(self.backend_replicas[backend_tag]) == 0:
                    del self.backend_replicas[backend_tag]

                self.backend_replicas_to_stop[backend_tag].append(replica_tag)

    async def _stop_pending_backend_replicas(self) -> None:
        """Stops the pending backend replicas in self.backend_replicas_to_stop.

        Removes backend_replicas from the http_proxy, kills them, and clears
        self.backend_replicas_to_stop.
        """
        for backend_tag, replicas_list in self.backend_replicas_to_stop.items(
        ):
            for replica_tag in replicas_list:
                # NOTE(edoakes): the replicas may already be stopped if we
                # failed after stopping them but before writing a checkpoint.
                replica_name = format_actor_name(replica_tag,
                                                 self.controller_name)
                try:
                    replica = ray.get_actor(replica_name)
                except ValueError:
                    continue

                # TODO(edoakes): this logic isn't ideal because there may be
                # pending tasks still executing on the replica. However, if we
                # use replica.__ray_terminate__, we may send it while the
                # replica is being restarted and there's no way to tell if it
                # successfully killed the worker or not.
                ray.kill(replica, no_restart=True)

        self.backend_replicas_to_stop.clear()

    def _start_http_proxies_if_needed(self, http_host: str, http_port: str,
                                      http_middlewares: List[Any]) -> None:
        """Start an HTTP proxy on every node if it doesn't already exist."""
        if http_host is None:
            return

        for node_id, node_resource in get_all_node_ids():
            if node_id in self.http_proxy_cache:
                continue

            name = format_actor_name(SERVE_PROXY_NAME, self.controller_name,
                                     node_id)
            try:
                proxy = ray.get_actor(name)
            except ValueError:
                logger.info("Starting HTTP proxy with name '{}' on node '{}' "
                            "listening on '{}:{}'".format(
                                name, node_id, http_host, http_port))
                proxy = HTTPProxyActor.options(
                    name=name,
                    lifetime="detached" if self.detached else None,
                    max_concurrency=ASYNC_CONCURRENCY,
                    max_restarts=-1,
                    max_task_retries=-1,
                    resources={
                        node_resource: 0.01
                    },
                ).remote(
                    http_host,
                    http_port,
                    controller_name=self.controller_name,
                    http_middlewares=http_middlewares)

            self.http_proxy_cache[node_id] = proxy

    def _stop_http_proxies_if_needed(self) -> bool:
        """Removes HTTP proxy actors from any nodes that no longer exist.

        Returns whether or not any actors were removed (a checkpoint should
        be taken).
        """
        actor_stopped = False
        all_node_ids = {node_id for node_id, _ in get_all_node_ids()}
        to_stop = []
        for node_id in self.http_proxy_cache:
            if node_id not in all_node_ids:
                logger.info("Removing HTTP proxy on removed node '{}'.".format(
                    node_id))
                to_stop.append(node_id)

        for node_id in to_stop:
            proxy = self.http_proxy_cache.pop(node_id)
            ray.kill(proxy, no_restart=True)
            actor_stopped = True

        return actor_stopped

    def _recover_actor_handles(self) -> None:
        # Refresh the RouterCache
        for node_id in self.http_proxy_cache.keys():
            name = format_actor_name(SERVE_PROXY_NAME, self.controller_name,
                                     node_id)
            self.http_proxy_cache[node_id] = ray.get_actor(name)

        # Fetch actor handles for all of the backend replicas in the system.
        # All of these backend_replicas are guaranteed to already exist because
        #  they would not be written to a checkpoint in self.backend_replicas
        # until they were created.
        for backend_tag, replica_dict in self.backend_replicas.items():
            for replica_tag in replica_dict.keys():
                replica_name = format_actor_name(replica_tag,
                                                 self.controller_name)
                self.backend_replicas[backend_tag][
                    replica_tag] = ray.get_actor(replica_name)

    async def _recover_from_checkpoint(
            self, current_state: SystemState, controller: "ServeController"
    ) -> Dict[BackendTag, BasicAutoscalingPolicy]:
        self._recover_actor_handles()
        autoscaling_policies = dict()

        for backend, info in current_state.backends.items():
            metadata = info.backend_config.internal_metadata
            if metadata.autoscaling_config is not None:
                autoscaling_policies[backend] = BasicAutoscalingPolicy(
                    backend, metadata.autoscaling_config)

        # Start/stop any pending backend replicas.
        await self._start_pending_backend_replicas(current_state)
        await self._stop_pending_backend_replicas()

        return autoscaling_policies


@dataclass
class FutureResult:
    # Goal requested when this future was created
    requested_goal: Dict[str, Any]


@dataclass
class Checkpoint:
    goal_state: SystemState
    current_state: SystemState
    reconciler: ActorStateReconciler
    # TODO(ilr) Rename reconciler to PendingState
    inflight_reqs: Dict[uuid4, FutureResult]


@ray.remote
class ServeController:
    """Responsible for managing the state of the serving system.

    The controller implements fault tolerance by persisting its state in
    a new checkpoint each time a state change is made. If the actor crashes,
    the latest checkpoint is loaded and the state is recovered. Checkpoints
    are written/read using a provided KV-store interface.

    All hard state in the system is maintained by this actor and persisted via
    these checkpoints. Soft state required by other components is fetched by
    those actors from this actor on startup and updates are pushed out from
    this actor.

    All other actors started by the controller are named, detached actors
    so they will not fate share with the controller if it crashes.

    The following guarantees are provided for state-changing calls to the
    controller:
        - If the call succeeds, the change was made and will be reflected in
          the system even if the controller or other actors die unexpectedly.
        - If the call fails, the change may have been made but isn't guaranteed
          to have been. The client should retry in this case. Note that this
          requires all implementations here to be idempotent.
    """

    async def __init__(self,
                       controller_name: str,
                       http_host: str,
                       http_port: str,
                       http_middlewares: List[Any],
                       detached: bool = False):
        # Used to read/write checkpoints.
        self.kv_store = RayInternalKVStore(namespace=controller_name)
        # Current State
        self.current_state = SystemState()
        # Goal State
        # TODO(ilr) This is currently *unused* until the refactor of the serve
        # controller.
        self.goal_state = SystemState()
        # ActorStateReconciler
        self.actor_reconciler = ActorStateReconciler(controller_name, detached)

        # backend -> AutoscalingPolicy
        self.autoscaling_policies = dict()

        # Dictionary of backend_tag -> proxy_name -> most recent queue length.
        self.backend_stats = defaultdict(lambda: defaultdict(dict))

        # Used to ensure that only a single state-changing operation happens
        # at any given time.
        self.write_lock = asyncio.Lock()

        self.http_host = http_host
        self.http_port = http_port
        self.http_middlewares = http_middlewares

        # If starting the actor for the first time, starts up the other system
        # components. If recovering, fetches their actor handles.
        self.actor_reconciler._start_http_proxies_if_needed(
            self.http_host, self.http_port, self.http_middlewares)

        # Map of awaiting results
        # TODO(ilr): Checkpoint this once this becomes asynchronous
        self.inflight_results: Dict[UUID, asyncio.Event] = dict()
        self._serializable_inflight_results: Dict[UUID, FutureResult] = dict()

        # NOTE(edoakes): unfortunately, we can't completely recover from a
        # checkpoint in the constructor because we block while waiting for
        # other actors to start up, and those actors fetch soft state from
        # this actor. Because no other tasks will start executing until after
        # the constructor finishes, if we were to run this logic in the
        # constructor it could lead to deadlock between this actor and a child.
        # However we do need to guarantee that we have fully recovered from a
        # checkpoint before any other state-changing calls run. We address this
        # by acquiring the write_lock and then posting the task to recover from
        # a checkpoint to the event loop. Other state-changing calls acquire
        # this lock and will be blocked until recovering from the checkpoint
        # finishes.
        checkpoint = self.kv_store.get(CHECKPOINT_KEY)
        if checkpoint is None:
            logger.debug("No checkpoint found")
        else:
            await self.write_lock.acquire()
            asyncio.get_event_loop().create_task(
                self._recover_from_checkpoint(checkpoint))

        # NOTE(simon): Currently we do all-to-all broadcast. This means
        # any listeners will receive notification for all changes. This
        # can be problem at scale, e.g. updating a single backend config
        # will send over the entire configs. In the future, we should
        # optimize the logic to support subscription by key.
        self.long_poll_host = LongPollHost()
        self.notify_backend_configs_changed()
        self.notify_replica_handles_changed()
        self.notify_traffic_policies_changed()
        self.notify_route_table_changed()

        asyncio.get_event_loop().create_task(self.run_control_loop())

    async def wait_for_event(self, uuid: UUID) -> bool:
        if uuid not in self.inflight_results:
            return True
        event = self.inflight_results[uuid]
        await event.wait()
        self.inflight_results.pop(uuid)
        self._serializable_inflight_results.pop(uuid)
        async with self.write_lock:
            self._checkpoint()

        return True

    def _create_event_with_result(
            self,
            goal_state: Dict[str, any],
            recreation_uuid: Optional[UUID] = None) -> UUID:
        # NOTE(ilr) Must be called before checkpointing!
        event = asyncio.Event()
        event.result = FutureResult(goal_state)
        event.set()
        uuid_val = recreation_uuid or uuid4()
        self.inflight_results[uuid_val] = event
        self._serializable_inflight_results[uuid_val] = event.result
        return uuid_val

    async def _num_inflight_results(self) -> int:
        return len(self.inflight_results)

    def notify_replica_handles_changed(self):
        self.long_poll_host.notify_changed(
            LongPollKey.REPLICA_HANDLES, {
                backend_tag: list(replica_dict.values())
                for backend_tag, replica_dict in
                self.actor_reconciler.backend_replicas.items()
            })

    def notify_traffic_policies_changed(self):
        self.long_poll_host.notify_changed(
            LongPollKey.TRAFFIC_POLICIES,
            self.current_state.traffic_policies,
        )

    def notify_backend_configs_changed(self):
        self.long_poll_host.notify_changed(
            LongPollKey.BACKEND_CONFIGS,
            self.current_state.get_backend_configs())

    def notify_route_table_changed(self):
        self.long_poll_host.notify_changed(LongPollKey.ROUTE_TABLE,
                                           self.current_state.routes)

    async def listen_for_change(self, keys_to_snapshot_ids: Dict[str, int]):
        """Proxy long pull client's listen request.

        Args:
            keys_to_snapshot_ids (Dict[str, int]): Snapshot IDs are used to
              determine whether or not the host should immediately return the
              data or wait for the value to be changed.
        """
        return await (
            self.long_poll_host.listen_for_change(keys_to_snapshot_ids))

    def get_http_proxies(self) -> Dict[str, ActorHandle]:
        """Returns a dictionary of node ID to http_proxy actor handles."""
        return self.actor_reconciler.http_proxy_cache

    def _checkpoint(self) -> None:
        """Checkpoint internal state and write it to the KV store."""
        assert self.write_lock.locked()
        logger.debug("Writing checkpoint")
        start = time.time()

        checkpoint = pickle.dumps(
            Checkpoint(self.goal_state, self.current_state,
                       self.actor_reconciler,
                       self._serializable_inflight_results))

        self.kv_store.put(CHECKPOINT_KEY, checkpoint)
        logger.debug("Wrote checkpoint in {:.2f}".format(time.time() - start))

        if random.random(
        ) < _CRASH_AFTER_CHECKPOINT_PROBABILITY and self.detached:
            logger.warning("Intentionally crashing after checkpoint")
            os._exit(0)

    async def _recover_from_checkpoint(self, checkpoint_bytes: bytes) -> None:
        """Recover the instance state from the provided checkpoint.

        Performs the following operations:
            1) Deserializes the internal state from the checkpoint.
            2) Pushes the latest configuration to the HTTP proxies
               in case we crashed before updating them.
            3) Starts/stops any replicas that are pending creation or
               deletion.

        NOTE: this requires that self.write_lock is already acquired and will
        release it before returning.
        """
        assert self.write_lock.locked()

        start = time.time()
        logger.info("Recovering from checkpoint")

        restored_checkpoint: Checkpoint = pickle.loads(checkpoint_bytes)
        # Restore SystemState
        self.current_state = restored_checkpoint.current_state

        # Restore ActorStateReconciler
        self.actor_reconciler = restored_checkpoint.reconciler

        # Recreate self.inflight_requests!
        self._serializable_inflight_results = restored_checkpoint.inflight_reqs
        for uuid, fut_result in self._serializable_inflight_results.items():
            self._create_event_with_result(fut_result.requested_goal, uuid)

        self.autoscaling_policies = await self.actor_reconciler.\
            _recover_from_checkpoint(self.current_state, self)

        logger.info(
            "Recovered from checkpoint in {:.3f}s".format(time.time() - start))

        self.write_lock.release()

    async def do_autoscale(self) -> None:
        for backend, info in self.current_state.backends.items():
            if backend not in self.autoscaling_policies:
                continue

            new_num_replicas = self.autoscaling_policies[backend].scale(
                self.backend_stats[backend], info.backend_config.num_replicas)
            if new_num_replicas > 0:
                await self.update_backend_config(
                    backend, BackendConfig(num_replicas=new_num_replicas))

    async def run_control_loop(self) -> None:
        while True:
            await self.do_autoscale()
            async with self.write_lock:
                self.actor_reconciler._start_http_proxies_if_needed(
                    self.http_host, self.http_port, self.http_middlewares)
                checkpoint_required = self.actor_reconciler.\
                    _stop_http_proxies_if_needed()
                if checkpoint_required:
                    self._checkpoint()

            await asyncio.sleep(CONTROL_LOOP_PERIOD_S)

    def _all_replica_handles(
            self) -> Dict[BackendTag, Dict[ReplicaTag, ActorHandle]]:
        """Used for testing."""
        return self.actor_reconciler.backend_replicas

    def get_all_backends(self) -> Dict[BackendTag, BackendConfig]:
        """Returns a dictionary of backend tag to backend config."""
        return self.current_state.get_backend_configs()

    def get_all_endpoints(self) -> Dict[EndpointTag, Dict[BackendTag, Any]]:
        """Returns a dictionary of backend tag to backend config."""
        return self.current_state.get_endpoints()

    async def _set_traffic(self, endpoint_name: str,
                           traffic_dict: Dict[str, float]) -> UUID:
        if endpoint_name not in self.current_state.get_endpoints():
            raise ValueError("Attempted to assign traffic for an endpoint '{}'"
                             " that is not registered.".format(endpoint_name))

        assert isinstance(traffic_dict,
                          dict), "Traffic policy must be a dictionary."

        for backend in traffic_dict:
            if self.current_state.get_backend(backend) is None:
                raise ValueError(
                    "Attempted to assign traffic to a backend '{}' that "
                    "is not registered.".format(backend))

        traffic_policy = TrafficPolicy(traffic_dict)
        self.current_state.traffic_policies[endpoint_name] = traffic_policy

        return_uuid = self._create_event_with_result({
            endpoint_name: traffic_policy
        })
        # NOTE(edoakes): we must write a checkpoint before pushing the
        # update to avoid inconsistent state if we crash after pushing the
        # update.
        self._checkpoint()
        self.notify_traffic_policies_changed()
        return return_uuid

    async def set_traffic(self, endpoint_name: str,
                          traffic_dict: Dict[str, float]) -> UUID:
        """Sets the traffic policy for the specified endpoint."""
        async with self.write_lock:
            return_uuid = await self._set_traffic(endpoint_name, traffic_dict)
        return return_uuid

    async def shadow_traffic(self, endpoint_name: str, backend_tag: BackendTag,
                             proportion: float) -> UUID:
        """Shadow traffic from the endpoint to the backend."""
        async with self.write_lock:
            if endpoint_name not in self.current_state.get_endpoints():
                raise ValueError("Attempted to shadow traffic from an "
                                 "endpoint '{}' that is not registered."
                                 .format(endpoint_name))

            if self.current_state.get_backend(backend_tag) is None:
                raise ValueError(
                    "Attempted to shadow traffic to a backend '{}' that "
                    "is not registered.".format(backend_tag))

            self.current_state.traffic_policies[endpoint_name].set_shadow(
                backend_tag, proportion)

            traffic_policy = self.current_state.traffic_policies[endpoint_name]

            return_uuid = self._create_event_with_result({
                endpoint_name: traffic_policy
            })
            # NOTE(edoakes): we must write a checkpoint before pushing the
            # update to avoid inconsistent state if we crash after pushing the
            # update.
            self._checkpoint()
            self.notify_traffic_policies_changed()
            return return_uuid

    # TODO(architkulkarni): add Optional for route after cloudpickle upgrade
    async def create_endpoint(self, endpoint: str,
                              traffic_dict: Dict[str, float], route,
                              methods) -> UUID:
        """Create a new endpoint with the specified route and methods.

        If the route is None, this is a "headless" endpoint that will not
        be exposed over HTTP and can only be accessed via a handle.
        """
        async with self.write_lock:
            # If this is a headless endpoint with no route, key the endpoint
            # based on its name.
            # TODO(edoakes): we should probably just store routes and endpoints
            # separately.
            if route is None:
                route = endpoint

            # TODO(edoakes): move this to client side.
            err_prefix = "Cannot create endpoint."
            if route in self.current_state.routes:

                # Ensures this method is idempotent
                if self.current_state.routes[route] == (endpoint, methods):
                    return

                else:
                    raise ValueError(
                        "{} Route '{}' is already registered.".format(
                            err_prefix, route))

            if endpoint in self.current_state.get_endpoints():
                raise ValueError(
                    "{} Endpoint '{}' is already registered.".format(
                        err_prefix, endpoint))

            logger.info(
                "Registering route '{}' to endpoint '{}' with methods '{}'.".
                format(route, endpoint, methods))

            self.current_state.routes[route] = (endpoint, methods)

            # NOTE(edoakes): checkpoint is written in self._set_traffic.
<<<<<<< HEAD
            await self._set_traffic(endpoint, traffic_dict)
            self.notify_route_table_changed()
=======
            return_uuid = await self._set_traffic(endpoint, traffic_dict)
            await asyncio.gather(*[
                router.set_route_table.remote(self.current_state.routes)
                for router in self.actor_reconciler.router_handles()
            ])
            return return_uuid
>>>>>>> 3fd3cb96

    async def delete_endpoint(self, endpoint: str) -> UUID:
        """Delete the specified endpoint.

        Does not modify any corresponding backends.
        """
        logger.info("Deleting endpoint '{}'".format(endpoint))
        async with self.write_lock:
            # This method must be idempotent. We should validate that the
            # specified endpoint exists on the client.
            for route, (route_endpoint,
                        _) in self.current_state.routes.items():
                if route_endpoint == endpoint:
                    route_to_delete = route
                    break
            else:
                logger.info("Endpoint '{}' doesn't exist".format(endpoint))
                return

            # Remove the routing entry.
            del self.current_state.routes[route_to_delete]

            # Remove the traffic policy entry if it exists.
            if endpoint in self.current_state.traffic_policies:
                del self.current_state.traffic_policies[endpoint]

            self.actor_reconciler.endpoints_to_remove.append(endpoint)

            return_uuid = self._create_event_with_result({
                route_to_delete: None,
                endpoint: None
            })
            # NOTE(edoakes): we must write a checkpoint before pushing the
            # updates to the proxies to avoid inconsistent state if we crash
            # after pushing the update.
            self._checkpoint()
<<<<<<< HEAD
            self.notify_route_table_changed()
=======

            await asyncio.gather(*[
                router.set_route_table.remote(self.current_state.routes)
                for router in self.actor_reconciler.router_handles()
            ])
            return return_uuid
>>>>>>> 3fd3cb96

    async def create_backend(self, backend_tag: BackendTag,
                             backend_config: BackendConfig,
                             replica_config: ReplicaConfig) -> UUID:
        """Register a new backend under the specified tag."""
        async with self.write_lock:
            # Ensures this method is idempotent.
            backend_info = self.current_state.get_backend(backend_tag)
            if backend_info is not None:
                if (backend_info.backend_config == backend_config
                        and backend_info.replica_config == replica_config):
                    return

            backend_replica = create_backend_replica(
                replica_config.func_or_class)

            # Save creator that starts replicas, the arguments to be passed in,
            # and the configuration for the backends.
            backend_info = BackendInfo(
                worker_class=backend_replica,
                backend_config=backend_config,
                replica_config=replica_config)
            self.current_state.add_backend(backend_tag, backend_info)
            metadata = backend_config.internal_metadata
            if metadata.autoscaling_config is not None:
                self.autoscaling_policies[
                    backend_tag] = BasicAutoscalingPolicy(
                        backend_tag, metadata.autoscaling_config)

            try:
                self.actor_reconciler._scale_backend_replicas(
                    self.current_state.backends, backend_tag,
                    backend_config.num_replicas)
            except RayServeException as e:
                del self.current_state.backends[backend_tag]
                raise e

            return_uuid = self._create_event_with_result({
                backend_tag: backend_info
            })
            # NOTE(edoakes): we must write a checkpoint before starting new
            # or pushing the updated config to avoid inconsistent state if we
            # crash while making the change.
            self._checkpoint()
            await self.actor_reconciler._start_pending_backend_replicas(
                self.current_state)

            self.notify_replica_handles_changed()

            # Set the backend config inside routers
            # (particularly for max_concurrent_queries).
            self.notify_backend_configs_changed()
            return return_uuid

    async def delete_backend(self, backend_tag: BackendTag) -> UUID:
        async with self.write_lock:
            # This method must be idempotent. We should validate that the
            # specified backend exists on the client.
            if self.current_state.get_backend(backend_tag) is None:
                return

            # Check that the specified backend isn't used by any endpoints.
            for endpoint, traffic_policy in self.current_state.\
                    traffic_policies.items():
                if (backend_tag in traffic_policy.traffic_dict
                        or backend_tag in traffic_policy.shadow_dict):
                    raise ValueError("Backend '{}' is used by endpoint '{}' "
                                     "and cannot be deleted. Please remove "
                                     "the backend from all endpoints and try "
                                     "again.".format(backend_tag, endpoint))

            # Scale its replicas down to 0. This will also remove the backend
            # from self.current_state.backends and
            # self.actor_reconciler.backend_replicas.
            self.actor_reconciler._scale_backend_replicas(
                self.current_state.backends, backend_tag, 0)

            # Remove the backend's metadata.
            del self.current_state.backends[backend_tag]
            if backend_tag in self.autoscaling_policies:
                del self.autoscaling_policies[backend_tag]

            # Add the intention to remove the backend from the routers.
            self.actor_reconciler.backends_to_remove.append(backend_tag)

            return_uuid = self._create_event_with_result({backend_tag: None})
            # NOTE(edoakes): we must write a checkpoint before removing the
            # backend from the routers to avoid inconsistent state if we crash
            # after pushing the update.
            self._checkpoint()
            await self.actor_reconciler._stop_pending_backend_replicas()

            self.notify_replica_handles_changed()
            return return_uuid

    async def update_backend_config(self, backend_tag: BackendTag,
                                    config_options: BackendConfig) -> UUID:
        """Set the config for the specified backend."""
        async with self.write_lock:
            assert (self.current_state.get_backend(backend_tag)
                    ), "Backend {} is not registered.".format(backend_tag)
            assert isinstance(config_options, BackendConfig)

            stored_backend_config = self.current_state.get_backend(
                backend_tag).backend_config
            backend_config = stored_backend_config.copy(
                update=config_options.dict(exclude_unset=True))
            backend_config._validate_complete()
            self.current_state.get_backend(
                backend_tag).backend_config = backend_config
            backend_info = self.current_state.get_backend(backend_tag)

            # Scale the replicas with the new configuration.
            self.actor_reconciler._scale_backend_replicas(
                self.current_state.backends, backend_tag,
                backend_config.num_replicas)

            return_uuid = self._create_event_with_result({
                backend_tag: backend_info
            })
            # NOTE(edoakes): we must write a checkpoint before pushing the
            # update to avoid inconsistent state if we crash after pushing the
            # update.
            self._checkpoint()

            # Inform the routers about change in configuration
            # (particularly for setting max_batch_size).

            await self.actor_reconciler._start_pending_backend_replicas(
                self.current_state)
            await self.actor_reconciler._stop_pending_backend_replicas()

            self.notify_replica_handles_changed()
            self.notify_backend_configs_changed()
            return return_uuid

    def get_backend_config(self, backend_tag: BackendTag) -> BackendConfig:
        """Get the current config for the specified backend."""
        assert (self.current_state.get_backend(backend_tag)
                ), "Backend {} is not registered.".format(backend_tag)
        return self.current_state.get_backend(backend_tag).backend_config

    def get_http_config(self):
        """Return the HTTP proxy configuration."""
        return self.http_host, self.http_port

    async def shutdown(self) -> None:
        """Shuts down the serve instance completely."""
        async with self.write_lock:
            for http_proxy in self.actor_reconciler.http_proxy_handles():
                ray.kill(http_proxy, no_restart=True)
            for replica in self.actor_reconciler.get_replica_handles():
                ray.kill(replica, no_restart=True)
            self.kv_store.delete(CHECKPOINT_KEY)<|MERGE_RESOLUTION|>--- conflicted
+++ resolved
@@ -803,17 +803,9 @@
             self.current_state.routes[route] = (endpoint, methods)
 
             # NOTE(edoakes): checkpoint is written in self._set_traffic.
-<<<<<<< HEAD
-            await self._set_traffic(endpoint, traffic_dict)
+            return_uuid = await self._set_traffic(endpoint, traffic_dict)
             self.notify_route_table_changed()
-=======
-            return_uuid = await self._set_traffic(endpoint, traffic_dict)
-            await asyncio.gather(*[
-                router.set_route_table.remote(self.current_state.routes)
-                for router in self.actor_reconciler.router_handles()
-            ])
             return return_uuid
->>>>>>> 3fd3cb96
 
     async def delete_endpoint(self, endpoint: str) -> UUID:
         """Delete the specified endpoint.
@@ -850,16 +842,8 @@
             # updates to the proxies to avoid inconsistent state if we crash
             # after pushing the update.
             self._checkpoint()
-<<<<<<< HEAD
             self.notify_route_table_changed()
-=======
-
-            await asyncio.gather(*[
-                router.set_route_table.remote(self.current_state.routes)
-                for router in self.actor_reconciler.router_handles()
-            ])
             return return_uuid
->>>>>>> 3fd3cb96
 
     async def create_backend(self, backend_tag: BackendTag,
                              backend_config: BackendConfig,
