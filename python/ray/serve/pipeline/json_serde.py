from typing import Any, Union
from importlib import import_module

import json

from ray.experimental.dag import (
    DAGNode,
    ClassNode,
    ClassMethodNode,
    FunctionNode,
    InputNode,
    InputAtrributeNode,
    DAGNODE_TYPE_KEY,
)
from ray.serve.pipeline.deployment_node import DeploymentNode
from ray.serve.pipeline.deployment_method_node import DeploymentMethodNode
from ray.serve.pipeline.deployment_function_node import DeploymentFunctionNode
from ray.serve.utils import parse_import_path
from ray.serve.handle import (
    HandleOptions,
    RayServeHandle,
    RayServeLazySyncHandle,
    serve_handle_to_json_dict,
    serve_handle_from_json_dict,
)
from ray.serve.constants import SERVE_HANDLE_JSON_KEY
from ray.serve.api import RayServeDAGHandle


def convert_to_json_safe_obj(obj: Any, *, err_key: str) -> Any:
<<<<<<< HEAD
    """Converts the provided object into a JSON-safe version of it.

    The returned object can safely be `json.dumps`'d to a string.

    Uses the Ray Serve encoder to serialize special objects such as
    ServeHandles and DAGHandles.

    Raises: TypeError if the object contains fields that cannot be
    JSON-serialized.
    """
    try:
        return json.loads(json.dumps(obj, cls=DAGNodeEncoder))
    except Exception as e:
        raise TypeError(
            "All provided fields must be JSON-serializable to build the "
            f"Serve app. Failed while serializing {err_key}:\n{e}"
        )


def convert_from_json_safe_obj(obj: Any, *, err_key: str) -> Any:
    """Converts a JSON-safe object to one that contains Serve special types.

    The provided object should have been serialized using
    convert_to_json_safe_obj. Any special-cased objects such as ServeHandles
    will be recovered on this pass.
    """
    try:
        return json.loads(json.dumps(obj), object_hook=dagnode_from_json)
    except Exception as e:
        raise ValueError(f"Failed to convert {err_key} from JSON:\n{e}")
=======
    # XXX: comment, err msg
    return json.loads(json.dumps(obj, cls=DAGNodeEncoder))


def convert_from_json_safe_obj(obj: Any) -> Any:
    # XXX: comment, err msg
    return json.loads(json.dumps(obj), object_hook=dagnode_from_json)
>>>>>>> c4b52d34


class DAGNodeEncoder(json.JSONEncoder):
    """
    Custom JSON serializer for DAGNode type that takes care of RayServeHandle
    used in deployment init args or kwargs, as well as all other DAGNode types
    with potentially deeply nested structure with other DAGNode instances.

    Enforcements:
        - All args, kwargs and other_args_to_resolve used in Ray DAG needs to
            be JSON serializable in order to be converted and deployed using
            Ray Serve.
        - All modules such as class or functions need to be visible and
            importable on top of its file, and can be resolved via a fully
            qualified import_path.
        - No DAGNode instance should appear in bound .options(), which should be
            JSON serializable with default encoder.
    """

    def default(self, obj):
        if isinstance(obj, RayServeHandle):
            return serve_handle_to_json_dict(obj)
        elif isinstance(obj, RayServeDAGHandle):
            # TODO(simon) Do a proper encoder
            return {
                DAGNODE_TYPE_KEY: RayServeDAGHandle.__name__,
                "dag_node_json": obj.dag_node_json,
            }
        elif isinstance(obj, RayServeLazySyncHandle):
            return {
                DAGNODE_TYPE_KEY: RayServeLazySyncHandle.__name__,
                "deployment_name": obj.deployment_name,
                "handle_options_method_name": obj.handle_options.method_name,
            }
        # For all other DAGNode types.
        elif isinstance(obj, DAGNode):
            return obj.to_json(DAGNodeEncoder)
        else:
            return json.JSONEncoder.default(self, obj)


def dagnode_from_json(input_json: Any) -> Union[DAGNode, RayServeHandle, Any]:
    """
    Decode a DAGNode from given input json dictionary. JSON serialization is
    only used and enforced in ray serve from ray core API authored DAGNode(s).

    Covers both RayServeHandle and DAGNode types.

    Assumptions:
        - User object's JSON dict does not have keys that collide with our
            reserved DAGNODE_TYPE_KEY
        - RayServeHandle and Deployment can be re-constructed without losing
            states needed for their functionality or correctness.
        - DAGNode type can be re-constructed with new stable_uuid upon each
            deserialization without effective correctness of execution.
            - Only exception is ClassNode used as parent of ClassMethodNode
                that we perserve the same parent node.
        - .options() does not contain any DAGNode type
    """
    # Deserialize RayServeHandle type
    if SERVE_HANDLE_JSON_KEY in input_json:
        return serve_handle_from_json_dict(input_json)
    # Base case for plain objects
    elif DAGNODE_TYPE_KEY not in input_json:
        try:
            return json.loads(input_json)
        except Exception:
            return input_json
    elif input_json[DAGNODE_TYPE_KEY] == RayServeDAGHandle.__name__:
        return RayServeDAGHandle(input_json["dag_node_json"])
    elif input_json[DAGNODE_TYPE_KEY] == RayServeLazySyncHandle.__name__:
        return RayServeLazySyncHandle(
            input_json["deployment_name"],
            HandleOptions(input_json["handle_options_method_name"]),
        )
    # Deserialize DAGNode type
    elif input_json[DAGNODE_TYPE_KEY] == InputNode.__name__:
        return InputNode.from_json(input_json, object_hook=dagnode_from_json)
    elif input_json[DAGNODE_TYPE_KEY] == InputAtrributeNode.__name__:
        return InputAtrributeNode.from_json(input_json, object_hook=dagnode_from_json)
    elif input_json[DAGNODE_TYPE_KEY] == ClassMethodNode.__name__:
        return ClassMethodNode.from_json(input_json, object_hook=dagnode_from_json)
    elif input_json[DAGNODE_TYPE_KEY] == DeploymentNode.__name__:
        return DeploymentNode.from_json(input_json, object_hook=dagnode_from_json)
    elif input_json[DAGNODE_TYPE_KEY] == DeploymentMethodNode.__name__:
        return DeploymentMethodNode.from_json(input_json, object_hook=dagnode_from_json)
    elif input_json[DAGNODE_TYPE_KEY] == DeploymentFunctionNode.__name__:
        return DeploymentFunctionNode.from_json(
            input_json, object_hook=dagnode_from_json
        )
    else:
        # Class and Function nodes require original module as body.
        module_name, attr_name = parse_import_path(input_json["import_path"])
        module = getattr(import_module(module_name), attr_name)
        if input_json[DAGNODE_TYPE_KEY] == FunctionNode.__name__:
            return FunctionNode.from_json(
                input_json, module, object_hook=dagnode_from_json
            )
        elif input_json[DAGNODE_TYPE_KEY] == ClassNode.__name__:
            return ClassNode.from_json(
                input_json, module, object_hook=dagnode_from_json
            )<|MERGE_RESOLUTION|>--- conflicted
+++ resolved
@@ -28,7 +28,6 @@
 
 
 def convert_to_json_safe_obj(obj: Any, *, err_key: str) -> Any:
-<<<<<<< HEAD
     """Converts the provided object into a JSON-safe version of it.
 
     The returned object can safely be `json.dumps`'d to a string.
@@ -59,15 +58,6 @@
         return json.loads(json.dumps(obj), object_hook=dagnode_from_json)
     except Exception as e:
         raise ValueError(f"Failed to convert {err_key} from JSON:\n{e}")
-=======
-    # XXX: comment, err msg
-    return json.loads(json.dumps(obj, cls=DAGNodeEncoder))
-
-
-def convert_from_json_safe_obj(obj: Any) -> Any:
-    # XXX: comment, err msg
-    return json.loads(json.dumps(obj), object_hook=dagnode_from_json)
->>>>>>> c4b52d34
 
 
 class DAGNodeEncoder(json.JSONEncoder):
