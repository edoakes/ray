from typing import (
    Dict,
    Optional,
    List,
)

from ray.serve.deployment import Deployment
from ray.serve._private.deploy_utils import get_deploy_args
from ray.util.annotations import PublicAPI


@PublicAPI(stability="alpha")
class ImmutableDeploymentDict(dict):
    def __init__(self, deployments: Dict[str, Deployment]):
        super().__init__()
        self.update(deployments)

    def __setitem__(self, *args):
        """Not allowed. Modify deployment options using set_options instead."""
        raise RuntimeError(
            "Setting deployments in a built app is not allowed. Modify the "
            'options using app.deployments["deployment"].set_options instead.'
        )


@PublicAPI(stability="alpha")
class BuiltApplication:
    """A static, pre-built Serve application.

    An application consists of a number of Serve deployments that can send
    requests to each other. One of the deployments acts as the "ingress,"
    meaning that it receives external traffic and is the entrypoint to the
    application.

    The ingress deployment can be accessed via app.ingress and a dictionary of
    all deployments can be accessed via app.deployments.

    The config options of each deployment can be modified using set_options:
    app.deployments["name"].set_options(...).

    This application object can be written to a config file and later deployed
    to production using the Serve CLI or REST API.
    """

    def __init__(self, deployments: List[Deployment], ingress: str):
        deployment_dict = {}
        for d in deployments:
            if not isinstance(d, Deployment):
                raise TypeError(f"Got {type(d)}. Expected deployment.")
            elif d.name in deployment_dict:
                raise ValueError(f"App got multiple deployments named '{d.name}'.")

            deployment_dict[d.name] = d

        self._deployments = ImmutableDeploymentDict(deployment_dict)

        if ingress not in self._deployments:
            raise ValueError(
                f"Requested ingress deployment '{ingress}' was not found in the "
                f"deployments passed in: {self._deployments.keys()}. Ingress must be "
                "one of the deployments passed in."
            )

        self._ingress = ingress

    @property
    def deployments(self) -> ImmutableDeploymentDict:
        return self._deployments

    @property
    def ingress(self) -> Optional[Deployment]:
        return self._deployments[self._ingress]


def _get_deploy_args_from_built_app(app: BuiltApplication):
    """Get list of deploy args from a BuiltApplication."""
    deploy_args_list = []
    for deployment in list(app.deployments.values()):
        is_ingress = deployment._name == app.ingress.name
        deploy_args_list.append(
            get_deploy_args(
<<<<<<< HEAD
                deployment._name,
                deployment._func_or_class,
                deployment.init_args,
                deployment.init_kwargs,
                ray_actor_options=deployment._ray_actor_options,
                placement_group_bundles=deployment._placement_group_bundles,
                placement_group_strategy=deployment._placement_group_strategy,
=======
                name=deployment._name,
                deployment_def=deployment._func_or_class,
                init_args=deployment.init_args,
                init_kwargs=deployment.init_kwargs,
                ingress=is_ingress,
                ray_actor_options=deployment._ray_actor_options,
>>>>>>> e148c42e
                config=deployment._config,
                version=deployment._version,
                route_prefix=deployment.route_prefix,
                is_driver_deployment=deployment._is_driver_deployment,
                docs_path=deployment._docs_path,
            )
        )
    return deploy_args_list<|MERGE_RESOLUTION|>--- conflicted
+++ resolved
@@ -79,22 +79,14 @@
         is_ingress = deployment._name == app.ingress.name
         deploy_args_list.append(
             get_deploy_args(
-<<<<<<< HEAD
-                deployment._name,
-                deployment._func_or_class,
-                deployment.init_args,
-                deployment.init_kwargs,
-                ray_actor_options=deployment._ray_actor_options,
-                placement_group_bundles=deployment._placement_group_bundles,
-                placement_group_strategy=deployment._placement_group_strategy,
-=======
                 name=deployment._name,
                 deployment_def=deployment._func_or_class,
                 init_args=deployment.init_args,
                 init_kwargs=deployment.init_kwargs,
                 ingress=is_ingress,
                 ray_actor_options=deployment._ray_actor_options,
->>>>>>> e148c42e
+                placement_group_bundles=deployment._placement_group_bundles,
+                placement_group_strategy=deployment._placement_group_strategy,
                 config=deployment._config,
                 version=deployment._version,
                 route_prefix=deployment.route_prefix,
