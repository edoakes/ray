--- conflicted
+++ resolved
@@ -26,11 +26,15 @@
 )
 
 py_test(
-<<<<<<< HEAD
     name = "test_ray_client",
-=======
+    size = "small",
+    srcs = serve_tests_srcs,
+    tags = ["exclusive"],
+    deps = [":serve_lib"],
+)
+
+py_test(
     name = "test_async_goal_manager",
->>>>>>> b7516ef6
     size = "small",
     srcs = serve_tests_srcs,
     tags = ["exclusive"],
