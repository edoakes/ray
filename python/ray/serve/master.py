--- conflicted
+++ resolved
@@ -760,10 +760,7 @@
         """Get the current config for the specified backend."""
         assert (backend_tag in self.backends
                 ), "Backend {} is not registered.".format(backend_tag)
-<<<<<<< HEAD
         return self.backends[backend_tag].backend_config
-=======
-        return self.backends[backend_tag][2]
 
     async def shutdown(self):
         """Shuts down the serve instance completely."""
@@ -774,5 +771,4 @@
             for replica_dict in self.workers.values():
                 for replica in replica_dict.values():
                     ray.kill(replica, no_restart=True)
-            self.kv_store.delete(CHECKPOINT_KEY)
->>>>>>> 80bcbe20
+            self.kv_store.delete(CHECKPOINT_KEY)