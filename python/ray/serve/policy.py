--- conflicted
+++ resolved
@@ -1,5 +1,4 @@
 from abc import ABCMeta, abstractmethod
-<<<<<<< HEAD
 from hashlib import sha256
 import random
 
@@ -7,17 +6,6 @@
 
 
 class EndpointPolicy:
-=======
-from enum import Enum
-import itertools
-
-import numpy as np
-
-from ray.serve.utils import logger
-
-
-class RoutingPolicy:
->>>>>>> 00325eb2
     """Defines the interface for a routing policy for a single endpoint.
 
     To add a new routing policy, a class should be defined that provides this
@@ -49,30 +37,19 @@
         return assigned_backends
 
 
-<<<<<<< HEAD
 class RandomEndpointPolicy(EndpointPolicy):
-=======
-class RandomPolicy(RoutingPolicy):
-    """
-    A stateless policy that makes a weighted random decision to map each query
-    to a backend using the specified weights.
->>>>>>> 00325eb2
     """
     A stateless policy that makes a weighted random decision to map each query
     to a backend using the specified weights.
 
-<<<<<<< HEAD
     If a shard key is provided in a query, the weighted random selection will
     be made deterministically based on the hash of the shard key.
     """
 
     def __init__(self, traffic_dict):
         # XXX
-        self.backend_names, self.backend_weights = zip(*sorted(traffic_dict.items()))
-=======
-    def __init__(self, traffic_dict):
-        self.backend_names = list(traffic_dict.keys())
-        self.backend_weights = list(traffic_dict.values())
+        self.backend_names, self.backend_weights = zip(
+            *sorted(traffic_dict.items()))
 
     async def flush(self, endpoint_queue, backend_queues):
         if len(self.backend_names) == 0:
@@ -81,129 +58,15 @@
 
         assigned_backends = set()
         while endpoint_queue.qsize():
-            chosen_backend = np.random.choice(
-                self.backend_names, replace=False,
-                p=self.backend_weights).squeeze()
-            assigned_backends.add(chosen_backend)
-            backend_queues[chosen_backend].add(await endpoint_queue.get())
-
-        return assigned_backends
-
-
-class RoundRobinPolicy(RoutingPolicy):
-    """A stateful policy that assigns queries in round-robin order."""
-
-    def __init__(self, traffic_dict):
-        # NOTE(edoakes): the backend weights are not used.
-        self.backend_names = list(traffic_dict.keys())
-        # Saves the information about last assigned backend for every endpoint.
-        self.round_robin_iterator = itertools.cycle(self.backend_names)
->>>>>>> 00325eb2
-
-    async def flush(self, endpoint_queue, backend_queues):
-        if len(self.backend_names) == 0:
-            logger.info("No backends to assign traffic to.")
-            return set()
-
-        assigned_backends = set()
-        while endpoint_queue.qsize():
-<<<<<<< HEAD
             query = await endpoint_queue.get()
             if query.shard_key is None:
                 seed = None
             else:
                 seed = sha256(query.shard_key.encode("utf-8"))
             [chosen_backend] = random.Random(seed).choices(
-                    self.backend_names, weights=self.backend_weights)
+                self.backend_names, weights=self.backend_weights)
 
             assigned_backends.add(chosen_backend)
             backend_queues[chosen_backend].add(query)
 
-        return assigned_backends
-=======
-            chosen_backend = next(self.round_robin_iterator)
-            assigned_backends.add(chosen_backend)
-            backend_queues[chosen_backend].add(await endpoint_queue.get())
-
-        return assigned_backends
-
-
-class PowerOfTwoPolicy(RoutingPolicy):
-    """A stateless policy that uses the "power of two" policy.
-
-    For each query, two random backends are chosen. Of those two, the query is
-    assigned to the backend whose queue length is shorter.
-    """
-
-    def __init__(self, traffic_dict):
-        self.backend_names = list(traffic_dict.keys())
-        self.backend_weights = list(traffic_dict.values())
-
-    async def flush(self, endpoint_queue, backend_queues):
-        if len(self.backend_names) == 0:
-            logger.info("No backends to assign traffic to.")
-            return set()
-
-        assigned_backends = set()
-        while endpoint_queue.qsize():
-            if len(self.backend_names) >= 2:
-                backend1, backend2 = np.random.choice(
-                    self.backend_names,
-                    2,
-                    replace=False,
-                    p=self.backend_weights)
-
-                # Choose the backend that has a shorter queue.
-                if (len(backend_queues[backend1]) <= len(
-                        backend_queues[backend2])):
-                    chosen_backend = backend1
-                else:
-                    chosen_backend = backend2
-            else:
-                chosen_backend = np.random.choice(
-                    self.backend_names, replace=False,
-                    p=self.backend_weights).squeeze()
-            backend_queues[chosen_backend].add(await endpoint_queue.get())
-            assigned_backends.add(chosen_backend)
-
-        return assigned_backends
-
-
-class FixedPackingPolicy(RoutingPolicy):
-    """A stateful policy that uses a "fixed packing" policy.
-
-    The policy round-robins groups of packing_num queries across backends. For
-    example, the first packing_num queries are handled by backend-1, then the
-    next packing_num queries are handled by backend-2, etc.
-    """
-
-    def __init__(self, traffic_dict, packing_num=3):
-        # NOTE(edoakes): the backend weights are not used.
-        self.backend_names = list(traffic_dict.keys())
-        self.fixed_packing_iterator = itertools.cycle(
-            itertools.chain.from_iterable(
-                itertools.repeat(x, self.packing_num)
-                for x in self.backend_names))
-        self.packing_num = packing_num
-
-    async def flush(self, endpoint_queue, backend_queues):
-        if len(self.backend_names) == 0:
-            logger.info("No backends to assign traffic to.")
-            return set()
-
-        assigned_backends = set()
-        while endpoint_queue.qsize():
-            chosen_backend = next(self.fixed_packing_iterator)
-            backend_queues[chosen_backend].add(await endpoint_queue.get())
-            assigned_backends.add(chosen_backend)
-
-        return assigned_backends
-
-
-class RoutePolicy(Enum):
-    """All builtin routing policies."""
-    Random = RandomPolicy
-    RoundRobin = RoundRobinPolicy
-    PowerOfTwo = PowerOfTwoPolicy
-    FixedPacking = FixedPackingPolicy
->>>>>>> 00325eb2
+        return assigned_backends