<<<<<<< HEAD
import asyncio
=======
>>>>>>> cb86fc49
import logging
from typing import Callable

from ray.util.annotations import PublicAPI
from ray._private.utils import get_or_create_event_loop

from ray import serve
from ray.serve._private.http_util import (
    ASGIAppReplicaWrapper,
)

try:
    from gradio import routes, Blocks
except ModuleNotFoundError:
    print("Gradio isn't installed. Run `pip install gradio` to install Gradio.")
    raise

logger = logging.getLogger(__file__)


@PublicAPI(stability="alpha")
class GradioIngress(ASGIAppReplicaWrapper):
    """User-facing class that wraps a Gradio App in a Serve Deployment."""

    def __init__(self, builder: Callable[[], Blocks]):
<<<<<<< HEAD
        """
        Takes a builder function which should take no arguments and return the Gradio
        App (of type Interface or Blocks) to deploy as a Serve Deployment.
        """
        io: Blocks = builder()

        # ASGIAppReplicaWrapper's constructor is `async def` because it calls the ASGI
        # LifespanOn event, but we want this constructor to be sync because it's a
        # public API.
        asyncio.run_coroutine_threadsafe(
            super().__init__(routes.App.create_app(io)),
            get_or_create_event_loop()
        ).result()
=======
        """Builds and wraps an ASGI app from the provided builder.

        The builder should take no arguments and return a Gradio App (of type Interface
        or Blocks).
        """
        io: Blocks = builder()
        super().__init__(routes.App.create_app(io))
>>>>>>> cb86fc49


GradioServer = serve.deployment(GradioIngress)<|MERGE_RESOLUTION|>--- conflicted
+++ resolved
@@ -1,7 +1,3 @@
-<<<<<<< HEAD
-import asyncio
-=======
->>>>>>> cb86fc49
 import logging
 from typing import Callable
 
@@ -27,21 +23,6 @@
     """User-facing class that wraps a Gradio App in a Serve Deployment."""
 
     def __init__(self, builder: Callable[[], Blocks]):
-<<<<<<< HEAD
-        """
-        Takes a builder function which should take no arguments and return the Gradio
-        App (of type Interface or Blocks) to deploy as a Serve Deployment.
-        """
-        io: Blocks = builder()
-
-        # ASGIAppReplicaWrapper's constructor is `async def` because it calls the ASGI
-        # LifespanOn event, but we want this constructor to be sync because it's a
-        # public API.
-        asyncio.run_coroutine_threadsafe(
-            super().__init__(routes.App.create_app(io)),
-            get_or_create_event_loop()
-        ).result()
-=======
         """Builds and wraps an ASGI app from the provided builder.
 
         The builder should take no arguments and return a Gradio App (of type Interface
@@ -49,7 +30,6 @@
         """
         io: Blocks = builder()
         super().__init__(routes.App.create_app(io))
->>>>>>> cb86fc49
 
 
 GradioServer = serve.deployment(GradioIngress)