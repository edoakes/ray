--- conflicted
+++ resolved
@@ -1,27 +1,12 @@
-<<<<<<< HEAD
 import logging
-from typing import Callable, Optional
-
-from starlette.requests import Request
-from starlette.types import ASGIApp, Receive, Send
-from uvicorn.config import Config
-from uvicorn.lifespan.on import LifespanOn
-=======
 from typing import Callable
->>>>>>> 49c0606c
 
 from ray.util.annotations import PublicAPI
-from ray._private.utils import get_or_create_event_loop
 
 from ray import serve
-<<<<<<< HEAD
-from ray.serve._private.http_util import ASGIHTTPSender
-from ray.serve._private.logging_utils import LoggingContext
-=======
 from ray.serve._private.http_util import (
     ASGIAppReplicaWrapper,
 )
->>>>>>> 49c0606c
 
 try:
     from gradio import routes, Blocks
@@ -45,57 +30,7 @@
         self._is_serve_asgi_wrapper = True
 
         io: Blocks = builder()
-<<<<<<< HEAD
-        self.app = routes.App.create_app(io)
-
-        # Use uvicorn's lifespan handling code to properly deal with
-        # startup and shutdown event.
-        self._serve_asgi_lifespan = LifespanOn(
-            Config(self.app, lifespan="on")
-        )
-        # Replace uvicorn logger with our own.
-        self._serve_asgi_lifespan.logger = logger
-
-        get_or_create_event_loop().create_task(self._serve_asgi_lifespan.startup())
-
-    async def __call__(
-        self,
-        request: Request,
-        asgi_sender: Optional[Send] = None,
-        asgi_receive: Optional[Receive] = None,
-    ) -> Optional[ASGIApp]:
-        """Calls into the wrapped ASGI app.
-
-        If asgi_sender is provided, it's passed into the app and nothing is
-        returned.
-
-        If no asgi_sender is provided, an ASGI response is built and returned.
-        """
-        build_and_return_response = False
-        if asgi_sender is None:
-            asgi_sender = ASGIHTTPSender()
-            build_and_return_response = True
-
-        if asgi_receive is None:
-            print("USING request.receive")
-            asgi_receive = request.receive
-
-        if asgi_sender is None:
-            scope = request.scope
-        else:
-            scope = request
-
-        await self.app(
-            scope,
-            asgi_receive,
-            asgi_sender,
-        )
-
-        if build_and_return_response:
-            return asgi_sender.build_asgi_response()
-=======
         await super().__init__(routes.App.create_app(io))
->>>>>>> 49c0606c
 
 
 GradioServer = serve.deployment(GradioIngress)