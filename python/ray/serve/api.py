from abc import ABC, abstractmethod
import asyncio
import atexit
import inspect
import os
import threading
import time
from dataclasses import dataclass
from functools import wraps
from typing import (TYPE_CHECKING, Any, Callable, Coroutine, Dict, List,
                    Optional, Tuple, Type, Union)
from warnings import warn

from ray.actor import ActorHandle
from ray.serve.common import BackendInfo, EndpointTag, GoalId
from ray.serve.config import (BackendConfig, BackendMetadata, HTTPOptions,
                              ReplicaConfig)
from ray.serve.constants import (DEFAULT_HTTP_HOST, DEFAULT_HTTP_PORT,
                                 HTTP_PROXY_TIMEOUT, SERVE_CONTROLLER_NAME)
from ray.serve.controller import BackendTag, ReplicaTag, ServeController
from ray.serve.exceptions import RayServeException
from ray.serve.handle import RayServeHandle, RayServeSyncHandle
from ray.serve.router import RequestMetadata, Router
from ray.serve.utils import (block_until_http_ready, format_actor_name,
                             get_current_node_resource_key, get_random_letters,
                             logger, make_fastapi_class_based_view,
                             register_custom_serializers)

import ray

if TYPE_CHECKING:
    from fastapi import APIRouter, FastAPI  # noqa: F401

_INTERNAL_REPLICA_CONTEXT = None
_global_async_loop = None
_global_client = None


def _get_global_client():
    if _global_client is not None:
        return _global_client

    return connect()


def _set_global_client(client):
    global _global_client
    _global_client = client


@dataclass
class ReplicaContext:
    """Stores data for Serve API calls from within the user's backend code."""
    backend_tag: BackendTag
    replica_tag: ReplicaTag
    _internal_controller_name: str
    servable_object: Callable


def create_or_get_async_loop_in_thread():
    global _global_async_loop
    if _global_async_loop is None:
        _global_async_loop = asyncio.new_event_loop()
        thread = threading.Thread(
            daemon=True,
            target=_global_async_loop.run_forever,
        )
        thread.start()
    return _global_async_loop


def _set_internal_replica_context(
        backend_tag: BackendTag,
        replica_tag: ReplicaTag,
        controller_name: str,
        servable_object: Callable,
):
    global _INTERNAL_REPLICA_CONTEXT
    _INTERNAL_REPLICA_CONTEXT = ReplicaContext(
        backend_tag, replica_tag, controller_name, servable_object)


def _ensure_connected(f: Callable) -> Callable:
    @wraps(f)
    def check(self, *args, _internal=False, **kwargs):
        if self._shutdown:
            raise RayServeException("Client has already been shut down.")
        if not _internal:
            logger.warning(
                "The client-based API is being deprecated in favor of global "
                "API calls (e.g., `serve.create_backend()`). Please replace "
                "all instances of `client.api_call()` with "
                "`serve.api_call()`.")
        return f(self, *args, **kwargs)

    return check


class ThreadProxiedRouter:
    def __init__(self, controller_handle, sync: bool,
                 endpoint_tag: EndpointTag):
        self.controller_handle = controller_handle
        self.sync = sync
        self.endpoint_tag = endpoint_tag
        if sync:
            self._async_loop = create_or_get_async_loop_in_thread()
        else:
            self._async_loop = asyncio.get_event_loop()
        self.router = Router(controller_handle, endpoint_tag, self._async_loop)

    @property
    def async_loop(self):
        # called by handles
        return self._async_loop

    def _remote(self, endpoint_name, handle_options, request_data,
                kwargs) -> Coroutine:
        request_metadata = RequestMetadata(
            get_random_letters(10),  # Used for debugging.
            endpoint_name,
            call_method=handle_options.method_name,
            shard_key=handle_options.shard_key,
            http_method=handle_options.http_method,
            http_headers=handle_options.http_headers,
        )
        coro = self.router.assign_request(request_metadata, request_data,
                                          **kwargs)
        return coro

    def __reduce__(self):
        deserializer = ThreadProxiedRouter
        serialized_data = (
            self.controller_handle,
            self.sync,
            self.endpoint_tag,
        )
        return deserializer, serialized_data


class Client:
    def __init__(self,
                 controller: ActorHandle,
                 controller_name: str,
                 detached: bool = False):
        self._controller = controller
        self._controller_name = controller_name
        self._detached = detached
        self._shutdown = False
        self._http_config = ray.get(controller.get_http_config.remote())

        # TODO(simon): remove this when dropping router object and making
        # ServeHandle sync only.
        self._cached_routers = dict()

        # NOTE(edoakes): Need this because the shutdown order isn't guaranteed
        # when the interpreter is exiting so we can't rely on __del__ (it
        # throws a nasty stacktrace).
        if not self._detached:

            def shutdown_serve_client():
                self.shutdown()

            atexit.register(shutdown_serve_client)

    def _get_proxied_router(self, sync: bool, endpoint: EndpointTag):
        key = (sync, endpoint)
        if key not in self._cached_routers:
            self._cached_routers[key] = ThreadProxiedRouter(
                self._controller,
                sync,
                endpoint,
            )
        return self._cached_routers[key]

    def __del__(self):
        if not self._detached:
            logger.debug("Shutting down Ray Serve because client went out of "
                         "scope. To prevent this, either keep a reference to "
                         "the client or use serve.start(detached=True).")
            self.shutdown()

    def __reduce__(self):
        raise RayServeException(
            ("Ray Serve client cannot be serialized. Please use "
             "serve.connect() to get a client from within a backend."))

    def shutdown(self) -> None:
        """Completely shut down the connected Serve instance.

        Shuts down all processes and deletes all state associated with the
        instance.
        """
        if (not self._shutdown) and ray.is_initialized():
            ray.get(self._controller.shutdown.remote())
            ray.kill(self._controller, no_restart=True)

            # Wait for the named actor entry gets removed as well.
            started = time.time()
            while True:
                try:
                    ray.get_actor(self._controller_name)
                    if time.time() - started > 5:
                        logger.warning(
                            "Waited 5s for Serve to shutdown gracefully but "
                            "the controller is still not cleaned up. "
                            "You can ignore this warning if you are shutting "
                            "down the Ray cluster.")
                        break
                except ValueError:  # actor name is removed
                    break

            self._shutdown = True

    def _wait_for_goal(self,
                       result_object_id: ray.ObjectRef,
                       timeout: Optional[float] = None) -> bool:
        goal_id: Optional[GoalId] = ray.get(result_object_id)
        if goal_id is None:
            return True

        ready, _ = ray.wait(
            [self._controller.wait_for_goal.remote(goal_id)], timeout=timeout)
        return len(ready) == 1

    @_ensure_connected
    def create_endpoint(self,
                        endpoint_name: str,
                        *,
                        backend: str = None,
                        route: Optional[str] = None,
                        methods: List[str] = ["GET"]) -> None:
        """Create a service endpoint given route_expression.

        Args:
            endpoint_name (str): A name to associate to with the endpoint.
            backend (str, required): The backend that will serve requests to
                this endpoint. To change this or split traffic among backends,
                use `serve.set_traffic`.
            route (str, optional): A string begin with "/". HTTP server will
                use the string to match the path.
            methods(List[str], optional): The HTTP methods that are valid for
                this endpoint.
        """
        if backend is None:
            raise TypeError("backend must be specified when creating "
                            "an endpoint.")
        elif not isinstance(backend, str):
            raise TypeError("backend must be a string, got {}.".format(
                type(backend)))

        if route is not None:
            if not isinstance(route, str) or not route.startswith("/"):
                raise TypeError("route must be a string starting with '/'.")

        if not isinstance(methods, list):
            raise TypeError(
                "methods must be a list of strings, but got type {}".format(
                    type(methods)))

        endpoints = self.list_endpoints(_internal=True)
        if endpoint_name in endpoints:
            methods_old = endpoints[endpoint_name]["methods"]
            route_old = endpoints[endpoint_name]["route"]
            if sorted(methods_old) == sorted(methods) and route_old == route:
                raise ValueError(
                    "Route '{}' is already registered to endpoint '{}' "
                    "with methods '{}'.  To set the backend for this "
                    "endpoint, please use serve.set_traffic().".format(
                        route, endpoint_name, methods))

        upper_methods = []
        for method in methods:
            if not isinstance(method, str):
                raise TypeError(
                    "methods must be a list of strings, but contained "
                    "an element of type {}".format(type(method)))
            upper_methods.append(method.upper())

        self._wait_for_goal(
            self._controller.create_endpoint.remote(
                endpoint_name, {backend: 1.0}, route, upper_methods))

        # Block until the route table has been propagated to all HTTP proxies.
        if route is not None:

            def check_ready(http_response):
                return route in http_response.json()

            futures = []
            for node_id in ray.state.node_ids():
                future = block_until_http_ready.options(
                    num_cpus=0, resources={
                        node_id: 0.01
                    }).remote(
                        "http://{}:{}/-/routes".format(self._http_config.host,
                                                       self._http_config.port),
                        check_ready=check_ready,
                        timeout=HTTP_PROXY_TIMEOUT)
                futures.append(future)
            try:
                ray.get(futures)
            except ray.exceptions.RayTaskError:
                raise TimeoutError("Route not available at HTTP proxies "
                                   "after {HTTP_PROXY_TIMEOUT}s.")

    @_ensure_connected
    def delete_endpoint(self, endpoint: str) -> None:
        """Delete the given endpoint.

        Does not delete any associated backends.
        """
        ray.get(self._controller.delete_endpoint.remote(endpoint))

    @_ensure_connected
    def list_endpoints(self) -> Dict[str, Dict[str, Any]]:
        """Returns a dictionary of all registered endpoints.

        The dictionary keys are endpoint names and values are dictionaries
        of the form: {"methods": List[str], "traffic": Dict[str, float]}.
        """
        return ray.get(self._controller.get_all_endpoints.remote())

    @_ensure_connected
    def update_backend_config(
            self, backend_tag: str,
            config_options: Union[BackendConfig, Dict[str, Any]]) -> None:
        """Update a backend configuration for a backend tag.

        Keys not specified in the passed will be left unchanged.

        Args:
            backend_tag(str): A registered backend.
            config_options(dict, serve.BackendConfig): Backend config options
                to update. Either a BackendConfig object or a dict mapping
                strings to values for the following supported options:
                - "num_replicas": number of processes to start up that
                will handle requests to this backend.
                - "max_concurrent_queries": the maximum number of queries
                that will be sent to a replica of this backend
                without receiving a response.
                - "user_config" (experimental): Arguments to pass to the
                reconfigure method of the backend. The reconfigure method is
                called if "user_config" is not None.
        """

        if not isinstance(config_options, (BackendConfig, dict)):
            raise TypeError(
                "config_options must be a BackendConfig or dictionary.")
        if isinstance(config_options, dict):
            config_options = BackendConfig.parse_obj(config_options)
        self._wait_for_goal(
            self._controller.update_backend_config.remote(
                backend_tag, config_options))

    @_ensure_connected
    def get_backend_config(self, backend_tag: str) -> BackendConfig:
        """Get the backend configuration for a backend tag.

        Args:
            backend_tag(str): A registered backend.
        """
        return ray.get(self._controller.get_backend_config.remote(backend_tag))

    @_ensure_connected
    def create_backend(
            self,
            backend_tag: str,
            backend_def: Union[Callable, Type[Callable], str],
            *init_args: Any,
            ray_actor_options: Optional[Dict] = None,
            config: Optional[Union[BackendConfig, Dict[str, Any]]] = None
    ) -> None:
        """Create a backend with the provided tag.

        Args:
            backend_tag (str): a unique tag assign to identify this backend.
            backend_def (callable, class, str): a function or class
                implementing __call__ and returning a JSON-serializable object
                or a Starlette Response object. A string import path can also
                be provided (e.g., "my_module.MyClass"), in which case the
                underlying function or class will be imported dynamically in
                the worker replicas.
            *init_args (optional): the arguments to pass to the class
                initialization method. Not valid if backend_def is a function.
            ray_actor_options (optional): options to be passed into the
                @ray.remote decorator for the backend actor.
            config (dict, serve.BackendConfig, optional): configuration options
                for this backend. Either a BackendConfig, or a dictionary
                mapping strings to values for the following supported options:
                - "num_replicas": number of processes to start up that
                will handle requests to this backend.
                - "max_concurrent_queries": the maximum number of queries that
                will be sent to a replica of this backend without receiving a
                response.
                - "user_config" (experimental): Arguments to pass to the
                reconfigure method of the backend. The reconfigure method is
                called if "user_config" is not None.
        """
        if backend_tag in self.list_backends(_internal=True).keys():
            raise ValueError(
                "Cannot create backend. "
                "Backend '{}' is already registered.".format(backend_tag))

        if config is None:
            config = {}
        if ray_actor_options is None:
            ray_actor_options = {}

        # If conda is activated and a conda env is not specified in runtime_env
        # in ray_actor_options, default to conda env of this process (client).
        # Without this code, the backend would run in the controller's conda
        # env, which is likely different from that of the client.
        # If using Ray client, skip this convenience feature because the local
        # client env doesn't create the Ray cluster (so the client env is
        # likely not present on the cluster.)
        if not ray.util.client.ray.is_connected():
            if ray_actor_options.get("runtime_env") is None:
                ray_actor_options["runtime_env"] = {}
            if ray_actor_options["runtime_env"].get("conda") is None:
                current_env = os.environ.get("CONDA_DEFAULT_ENV")
                if current_env is not None and current_env != "":
                    ray_actor_options["runtime_env"]["conda"] = current_env

        replica_config = ReplicaConfig(
            backend_def, *init_args, ray_actor_options=ray_actor_options)
        metadata = BackendMetadata()

        if isinstance(config, dict):
            backend_config = BackendConfig.parse_obj({
                **config, "internal_metadata": metadata
            })
        elif isinstance(config, BackendConfig):
            backend_config = config.copy(
                update={"internal_metadata": metadata})
        else:
            raise TypeError("config must be a BackendConfig or a dictionary.")

        self._wait_for_goal(
            self._controller.create_backend.remote(backend_tag, backend_config,
                                                   replica_config))

    @_ensure_connected
    def deploy(self,
               name: str,
               backend_def: Union[Callable, Type[Callable], str],
               *init_args: Any,
               ray_actor_options: Optional[Dict] = None,
               config: Optional[Union[BackendConfig, Dict[str, Any]]] = None,
               version: Optional[str] = None,
               route_prefix: Optional[str] = None,
               _blocking: Optional[bool] = True) -> Optional[GoalId]:
        if config is None:
            config = {}
        if ray_actor_options is None:
            ray_actor_options = {}

        # If conda is activated and a conda env is not specified in runtime_env
        # in ray_actor_options, default to conda env of this process (client).
        # Without this code, the backend would run in the controller's conda
        # env, which is likely different from that of the client.
        # If using Ray client, skip this convenience feature because the local
        # client env doesn't create the Ray cluster (so the client env is
        # likely not present on the cluster.)
        if not ray.util.client.ray.is_connected():
            if ray_actor_options.get("runtime_env") is None:
                ray_actor_options["runtime_env"] = {}
            if ray_actor_options["runtime_env"].get("conda") is None:
                current_env = os.environ.get("CONDA_DEFAULT_ENV")
                if current_env is not None and current_env != "":
                    ray_actor_options["runtime_env"]["conda"] = current_env

        replica_config = ReplicaConfig(
            backend_def, *init_args, ray_actor_options=ray_actor_options)
<<<<<<< HEAD
        metadata = BackendMetadata(
            accepts_batches=replica_config.accepts_batches,
            is_blocking=replica_config.is_blocking,
            is_asgi_app=replica_config.is_asgi_app,
        )
=======
        metadata = BackendMetadata(is_asgi_app=replica_config.is_asgi_app)
>>>>>>> 71985200

        if isinstance(config, dict):
            backend_config = BackendConfig.parse_obj({
                **config, "internal_metadata": metadata
            })
        elif isinstance(config, BackendConfig):
            backend_config = config.copy(
                update={"internal_metadata": metadata})
        else:
            raise TypeError("config must be a BackendConfig or a dictionary.")

<<<<<<< HEAD
        backend_config._validate_complete()
=======
>>>>>>> 71985200
        goal_ref = self._controller.deploy.remote(
            name, backend_config, replica_config, version, route_prefix)

        if _blocking:
            self._wait_for_goal(goal_ref)
        else:
            return goal_ref

    @_ensure_connected
    def delete_deployment(self, name: str) -> None:
        self._wait_for_goal(self._controller.delete_deployment.remote(name))

    @_ensure_connected
    def get_deployment_info(self, name: str) -> Tuple[BackendInfo, str]:
        return ray.get(self._controller.get_deployment_info.remote(name))

    @_ensure_connected
    def list_deployments(self) -> Dict[str, Tuple[BackendInfo, str]]:
        return ray.get(self._controller.list_deployments.remote())

    @_ensure_connected
    def list_backends(self) -> Dict[str, BackendConfig]:
        """Returns a dictionary of all registered backends.

        Dictionary maps backend tags to backend config objects.
        """
        return ray.get(self._controller.get_all_backends.remote())

    @_ensure_connected
    def delete_backend(self, backend_tag: str, force: bool = False) -> None:
        """Delete the given backend.

        The backend must not currently be used by any endpoints.

        Args:
            backend_tag (str): The backend tag to be deleted.
            force (bool): Whether or not to force the deletion, without waiting
              for graceful shutdown. Default to false.
        """
        self._wait_for_goal(
            self._controller.delete_backend.remote(backend_tag, force))

    @_ensure_connected
    def set_traffic(self, endpoint_name: str,
                    traffic_policy_dictionary: Dict[str, float]) -> None:
        """Associate a service endpoint with traffic policy.

        Example:

        >>> serve.set_traffic("service-name", {
            "backend:v1": 0.5,
            "backend:v2": 0.5
        })

        Args:
            endpoint_name (str): A registered service endpoint.
            traffic_policy_dictionary (dict): a dictionary maps backend names
                to their traffic weights. The weights must sum to 1.
        """
        ray.get(
            self._controller.set_traffic.remote(endpoint_name,
                                                traffic_policy_dictionary))

    @_ensure_connected
    def shadow_traffic(self, endpoint_name: str, backend_tag: str,
                       proportion: float) -> None:
        """Shadow traffic from an endpoint to a backend.

        The specified proportion of requests will be duplicated and sent to the
        backend. Responses of the duplicated traffic will be ignored.
        The backend must not already be in use.

        To stop shadowing traffic to a backend, call `shadow_traffic` with
        proportion equal to 0.

        Args:
            endpoint_name (str): A registered service endpoint.
            backend_tag (str): A registered backend.
            proportion (float): The proportion of traffic from 0 to 1.
        """

        if not isinstance(proportion,
                          (float, int)) or not 0 <= proportion <= 1:
            raise TypeError("proportion must be a float from 0 to 1.")

        ray.get(
            self._controller.shadow_traffic.remote(endpoint_name, backend_tag,
                                                   proportion))

    @_ensure_connected
    def get_handle(
            self,
            endpoint_name: str,
            missing_ok: Optional[bool] = False,
            sync: bool = True) -> Union[RayServeHandle, RayServeSyncHandle]:
        """Retrieve RayServeHandle for service endpoint to invoke it from Python.

        Args:
            endpoint_name (str): A registered service endpoint.
            missing_ok (bool): If true, then Serve won't check the endpoint is
                registered. False by default.
            sync (bool): If true, then Serve will return a ServeHandle that
                works everywhere. Otherwise, Serve will return a ServeHandle
                that's only usable in asyncio loop.

        Returns:
            RayServeHandle
        """
        all_endpoints = ray.get(self._controller.get_all_endpoints.remote())
        if not missing_ok and endpoint_name not in all_endpoints:
            raise KeyError(f"Endpoint '{endpoint_name}' does not exist.")

        if asyncio.get_event_loop().is_running() and sync:
            logger.warning(
                "You are retrieving a sync handle inside an asyncio loop. "
                "Try getting client.get_handle(.., sync=False) to get better "
                "performance. Learn more at https://docs.ray.io/en/master/"
                "serve/http-servehandle.html#sync-and-async-handles")

        if not asyncio.get_event_loop().is_running() and not sync:
            logger.warning(
                "You are retrieving an async handle outside an asyncio loop. "
                "You should make sure client.get_handle is called inside a "
                "running event loop. Or call client.get_handle(.., sync=True) "
                "to create sync handle. Learn more at https://docs.ray.io/en/"
                "master/serve/http-servehandle.html#sync-and-async-handles")

        if endpoint_name in all_endpoints:
            this_endpoint = all_endpoints[endpoint_name]
            python_methods: List[str] = this_endpoint["python_methods"]
        else:
            # This can happen in the missing_ok=True case.
            # handle.method_name.remote won't work and user must
            # use the legacy handle.options(method).remote().
            python_methods: List[str] = []

        # NOTE(simon): this extra layer of router seems unnecessary
        # BUT it's needed still because of the shared asyncio thread.
        router = self._get_proxied_router(sync=sync, endpoint=endpoint_name)
        if sync:
            handle = RayServeSyncHandle(
                router, endpoint_name, known_python_methods=python_methods)
        else:
            handle = RayServeHandle(
                router, endpoint_name, known_python_methods=python_methods)
        return handle


def start(
        detached: bool = False,
        http_host: Optional[str] = DEFAULT_HTTP_HOST,
        http_port: int = DEFAULT_HTTP_PORT,
        http_middlewares: List[Any] = [],
        http_options: Optional[Union[dict, HTTPOptions]] = None,
        dedicated_cpu: bool = False,
) -> Client:
    """Initialize a serve instance.

    By default, the instance will be scoped to the lifetime of the returned
    Client object (or when the script exits). If detached is set to True, the
    instance will instead persist until client.shutdown() is called and clients
    to it can be connected using serve.connect(). This is only relevant if
    connecting to a long-running Ray cluster (e.g., with address="auto").

    Args:
        detached (bool): Whether not the instance should be detached from this
          script.
        http_host (Optional[str]): Deprecated, use http_options instead.
        http_port (int): Deprecated, use http_options instead.
        http_middlewares (list): Deprecated, use http_options instead.
        http_options (Optional[Dict, serve.HTTPOptions]): Configuration options
          for HTTP proxy. You can pass in a dictionary or HTTPOptions object
          with fields:

            - host(str, None): Host for HTTP servers to listen on. Defaults to
              "127.0.0.1". To expose Serve publicly, you probably want to set
              this to "0.0.0.0".
            - port(int): Port for HTTP server. Defaults to 8000.
            - middlewares(list): A list of Starlette middlewares that will be
              applied to the HTTP servers in the cluster. Defaults to [].
            - location(str, serve.config.DeploymentMode): The deployment
              location of HTTP servers:

                - "HeadOnly": start one HTTP server on the head node. Serve
                  assumes the head node is the node you executed serve.start
                  on. This is the default.
                - "EveryNode": start one HTTP server per node.
                - "NoServer" or None: disable HTTP server.
            - num_cpus (int): The number of CPU cores to reserve for each
              internal Serve HTTP proxy actor.  Defaults to 0.
        dedicated_cpu (bool): Whether to reserve a CPU core for the internal
          Serve controller actor.  Defaults to False.
    """
    if ((http_host != DEFAULT_HTTP_HOST) or (http_port != DEFAULT_HTTP_PORT)
            or (len(http_middlewares) != 0)):
        if http_options is not None:
            raise ValueError(
                "You cannot specify both `http_options` and any of the "
                "`http_host`, `http_port`, and `http_middlewares` arguments. "
                "`http_options` is preferred.")
        else:
            warn(
                "`http_host`, `http_port`, `http_middlewares` are deprecated. "
                "Please use serve.start(http_options={'host': ..., "
                "'port': ..., middlewares': ...}) instead.",
                DeprecationWarning,
            )

    # Initialize ray if needed.
    if not ray.is_initialized():
        ray.init()

    register_custom_serializers()

    # Try to get serve controller if it exists
    if detached:
        controller_name = SERVE_CONTROLLER_NAME
        try:
            ray.get_actor(controller_name)
            raise RayServeException("Called serve.start(detached=True) but a "
                                    "detached instance is already running. "
                                    "Please use serve.connect() to connect to "
                                    "the running instance instead.")
        except ValueError:
            pass
    else:
        controller_name = format_actor_name(SERVE_CONTROLLER_NAME,
                                            get_random_letters())

    if isinstance(http_options, dict):
        http_options = HTTPOptions.parse_obj(http_options)
    if http_options is None:
        http_options = HTTPOptions(
            host=http_host, port=http_port, middlewares=http_middlewares)

    controller = ServeController.options(
        num_cpus=(1 if dedicated_cpu else 0),
        name=controller_name,
        lifetime="detached" if detached else None,
        max_restarts=-1,
        max_task_retries=-1,
        # Pin Serve controller on the head node.
        resources={
            get_current_node_resource_key(): 0.01
        },
    ).remote(
        controller_name,
        http_options,
        detached=detached,
    )

    proxy_handles = ray.get(controller.get_http_proxies.remote())
    if len(proxy_handles) > 0:
        try:
            ray.get(
                [handle.ready.remote() for handle in proxy_handles.values()],
                timeout=HTTP_PROXY_TIMEOUT,
            )
        except ray.exceptions.GetTimeoutError:
            raise TimeoutError(
                "HTTP proxies not available after {HTTP_PROXY_TIMEOUT}s.")

    client = Client(controller, controller_name, detached=detached)
    _set_global_client(client)
    return client


def connect() -> Client:
    """Connect to an existing Serve instance on this Ray cluster.

    If calling from the driver program, the Serve instance on this Ray cluster
    must first have been initialized using `serve.start(detached=True)`.

    If called from within a backend, this will connect to the same Serve
    instance that the backend is running in.
    """

    # Initialize ray if needed.
    if not ray.is_initialized():
        ray.init()

    register_custom_serializers()

    # When running inside of a backend, _INTERNAL_REPLICA_CONTEXT is set to
    # ensure that the correct instance is connected to.
    if _INTERNAL_REPLICA_CONTEXT is None:
        controller_name = SERVE_CONTROLLER_NAME
    else:
        controller_name = _INTERNAL_REPLICA_CONTEXT._internal_controller_name

    # Try to get serve controller if it exists
    try:
        controller = ray.get_actor(controller_name)
    except ValueError:
        raise RayServeException("Called `serve.connect()` but there is no "
                                "instance running on this Ray cluster. Please "
                                "call `serve.start(detached=True) to start "
                                "one.")

    client = Client(controller, controller_name, detached=True)
    _set_global_client(client)
    return client


def shutdown() -> None:
    """Completely shut down the connected Serve instance.

    Shuts down all processes and deletes all state associated with the
    instance.
    """
    if _global_client is None:
        return

    _get_global_client().shutdown()
    _set_global_client(None)


def create_endpoint(endpoint_name: str,
                    *,
                    backend: str = None,
                    route: Optional[str] = None,
                    methods: List[str] = ["GET"]) -> None:
    """Create a service endpoint given route_expression.

    Args:
        endpoint_name (str): A name to associate to with the endpoint.
        backend (str, required): The backend that will serve requests to
            this endpoint. To change this or split traffic among backends,
            use `serve.set_traffic`.
        route (str, optional): A string begin with "/". HTTP server will
            use the string to match the path.
        methods(List[str], optional): The HTTP methods that are valid for
            this endpoint.
    """
    return _get_global_client().create_endpoint(
        endpoint_name,
        backend=backend,
        route=route,
        methods=methods,
        _internal=True)


def delete_endpoint(endpoint: str) -> None:
    """Delete the given endpoint.

    Does not delete any associated backends.
    """
    return _get_global_client().delete_endpoint(endpoint, _internal=True)


def list_endpoints() -> Dict[str, Dict[str, Any]]:
    """Returns a dictionary of all registered endpoints.

    The dictionary keys are endpoint names and values are dictionaries
    of the form: {"methods": List[str], "traffic": Dict[str, float]}.
    """
    return _get_global_client().list_endpoints(_internal=True)


def update_backend_config(
        backend_tag: str,
        config_options: Union[BackendConfig, Dict[str, Any]]) -> None:
    """Update a backend configuration for a backend tag.

    Keys not specified in the passed will be left unchanged.

    Args:
        backend_tag(str): A registered backend.
        config_options(dict, serve.BackendConfig): Backend config options
            to update. Either a BackendConfig object or a dict mapping
            strings to values for the following supported options:
            - "num_replicas": number of processes to start up that
            will handle requests to this backend.
            - "max_concurrent_queries": the maximum number of queries
            that will be sent to a replica of this backend
            without receiving a response.
            - "user_config" (experimental): Arguments to pass to the
            reconfigure method of the backend. The reconfigure method is
            called if "user_config" is not None.
    """
    return _get_global_client().update_backend_config(
        backend_tag, config_options, _internal=True)


def get_backend_config(backend_tag: str) -> BackendConfig:
    """Get the backend configuration for a backend tag.

    Args:
        backend_tag(str): A registered backend.
    """
    return _get_global_client().get_backend_config(backend_tag, _internal=True)


def create_backend(
        backend_tag: str,
        backend_def: Union[Callable, Type[Callable], str],
        *init_args: Any,
        ray_actor_options: Optional[Dict] = None,
        config: Optional[Union[BackendConfig, Dict[str, Any]]] = None) -> None:
    """Create a backend with the provided tag.

    Args:
        backend_tag (str): a unique tag assign to identify this backend.
        backend_def (callable, class, str): a function or class
            implementing __call__ and returning a JSON-serializable object
            or a Starlette Response object. A string import path can also
            be provided (e.g., "my_module.MyClass"), in which case the
            underlying function or class will be imported dynamically in
            the worker replicas.
        *init_args (optional): the arguments to pass to the class
            initialization method. Not valid if backend_def is a function.
        ray_actor_options (optional): options to be passed into the
            @ray.remote decorator for the backend actor.
        config (dict, serve.BackendConfig, optional): configuration options
            for this backend. Either a BackendConfig, or a dictionary
            mapping strings to values for the following supported options:
            - "num_replicas": number of processes to start up that
            will handle requests to this backend.
            - "max_concurrent_queries": the maximum number of queries that
            will be sent to a replica of this backend without receiving a
            response.
            - "user_config" (experimental): Arguments to pass to the
            reconfigure method of the backend. The reconfigure method is
            called if "user_config" is not None.
    """
    return _get_global_client().create_backend(
        backend_tag,
        backend_def,
        *init_args,
        ray_actor_options=ray_actor_options,
        config=config,
        _internal=True)


def list_backends() -> Dict[str, BackendConfig]:
    """Returns a dictionary of all registered backends.

    Dictionary maps backend tags to backend config objects.
    """
    return _get_global_client().list_backends(_internal=True)


def delete_backend(backend_tag: str, force: bool = False) -> None:
    """Delete the given backend.

    The backend must not currently be used by any endpoints.

    Args:
        backend_tag (str): The backend tag to be deleted.
        force (bool): Whether or not to force the deletion, without waiting
          for graceful shutdown. Default to false.
    """
    return _get_global_client().delete_backend(
        backend_tag, force=force, _internal=True)


def set_traffic(endpoint_name: str,
                traffic_policy_dictionary: Dict[str, float]) -> None:
    """Associate a service endpoint with traffic policy.

    Example:

    >>> serve.set_traffic("service-name", {
        "backend:v1": 0.5,
        "backend:v2": 0.5
    })

    Args:
        endpoint_name (str): A registered service endpoint.
        traffic_policy_dictionary (dict): a dictionary maps backend names
            to their traffic weights. The weights must sum to 1.
    """
    return _get_global_client().set_traffic(
        endpoint_name, traffic_policy_dictionary, _internal=True)


def shadow_traffic(endpoint_name: str, backend_tag: str,
                   proportion: float) -> None:
    """Shadow traffic from an endpoint to a backend.

    The specified proportion of requests will be duplicated and sent to the
    backend. Responses of the duplicated traffic will be ignored.
    The backend must not already be in use.

    To stop shadowing traffic to a backend, call `shadow_traffic` with
    proportion equal to 0.

    Args:
        endpoint_name (str): A registered service endpoint.
        backend_tag (str): A registered backend.
        proportion (float): The proportion of traffic from 0 to 1.
    """
    return _get_global_client().shadow_traffic(
        endpoint_name, backend_tag, proportion, _internal=True)


def get_handle(endpoint_name: str,
               missing_ok: Optional[bool] = False,
               sync: bool = True) -> Union[RayServeHandle, RayServeSyncHandle]:
    """Retrieve RayServeHandle for service endpoint to invoke it from Python.

    Args:
        endpoint_name (str): A registered service endpoint.
        missing_ok (bool): If true, then Serve won't check the endpoint is
            registered. False by default.
        sync (bool): If true, then Serve will return a ServeHandle that
            works everywhere. Otherwise, Serve will return a ServeHandle
            that's only usable in asyncio loop.

    Returns:
        RayServeHandle
    """
    return _get_global_client().get_handle(
        endpoint_name, missing_ok=missing_ok, sync=sync, _internal=True)


def get_replica_context() -> ReplicaContext:
    """When called from a backend, returns the backend tag and replica tag.

    When not called from a backend, returns None.

    A replica tag uniquely identifies a single replica for a Ray Serve
    backend at runtime.  Replica tags are of the form
    `<backend tag>#<random letters>`.

    Raises:
        RayServeException: if not called from within a Ray Serve backend
    Example:
        >>> serve.get_replica_context().backend_tag # my_backend
        >>> serve.get_replica_context().replica_tag # my_backend#krcwoa
    """
    if _INTERNAL_REPLICA_CONTEXT is None:
        raise RayServeException("`serve.get_replica_context()` "
                                "may only be called from within a "
                                "Ray Serve backend.")
    return _INTERNAL_REPLICA_CONTEXT


<<<<<<< HEAD
def accept_batch(f: Callable) -> Callable:
    """Annotation to mark that a serving function accepts batches of requests.

    In order to accept batches of requests as input, the implementation must
    handle a list of requests being passed in rather than just a single
    request.

    This must be set on any backend implementation that will have
    max_batch_size set to greater than 1.

    Example:

    >>> @serve.accept_batch
        def serving_func(requests):
            assert isinstance(requests, list)
            ...

    >>> class ServingActor:
            @serve.accept_batch
            def __call__(self, requests):
                assert isinstance(requests, list)
    """
    f._serve_accept_batch = True
    return f


=======
>>>>>>> 71985200
def ingress(app: Union["FastAPI", "APIRouter"], ):
    """Mark a FastAPI application ingress for Serve.

    Args:
        app(FastAPI,APIRouter): the app or router object serve as ingress
            for this backend.

    Example:
    >>> app = FastAPI()
    >>> @serve.deployment
        @serve.ingress(app)
        class App:
            pass
    >>> App.deploy()
    """

    def decorator(cls):
        if not inspect.isclass(cls):
            raise ValueError("@serve.ingress must be used with a class.")

        cls._serve_asgi_app = app
        # Sometimes there are decorators on the methods. We want to fix
        # the fast api routes here.
        make_fastapi_class_based_view(app, cls)

        return cls

    return decorator


class ServeDeployment(ABC):
    @classmethod
    @abstractmethod
    def deploy(cls, *init_args) -> None:
        """Deploy this deployment.

        Args:
            *init_args (optional): the arguments to pass to the class __init__
                method. Not valid if this deployment wraps a function.
        """
        # TODO(edoakes): how to avoid copy-pasting the docstrings here?
        raise NotImplementedError()

    @classmethod
    @abstractmethod
    def delete(cls) -> None:
        """Delete this deployment."""
        raise NotImplementedError()

    @classmethod
    @abstractmethod
    def get_handle(cls, sync: Optional[bool] = True
                   ) -> Union[RayServeHandle, RayServeSyncHandle]:
        raise NotImplementedError()

    @classmethod
    @abstractmethod
    def options(cls,
                backend_def: Optional[Callable] = None,
                name: Optional[str] = None,
                version: Optional[str] = None,
                ray_actor_options: Optional[Dict] = None,
                config: Optional[BackendConfig] = None) -> "ServeDeployment":
        """Return a new deployment with the specified options set."""
        raise NotImplementedError()


def make_deployment_cls(
<<<<<<< HEAD
        _backend_def: Callable,
        _name: str,
        _config: BackendConfig,
        _version: Optional[str] = None,
        _init_args: Optional[Tuple[Any]] = None,
        _route_prefix: Optional[str] = None,
        _ray_actor_options: Optional[Dict] = None,
=======
        backend_def: Callable,
        name: str,
        config: BackendConfig,
        version: Optional[str] = None,
        init_args: Optional[Tuple[Any]] = None,
        route_prefix: Optional[str] = None,
        ray_actor_options: Optional[Dict] = None,
>>>>>>> 71985200
) -> ServeDeployment:
    if not callable(_backend_def):
        raise TypeError(
            "@serve.deployment must be called on a class or function.")
<<<<<<< HEAD
    if not isinstance(_name, str):
        raise TypeError("name must be a string.")
    if not (_version is None or isinstance(_version, str)):
        raise TypeError("version must be a string if provided.")
    if not (_init_args is None or isinstance(_init_args, tuple)):
        raise TypeError("init_args must be a tuple if provided.")
    if _route_prefix is None:
        _route_prefix = f"/{_name}"
    else:
        if not isinstance(_route_prefix, str):
            raise TypeError("route_prefix must be a string if provided.")
        if not _route_prefix.startswith("/"):
            raise ValueError("route_prefix must start with '/'")
        if "{" in _route_prefix or "}" in _route_prefix:
            raise ValueError("route_prefix may not contain wildcards")
    if not (_ray_actor_options is None
            or isinstance(_ray_actor_options, dict)):
        raise TypeError("ray_actor_options must be a dict if provided.")

    if _init_args is None:
        _init_args = ()

    class Deployment(ServeDeployment):
        backend_def = _backend_def
        name = _name
        version = _version
        config = _config
        init_args = _init_args
        route_prefix = _route_prefix
        ray_actor_options = _ray_actor_options

        def __init__(self, *args, **kwargs):
            raise RuntimeError("ServeDeployments cannot be constructed "
                               "directly. Call `Deployment.deploy()` instead.")
=======
    if not isinstance(name, str):
        raise TypeError("name must be a string.")
    if not (version is None or isinstance(version, str)):
        raise TypeError("version must be a string if provided.")
    if not (init_args is None or isinstance(init_args, tuple)):
        raise TypeError("init_args must be a tuple if provided.")
    if route_prefix is None:
        route_prefix = f"/{name}"
    else:
        if not isinstance(route_prefix, str):
            raise TypeError("route_prefix must be a string if provided.")
        if not route_prefix.startswith("/"):
            raise ValueError("route_prefix must start with '/'")
        if "{" in route_prefix or "}" in route_prefix:
            raise ValueError("route_prefix may not contain wildcards")
    if not (ray_actor_options is None or isinstance(ray_actor_options, dict)):
        raise TypeError("ray_actor_options must be a dict if provided.")

    class Deployment(ServeDeployment):
        _backend_def = backend_def
        _name = name
        _version = version
        _config = config
        _init_args = init_args
        _route_prefix = route_prefix
        _ray_actor_options = ray_actor_options
>>>>>>> 71985200

        @classmethod
        def deploy(cls, *init_args, _blocking=True):
            """Deploy this deployment.

            Args:
                *init_args (optional): args to pass to the class __init__
                    method. Not valid if this deployment wraps a function.
            """
            if len(init_args) == 0 and cls.init_args is not None:
                init_args = cls.init_args

            return _get_global_client().deploy(
                cls.name,
                cls.backend_def,
                *init_args,
<<<<<<< HEAD
                ray_actor_options=cls.ray_actor_options,
                config=cls.config,
                version=cls.version,
                route_prefix=cls.route_prefix,
=======
                ray_actor_options=cls._ray_actor_options,
                config=cls._config,
                version=cls._version,
                route_prefix=cls._route_prefix,
>>>>>>> 71985200
                _blocking=_blocking,
                _internal=True)

        @classmethod
        def delete(cls):
            """Delete this deployment."""
            return _get_global_client().delete_deployment(cls.name)

        @classmethod
        def get_handle(cls, sync: Optional[bool] = True
                       ) -> Union[RayServeHandle, RayServeSyncHandle]:
            """Get a ServeHandle to this deployment."""
            return _get_global_client().get_handle(
                cls.name, missing_ok=True, sync=sync, _internal=True)

        @classmethod
        def options(
                cls,
                backend_def: Optional[Callable] = None,
                name: Optional[str] = None,
                version: Optional[str] = None,
                init_args: Optional[Tuple[Any]] = None,
                route_prefix: Optional[str] = None,
                num_replicas: Optional[int] = None,
                ray_actor_options: Optional[Dict] = None,
                user_config: Optional[Any] = None,
                max_concurrent_queries: Optional[int] = None,
        ) -> "Deployment":
            """Return a new deployment with the specified options set."""
            new_config = cls.config.copy()
            if num_replicas is not None:
                new_config.num_replicas = num_replicas
            if user_config is not None:
                new_config.user_config = user_config
            if max_concurrent_queries is not None:
                new_config.max_concurrent_queries = max_concurrent_queries

            if backend_def is None:
                backend_def = cls.backend_def

            if name is None:
                name = cls.name

            if version is None:
                version = cls.version

            if init_args is None:
                init_args = cls.init_args

            if route_prefix is None:
                route_prefix = cls.route_prefix

            if route_prefix is None:
                route_prefix = cls._route_prefix

            if ray_actor_options is None:
                ray_actor_options = cls.ray_actor_options

            return make_deployment_cls(
                backend_def,
                name,
                new_config,
<<<<<<< HEAD
                _version=version,
                _init_args=init_args,
                _route_prefix=route_prefix,
                _ray_actor_options=ray_actor_options,
=======
                version=version,
                init_args=init_args,
                route_prefix=route_prefix,
                ray_actor_options=ray_actor_options,
>>>>>>> 71985200
            )

    def __eq__(self, other):
        return all([
            self.name == other.name,
            self.version == other.version,
            self.config == other.config,
            self.init_args == other.init_args,
            self.route_prefix == other.route_prefix,
            self.ray_actor_options == self.ray_actor_options,
        ])

    def __str__(self):
        return (f"ServeDeployment(name={self.name},"
                f"version={self.version},"
                f"route_prefix={self.route_prefix})")

    # NOTE(edoakes): we should be using a metaclass for this, but unfortunately
    # that causes errors in cloudpickle.
    Deployment.__eq__ = __eq__
    Deployment.__str__ = __str__

    return Deployment


def deployment(
        name: str,
        version: Optional[str] = None,
        num_replicas: Optional[int] = None,
        init_args: Optional[Tuple[Any]] = None,
        route_prefix: Optional[str] = None,
        ray_actor_options: Optional[Dict] = None,
        user_config: Optional[Any] = None,
        max_concurrent_queries: Optional[int] = None,
) -> Callable[[Callable], ServeDeployment]:
    """Define a Serve deployment.

    Args:
        name (str): Globally-unique name identifying this deployment.
        version (str): Version of the deployment. This is used to indicate a
            code change for the deployment; when it is re-deployed with a
            version change, a rolling update of the replicas will be performed.
            If not passed, every deployment will be treated as a new version.
        num_replicas (Optional[int]): The number of processes to start up that
            will handle requests to this backend. Defaults to 1.
        init_args (Optional[Tuple]): Arguments to be passed to the class
            constructor when starting up deployment replicas. These can also be
            passed when you call `.deploy()` on the returned Deployment.
        route_prefix (Optional[str]): Defaults to '/{name}'. Requests to paths
            under the HTTP path prefix will be routed to this deployment.
            Routing is done based on longest-prefix match, so if you have
            deployment A with a prefix of '/a' and deployment B with a prefix
            of '/a/b', requests to '/a' go to A, requests to '/a/b' go to B,
            requests to '/a/c' go to A, and requests to '/a/b/c' go to B.
        ray_actor_options (dict): Options to be passed to the Ray actor
            constructor such as resource requirements.
        user_config (Optional[Any]): [experimental] Arguments to pass to the
            reconfigure method of the backend. The reconfigure method is
            called if user_config is not None.
        max_concurrent_queries (Optional[int]): The maximum number of queries
            that will be sent to a replica of this backend without receiving a
            response. Defaults to None (no maximum).

    Example:
    >>> @serve.deployment("deployment1", version="v1")
        class MyDeployment:
            pass

    >>> MyDeployment.deploy(*init_args)
    >>> MyDeployment.options(num_replicas=2, init_args=init_args).deploy()
    """

    config = BackendConfig()
    if num_replicas is not None:
        config.num_replicas = num_replicas

    if user_config is not None:
        config.user_config = user_config

    if max_concurrent_queries is not None:
        config.max_concurrent_queries = max_concurrent_queries

    def decorator(backend_def):
        return make_deployment_cls(
            backend_def,
            name,
            config,
<<<<<<< HEAD
            _version=version,
            _init_args=init_args,
            _route_prefix=route_prefix,
            _ray_actor_options=ray_actor_options)
=======
            version=version,
            init_args=init_args,
            route_prefix=route_prefix,
            ray_actor_options=ray_actor_options)
>>>>>>> 71985200

    return decorator


def get_deployment(name: str) -> ServeDeployment:
    """Retrieve RayServeHandle for service endpoint to invoke it from Python.

    Args:
        name(str): name of the deployment. This must have already been
        deployed.

    Returns:
        ServeDeployment
    """
    try:
        backend_info, route_prefix = _get_global_client().get_deployment_info(
            name, _internal=True)
    except KeyError:
        raise KeyError(f"Deployment {name} was not found. "
                       "Did you call Deployment.deploy()?")
    return make_deployment_cls(
        backend_info.replica_config.backend_def,
        name,
        backend_info.backend_config,
        _version=backend_info.version,
        _init_args=backend_info.replica_config.init_args,
        _route_prefix=route_prefix,
        _ray_actor_options=backend_info.replica_config.ray_actor_options)


def list_deployments() -> Dict[str, ServeDeployment]:
    """Returns a dictionary of all active deployments.

    Dictionary maps deployment name to ServeDeployment objects.
    """
    infos = _get_global_client().list_deployments(_internal=True)

    deployments = {}
    for name, (backend_info, route_prefix) in infos.items():
        deployments[name] = make_deployment_cls(
            backend_info.replica_config.backend_def,
            name,
            backend_info.backend_config,
            _version=backend_info.version,
            _init_args=backend_info.replica_config.init_args,
            _route_prefix=route_prefix,
            _ray_actor_options=backend_info.replica_config.ray_actor_options)

    return deployments<|MERGE_RESOLUTION|>--- conflicted
+++ resolved
@@ -471,15 +471,7 @@
 
         replica_config = ReplicaConfig(
             backend_def, *init_args, ray_actor_options=ray_actor_options)
-<<<<<<< HEAD
-        metadata = BackendMetadata(
-            accepts_batches=replica_config.accepts_batches,
-            is_blocking=replica_config.is_blocking,
-            is_asgi_app=replica_config.is_asgi_app,
-        )
-=======
         metadata = BackendMetadata(is_asgi_app=replica_config.is_asgi_app)
->>>>>>> 71985200
 
         if isinstance(config, dict):
             backend_config = BackendConfig.parse_obj({
@@ -491,10 +483,6 @@
         else:
             raise TypeError("config must be a BackendConfig or a dictionary.")
 
-<<<<<<< HEAD
-        backend_config._validate_complete()
-=======
->>>>>>> 71985200
         goal_ref = self._controller.deploy.remote(
             name, backend_config, replica_config, version, route_prefix)
 
@@ -1033,35 +1021,6 @@
     return _INTERNAL_REPLICA_CONTEXT
 
 
-<<<<<<< HEAD
-def accept_batch(f: Callable) -> Callable:
-    """Annotation to mark that a serving function accepts batches of requests.
-
-    In order to accept batches of requests as input, the implementation must
-    handle a list of requests being passed in rather than just a single
-    request.
-
-    This must be set on any backend implementation that will have
-    max_batch_size set to greater than 1.
-
-    Example:
-
-    >>> @serve.accept_batch
-        def serving_func(requests):
-            assert isinstance(requests, list)
-            ...
-
-    >>> class ServingActor:
-            @serve.accept_batch
-            def __call__(self, requests):
-                assert isinstance(requests, list)
-    """
-    f._serve_accept_batch = True
-    return f
-
-
-=======
->>>>>>> 71985200
 def ingress(app: Union["FastAPI", "APIRouter"], ):
     """Mark a FastAPI application ingress for Serve.
 
@@ -1130,7 +1089,6 @@
 
 
 def make_deployment_cls(
-<<<<<<< HEAD
         _backend_def: Callable,
         _name: str,
         _config: BackendConfig,
@@ -1138,20 +1096,10 @@
         _init_args: Optional[Tuple[Any]] = None,
         _route_prefix: Optional[str] = None,
         _ray_actor_options: Optional[Dict] = None,
-=======
-        backend_def: Callable,
-        name: str,
-        config: BackendConfig,
-        version: Optional[str] = None,
-        init_args: Optional[Tuple[Any]] = None,
-        route_prefix: Optional[str] = None,
-        ray_actor_options: Optional[Dict] = None,
->>>>>>> 71985200
 ) -> ServeDeployment:
     if not callable(_backend_def):
         raise TypeError(
             "@serve.deployment must be called on a class or function.")
-<<<<<<< HEAD
     if not isinstance(_name, str):
         raise TypeError("name must be a string.")
     if not (_version is None or isinstance(_version, str)):
@@ -1186,34 +1134,6 @@
         def __init__(self, *args, **kwargs):
             raise RuntimeError("ServeDeployments cannot be constructed "
                                "directly. Call `Deployment.deploy()` instead.")
-=======
-    if not isinstance(name, str):
-        raise TypeError("name must be a string.")
-    if not (version is None or isinstance(version, str)):
-        raise TypeError("version must be a string if provided.")
-    if not (init_args is None or isinstance(init_args, tuple)):
-        raise TypeError("init_args must be a tuple if provided.")
-    if route_prefix is None:
-        route_prefix = f"/{name}"
-    else:
-        if not isinstance(route_prefix, str):
-            raise TypeError("route_prefix must be a string if provided.")
-        if not route_prefix.startswith("/"):
-            raise ValueError("route_prefix must start with '/'")
-        if "{" in route_prefix or "}" in route_prefix:
-            raise ValueError("route_prefix may not contain wildcards")
-    if not (ray_actor_options is None or isinstance(ray_actor_options, dict)):
-        raise TypeError("ray_actor_options must be a dict if provided.")
-
-    class Deployment(ServeDeployment):
-        _backend_def = backend_def
-        _name = name
-        _version = version
-        _config = config
-        _init_args = init_args
-        _route_prefix = route_prefix
-        _ray_actor_options = ray_actor_options
->>>>>>> 71985200
 
         @classmethod
         def deploy(cls, *init_args, _blocking=True):
@@ -1230,17 +1150,10 @@
                 cls.name,
                 cls.backend_def,
                 *init_args,
-<<<<<<< HEAD
                 ray_actor_options=cls.ray_actor_options,
                 config=cls.config,
                 version=cls.version,
                 route_prefix=cls.route_prefix,
-=======
-                ray_actor_options=cls._ray_actor_options,
-                config=cls._config,
-                version=cls._version,
-                route_prefix=cls._route_prefix,
->>>>>>> 71985200
                 _blocking=_blocking,
                 _internal=True)
 
@@ -1293,9 +1206,6 @@
             if route_prefix is None:
                 route_prefix = cls.route_prefix
 
-            if route_prefix is None:
-                route_prefix = cls._route_prefix
-
             if ray_actor_options is None:
                 ray_actor_options = cls.ray_actor_options
 
@@ -1303,17 +1213,10 @@
                 backend_def,
                 name,
                 new_config,
-<<<<<<< HEAD
                 _version=version,
                 _init_args=init_args,
                 _route_prefix=route_prefix,
                 _ray_actor_options=ray_actor_options,
-=======
-                version=version,
-                init_args=init_args,
-                route_prefix=route_prefix,
-                ray_actor_options=ray_actor_options,
->>>>>>> 71985200
             )
 
     def __eq__(self, other):
@@ -1401,17 +1304,10 @@
             backend_def,
             name,
             config,
-<<<<<<< HEAD
             _version=version,
             _init_args=init_args,
             _route_prefix=route_prefix,
             _ray_actor_options=ray_actor_options)
-=======
-            version=version,
-            init_args=init_args,
-            route_prefix=route_prefix,
-            ray_actor_options=ray_actor_options)
->>>>>>> 71985200
 
     return decorator
 
