from abc import ABC
import asyncio
import atexit
import inspect
import os
import threading
import time
from dataclasses import dataclass
from functools import wraps
from typing import (TYPE_CHECKING, Any, Callable, Coroutine, Dict, List,
                    Optional, Tuple, Type, Union)
from warnings import warn

from ray.actor import ActorHandle
from ray.serve.common import BackendInfo, EndpointTag, GoalId
from ray.serve.config import (BackendConfig, BackendMetadata, HTTPOptions,
                              ReplicaConfig)
from ray.serve.constants import (DEFAULT_HTTP_HOST, DEFAULT_HTTP_PORT,
                                 HTTP_PROXY_TIMEOUT, SERVE_CONTROLLER_NAME)
from ray.serve.controller import BackendTag, ReplicaTag, ServeController
from ray.serve.exceptions import RayServeException
from ray.serve.handle import RayServeHandle, RayServeSyncHandle
from ray.serve.router import RequestMetadata, Router
from ray.serve.utils import (block_until_http_ready, format_actor_name,
                             get_current_node_resource_key, get_random_letters,
                             logger, make_fastapi_class_based_view,
                             register_custom_serializers)

import ray

if TYPE_CHECKING:
    from fastapi import APIRouter, FastAPI  # noqa: F401

_INTERNAL_REPLICA_CONTEXT = None
_global_async_loop = None
_global_client = None


def _get_global_client():
    if _global_client is not None:
        return _global_client

    return connect()


def _set_global_client(client):
    global _global_client
    _global_client = client


@dataclass
class ReplicaContext:
    """Stores data for Serve API calls from within the user's backend code."""
    backend_tag: BackendTag
    replica_tag: ReplicaTag
    _internal_controller_name: str
    servable_object: Callable


def create_or_get_async_loop_in_thread():
    global _global_async_loop
    if _global_async_loop is None:
        _global_async_loop = asyncio.new_event_loop()
        thread = threading.Thread(
            daemon=True,
            target=_global_async_loop.run_forever,
        )
        thread.start()
    return _global_async_loop


def _set_internal_replica_context(
        backend_tag: BackendTag,
        replica_tag: ReplicaTag,
        controller_name: str,
        servable_object: Callable,
):
    global _INTERNAL_REPLICA_CONTEXT
    _INTERNAL_REPLICA_CONTEXT = ReplicaContext(
        backend_tag, replica_tag, controller_name, servable_object)


def _ensure_connected(f: Callable) -> Callable:
    @wraps(f)
    def check(self, *args, _internal=False, **kwargs):
        if self._shutdown:
            raise RayServeException("Client has already been shut down.")
        if not _internal:
            logger.warning(
                "The client-based API is being deprecated in favor of global "
                "API calls (e.g., `serve.create_backend()`). Please replace "
                "all instances of `client.api_call()` with "
                "`serve.api_call()`.")
        return f(self, *args, **kwargs)

    return check


class ThreadProxiedRouter:
    def __init__(self, controller_handle, sync: bool,
                 endpoint_tag: EndpointTag):
        self.controller_handle = controller_handle
        self.sync = sync
        self.endpoint_tag = endpoint_tag
        if sync:
            self._async_loop = create_or_get_async_loop_in_thread()
        else:
            self._async_loop = asyncio.get_event_loop()
        self.router = Router(controller_handle, endpoint_tag, self._async_loop)

    @property
    def async_loop(self):
        # called by handles
        return self._async_loop

    def _remote(self, endpoint_name, handle_options, request_data,
                kwargs) -> Coroutine:
        request_metadata = RequestMetadata(
            get_random_letters(10),  # Used for debugging.
            endpoint_name,
            call_method=handle_options.method_name,
            shard_key=handle_options.shard_key,
            http_method=handle_options.http_method,
            http_headers=handle_options.http_headers,
        )
        coro = self.router.assign_request(request_metadata, request_data,
                                          **kwargs)
        return coro

    def __reduce__(self):
        deserializer = ThreadProxiedRouter
        serialized_data = (
            self.controller_handle,
            self.sync,
            self.endpoint_tag,
        )
        return deserializer, serialized_data


class Client:
    def __init__(self,
                 controller: ActorHandle,
                 controller_name: str,
                 detached: bool = False):
        self._controller = controller
        self._controller_name = controller_name
        self._detached = detached
        self._shutdown = False
        self._http_config = ray.get(controller.get_http_config.remote())

        # TODO(simon): remove this when dropping router object and making
        # ServeHandle sync only.
        self._cached_routers = dict()

        # NOTE(edoakes): Need this because the shutdown order isn't guaranteed
        # when the interpreter is exiting so we can't rely on __del__ (it
        # throws a nasty stacktrace).
        if not self._detached:

            def shutdown_serve_client():
                self.shutdown()

            atexit.register(shutdown_serve_client)

    def _get_proxied_router(self, sync: bool, endpoint: EndpointTag):
        key = (sync, endpoint)
        if key not in self._cached_routers:
            self._cached_routers[key] = ThreadProxiedRouter(
                self._controller,
                sync,
                endpoint,
            )
        return self._cached_routers[key]

    def __del__(self):
        if not self._detached:
            logger.debug("Shutting down Ray Serve because client went out of "
                         "scope. To prevent this, either keep a reference to "
                         "the client or use serve.start(detached=True).")
            self.shutdown()

    def __reduce__(self):
        raise RayServeException(
            ("Ray Serve client cannot be serialized. Please use "
             "serve.connect() to get a client from within a backend."))

    def shutdown(self) -> None:
        """Completely shut down the connected Serve instance.

        Shuts down all processes and deletes all state associated with the
        instance.
        """
        if (not self._shutdown) and ray.is_initialized():
            ray.get(self._controller.shutdown.remote())
            ray.kill(self._controller, no_restart=True)

            # Wait for the named actor entry gets removed as well.
            started = time.time()
            while True:
                try:
                    ray.get_actor(self._controller_name)
                    if time.time() - started > 5:
                        logger.warning(
                            "Waited 5s for Serve to shutdown gracefully but "
                            "the controller is still not cleaned up. "
                            "You can ignore this warning if you are shutting "
                            "down the Ray cluster.")
                        break
                except ValueError:  # actor name is removed
                    break

            self._shutdown = True

    def _wait_for_goal(self,
                       result_object_id: ray.ObjectRef,
                       timeout: Optional[float] = None) -> bool:
        goal_id: Optional[GoalId] = ray.get(result_object_id)
        if goal_id is None:
            return True

        ready, _ = ray.wait(
            [self._controller.wait_for_goal.remote(goal_id)], timeout=timeout)
        return len(ready) == 1

    @_ensure_connected
    def create_endpoint(self,
                        endpoint_name: str,
                        *,
                        backend: str = None,
                        route: Optional[str] = None,
                        methods: List[str] = ["GET"]) -> None:
        """Create a service endpoint given route_expression.

        Args:
            endpoint_name (str): A name to associate to with the endpoint.
            backend (str, required): The backend that will serve requests to
                this endpoint. To change this or split traffic among backends,
                use `serve.set_traffic`.
            route (str, optional): A string begin with "/". HTTP server will
                use the string to match the path.
            methods(List[str], optional): The HTTP methods that are valid for
                this endpoint.
        """
        if backend is None:
            raise TypeError("backend must be specified when creating "
                            "an endpoint.")
        elif not isinstance(backend, str):
            raise TypeError("backend must be a string, got {}.".format(
                type(backend)))

        if route is not None:
            if not isinstance(route, str) or not route.startswith("/"):
                raise TypeError("route must be a string starting with '/'.")

        if not isinstance(methods, list):
            raise TypeError(
                "methods must be a list of strings, but got type {}".format(
                    type(methods)))

        endpoints = self.list_endpoints(_internal=True)
        if endpoint_name in endpoints:
            methods_old = endpoints[endpoint_name]["methods"]
            route_old = endpoints[endpoint_name]["route"]
            if sorted(methods_old) == sorted(methods) and route_old == route:
                raise ValueError(
                    "Route '{}' is already registered to endpoint '{}' "
                    "with methods '{}'.  To set the backend for this "
                    "endpoint, please use serve.set_traffic().".format(
                        route, endpoint_name, methods))

        upper_methods = []
        for method in methods:
            if not isinstance(method, str):
                raise TypeError(
                    "methods must be a list of strings, but contained "
                    "an element of type {}".format(type(method)))
            upper_methods.append(method.upper())

        self._wait_for_goal(
            self._controller.create_endpoint.remote(
                endpoint_name, {backend: 1.0}, route, upper_methods))

        # Block until the route table has been propagated to all HTTP proxies.
        if route is not None:

            def check_ready(http_response):
                return route in http_response.json()

            futures = []
            for node_id in ray.state.node_ids():
                future = block_until_http_ready.options(
                    num_cpus=0, resources={
                        node_id: 0.01
                    }).remote(
                        "http://{}:{}/-/routes".format(self._http_config.host,
                                                       self._http_config.port),
                        check_ready=check_ready,
                        timeout=HTTP_PROXY_TIMEOUT)
                futures.append(future)
            try:
                ray.get(futures)
            except ray.exceptions.RayTaskError:
                raise TimeoutError("Route not available at HTTP proxies "
                                   "after {HTTP_PROXY_TIMEOUT}s.")

    @_ensure_connected
    def delete_endpoint(self, endpoint: str) -> None:
        """Delete the given endpoint.

        Does not delete any associated backends.
        """
        ray.get(self._controller.delete_endpoint.remote(endpoint))

    @_ensure_connected
    def list_endpoints(self) -> Dict[str, Dict[str, Any]]:
        """Returns a dictionary of all registered endpoints.

        The dictionary keys are endpoint names and values are dictionaries
        of the form: {"methods": List[str], "traffic": Dict[str, float]}.
        """
        return ray.get(self._controller.get_all_endpoints.remote())

    @_ensure_connected
    def update_backend_config(
            self, backend_tag: str,
            config_options: Union[BackendConfig, Dict[str, Any]]) -> None:
        """Update a backend configuration for a backend tag.

        Keys not specified in the passed will be left unchanged.

        Args:
            backend_tag(str): A registered backend.
            config_options(dict, serve.BackendConfig): Backend config options
                to update. Either a BackendConfig object or a dict mapping
                strings to values for the following supported options:
                - "num_replicas": number of processes to start up that
                will handle requests to this backend.
                - "max_batch_size": the maximum number of requests that will
                be processed in one batch by this backend.
                - "batch_wait_timeout": time in seconds that backend replicas
                will wait for a full batch of requests before
                processing a partial batch.
                - "max_concurrent_queries": the maximum number of queries
                that will be sent to a replica of this backend
                without receiving a response.
                - "user_config" (experimental): Arguments to pass to the
                reconfigure method of the backend. The reconfigure method is
                called if "user_config" is not None.
        """

        if not isinstance(config_options, (BackendConfig, dict)):
            raise TypeError(
                "config_options must be a BackendConfig or dictionary.")
        if isinstance(config_options, dict):
            config_options = BackendConfig.parse_obj(config_options)
        self._wait_for_goal(
            self._controller.update_backend_config.remote(
                backend_tag, config_options))

    @_ensure_connected
    def get_backend_config(self, backend_tag: str) -> BackendConfig:
        """Get the backend configuration for a backend tag.

        Args:
            backend_tag(str): A registered backend.
        """
        return ray.get(self._controller.get_backend_config.remote(backend_tag))

    @_ensure_connected
    def create_backend(
            self,
            backend_tag: str,
            backend_def: Union[Callable, Type[Callable], str],
            *init_args: Any,
            ray_actor_options: Optional[Dict] = None,
            config: Optional[Union[BackendConfig, Dict[str, Any]]] = None
    ) -> None:
        """Create a backend with the provided tag.

        Args:
            backend_tag (str): a unique tag assign to identify this backend.
            backend_def (callable, class, str): a function or class
                implementing __call__ and returning a JSON-serializable object
                or a Starlette Response object. A string import path can also
                be provided (e.g., "my_module.MyClass"), in which case the
                underlying function or class will be imported dynamically in
                the worker replicas.
            *init_args (optional): the arguments to pass to the class
                initialization method. Not valid if backend_def is a function.
            ray_actor_options (optional): options to be passed into the
                @ray.remote decorator for the backend actor.
            config (dict, serve.BackendConfig, optional): configuration options
                for this backend. Either a BackendConfig, or a dictionary
                mapping strings to values for the following supported options:
                - "num_replicas": number of processes to start up that
                will handle requests to this backend.
                - "max_batch_size": the maximum number of requests that will
                be processed in one batch by this backend.
                - "batch_wait_timeout": time in seconds that backend replicas
                will wait for a full batch of requests before processing a
                partial batch.
                - "max_concurrent_queries": the maximum number of queries that
                will be sent to a replica of this backend without receiving a
                response.
                - "user_config" (experimental): Arguments to pass to the
                reconfigure method of the backend. The reconfigure method is
                called if "user_config" is not None.
        """
        if backend_tag in self.list_backends(_internal=True).keys():
            raise ValueError(
                "Cannot create backend. "
                "Backend '{}' is already registered.".format(backend_tag))

        if config is None:
            config = {}
        if ray_actor_options is None:
            ray_actor_options = {}

        # If conda is activated and a conda env is not specified in runtime_env
        # in ray_actor_options, default to conda env of this process (client).
        # Without this code, the backend would run in the controller's conda
        # env, which is likely different from that of the client.
        # If using Ray client, skip this convenience feature because the local
        # client env doesn't create the Ray cluster (so the client env is
        # likely not present on the cluster.)
        if not ray.util.client.ray.is_connected():
            if ray_actor_options.get("runtime_env") is None:
                ray_actor_options["runtime_env"] = {}
            if ray_actor_options["runtime_env"].get("conda") is None:
                current_env = os.environ.get("CONDA_DEFAULT_ENV")
                if current_env is not None and current_env != "":
                    ray_actor_options["runtime_env"]["conda"] = current_env

        replica_config = ReplicaConfig(
            backend_def, *init_args, ray_actor_options=ray_actor_options)
        metadata = BackendMetadata(
            accepts_batches=replica_config.accepts_batches,
            is_blocking=replica_config.is_blocking)

        if isinstance(config, dict):
            backend_config = BackendConfig.parse_obj({
                **config, "internal_metadata": metadata
            })
        elif isinstance(config, BackendConfig):
            backend_config = config.copy(
                update={"internal_metadata": metadata})
        else:
            raise TypeError("config must be a BackendConfig or a dictionary.")

        backend_config._validate_complete()
        self._wait_for_goal(
            self._controller.create_backend.remote(backend_tag, backend_config,
                                                   replica_config))

    @_ensure_connected
    def deploy(self,
               name: str,
               backend_def: Union[Callable, Type[Callable], str],
               *init_args: Any,
               ray_actor_options: Optional[Dict] = None,
               config: Optional[Union[BackendConfig, Dict[str, Any]]] = None,
               version: Optional[str] = None,
               _blocking: Optional[bool] = True) -> Optional[GoalId]:
        if config is None:
            config = {}
        if ray_actor_options is None:
            ray_actor_options = {}

        # If conda is activated and a conda env is not specified in runtime_env
        # in ray_actor_options, default to conda env of this process (client).
        # Without this code, the backend would run in the controller's conda
        # env, which is likely different from that of the client.
        # If using Ray client, skip this convenience feature because the local
        # client env doesn't create the Ray cluster (so the client env is
        # likely not present on the cluster.)
        if not ray.util.client.ray.is_connected():
            if ray_actor_options.get("runtime_env") is None:
                ray_actor_options["runtime_env"] = {}
            if ray_actor_options["runtime_env"].get("conda") is None:
                current_env = os.environ.get("CONDA_DEFAULT_ENV")
                if current_env is not None and current_env != "":
                    ray_actor_options["runtime_env"]["conda"] = current_env

        replica_config = ReplicaConfig(
            backend_def, *init_args, ray_actor_options=ray_actor_options)
        metadata = BackendMetadata(
            accepts_batches=replica_config.accepts_batches,
            is_blocking=replica_config.is_blocking,
            is_asgi_app=replica_config.is_asgi_app,
            path_prefix=replica_config.path_prefix,
        )

        if isinstance(config, dict):
            backend_config = BackendConfig.parse_obj({
                **config, "internal_metadata": metadata
            })
        elif isinstance(config, BackendConfig):
            backend_config = config.copy(
                update={"internal_metadata": metadata})
        else:
            raise TypeError("config must be a BackendConfig or a dictionary.")

        backend_config._validate_complete()
        goal_ref = self._controller.deploy.remote(name, backend_config,
                                                  replica_config, version)

        if _blocking:
            self._wait_for_goal(goal_ref)
        else:
            return goal_ref

    @_ensure_connected
    def delete_deployment(self, name: str) -> None:
        self._wait_for_goal(self._controller.delete_deployment.remote(name))

    @_ensure_connected
    def get_deployment_info(self, name: str) -> Tuple[BackendInfo, str]:
        return ray.get(self._controller.get_deployment_info.remote(name))

    @_ensure_connected
    def list_backends(self) -> Dict[str, BackendConfig]:
        """Returns a dictionary of all registered backends.

        Dictionary maps backend tags to backend config objects.
        """
        return ray.get(self._controller.get_all_backends.remote())

    @_ensure_connected
    def delete_backend(self, backend_tag: str, force: bool = False) -> None:
        """Delete the given backend.

        The backend must not currently be used by any endpoints.

        Args:
            backend_tag (str): The backend tag to be deleted.
            force (bool): Whether or not to force the deletion, without waiting
              for graceful shutdown. Default to false.
        """
        self._wait_for_goal(
            self._controller.delete_backend.remote(backend_tag, force))

    @_ensure_connected
    def set_traffic(self, endpoint_name: str,
                    traffic_policy_dictionary: Dict[str, float]) -> None:
        """Associate a service endpoint with traffic policy.

        Example:

        >>> serve.set_traffic("service-name", {
            "backend:v1": 0.5,
            "backend:v2": 0.5
        })

        Args:
            endpoint_name (str): A registered service endpoint.
            traffic_policy_dictionary (dict): a dictionary maps backend names
                to their traffic weights. The weights must sum to 1.
        """
        ray.get(
            self._controller.set_traffic.remote(endpoint_name,
                                                traffic_policy_dictionary))

    @_ensure_connected
    def shadow_traffic(self, endpoint_name: str, backend_tag: str,
                       proportion: float) -> None:
        """Shadow traffic from an endpoint to a backend.

        The specified proportion of requests will be duplicated and sent to the
        backend. Responses of the duplicated traffic will be ignored.
        The backend must not already be in use.

        To stop shadowing traffic to a backend, call `shadow_traffic` with
        proportion equal to 0.

        Args:
            endpoint_name (str): A registered service endpoint.
            backend_tag (str): A registered backend.
            proportion (float): The proportion of traffic from 0 to 1.
        """

        if not isinstance(proportion,
                          (float, int)) or not 0 <= proportion <= 1:
            raise TypeError("proportion must be a float from 0 to 1.")

        ray.get(
            self._controller.shadow_traffic.remote(endpoint_name, backend_tag,
                                                   proportion))

    @_ensure_connected
    def get_handle(
            self,
            endpoint_name: str,
            missing_ok: Optional[bool] = False,
            sync: bool = True) -> Union[RayServeHandle, RayServeSyncHandle]:
        """Retrieve RayServeHandle for service endpoint to invoke it from Python.

        Args:
            endpoint_name (str): A registered service endpoint.
            missing_ok (bool): If true, then Serve won't check the endpoint is
                registered. False by default.
            sync (bool): If true, then Serve will return a ServeHandle that
                works everywhere. Otherwise, Serve will return a ServeHandle
                that's only usable in asyncio loop.

        Returns:
            RayServeHandle
        """
        all_endpoints = ray.get(self._controller.get_all_endpoints.remote())
        if not missing_ok and endpoint_name not in all_endpoints:
            raise KeyError(f"Endpoint '{endpoint_name}' does not exist.")

        if asyncio.get_event_loop().is_running() and sync:
            logger.warning(
                "You are retrieving a sync handle inside an asyncio loop. "
                "Try getting client.get_handle(.., sync=False) to get better "
                "performance. Learn more at https://docs.ray.io/en/master/"
                "serve/http-servehandle.html#sync-and-async-handles")

        if not asyncio.get_event_loop().is_running() and not sync:
            logger.warning(
                "You are retrieving an async handle outside an asyncio loop. "
                "You should make sure client.get_handle is called inside a "
                "running event loop. Or call client.get_handle(.., sync=True) "
                "to create sync handle. Learn more at https://docs.ray.io/en/"
                "master/serve/http-servehandle.html#sync-and-async-handles")

        if endpoint_name in all_endpoints:
            this_endpoint = all_endpoints[endpoint_name]
            python_methods: List[str] = this_endpoint["python_methods"]
        else:
            # This can happen in the missing_ok=True case.
            # handle.method_name.remote won't work and user must
            # use the legacy handle.options(method).remote().
            python_methods: List[str] = []

        # NOTE(simon): this extra layer of router seems unnecessary
        # BUT it's needed still because of the shared asyncio thread.
        router = self._get_proxied_router(sync=sync, endpoint=endpoint_name)
        if sync:
            handle = RayServeSyncHandle(
                router, endpoint_name, known_python_methods=python_methods)
        else:
            handle = RayServeHandle(
                router, endpoint_name, known_python_methods=python_methods)
        return handle


def start(
        detached: bool = False,
        http_host: Optional[str] = DEFAULT_HTTP_HOST,
        http_port: int = DEFAULT_HTTP_PORT,
        http_middlewares: List[Any] = [],
        http_options: Optional[Union[dict, HTTPOptions]] = None,
) -> Client:
    """Initialize a serve instance.

    By default, the instance will be scoped to the lifetime of the returned
    Client object (or when the script exits). If detached is set to True, the
    instance will instead persist until client.shutdown() is called and clients
    to it can be connected using serve.connect(). This is only relevant if
    connecting to a long-running Ray cluster (e.g., with address="auto").

    Args:
        detached (bool): Whether not the instance should be detached from this
          script.
        http_host (Optional[str]): Deprecated, use http_options instead.
        http_port (int): Deprecated, use http_options instead.
        http_middlewares (list): Deprecated, use http_options instead.
        http_options (Optional[Dict, serve.HTTPOptions]): Configuration options
          for HTTP proxy. You can pass in a dictionary or HTTPOptions object
          with fields:

            - host(str, None): Host for HTTP servers to listen on. Defaults to
              "127.0.0.1". To expose Serve publicly, you probably want to set
              this to "0.0.0.0".
            - port(int): Port for HTTP server. Defaults to 8000.
            - middlewares(list): A list of Starlette middlewares that will be
              applied to the HTTP servers in the cluster.
            - location(str, serve.config.DeploymentMode): The deployment
              location of HTTP servers:

                - "HeadOnly": start one HTTP server on the head node. Serve
                  assumes the head node is the node you executed serve.start
                  on. This is the default.
                - "EveryNode": start one HTTP server per node.
                - "NoServer" or None: disable HTTP server.
    """
    if ((http_host != DEFAULT_HTTP_HOST) or (http_port != DEFAULT_HTTP_PORT)
            or (len(http_middlewares) != 0)):
        if http_options is not None:
            raise ValueError(
                "You cannot specify both `http_options` and any of the "
                "`http_host`, `http_port`, and `http_middlewares` arguments. "
                "`http_options` is preferred.")
        else:
            warn(
                "`http_host`, `http_port`, `http_middlewares` are deprecated. "
                "Please use serve.start(http_options={'host': ..., "
                "'port': ..., middlewares': ...}) instead.",
                DeprecationWarning,
            )

    # Initialize ray if needed.
    if not ray.is_initialized():
        ray.init()

    register_custom_serializers()

    # Try to get serve controller if it exists
    if detached:
        controller_name = SERVE_CONTROLLER_NAME
        try:
            ray.get_actor(controller_name)
            raise RayServeException("Called serve.start(detached=True) but a "
                                    "detached instance is already running. "
                                    "Please use serve.connect() to connect to "
                                    "the running instance instead.")
        except ValueError:
            pass
    else:
        controller_name = format_actor_name(SERVE_CONTROLLER_NAME,
                                            get_random_letters())

    if isinstance(http_options, dict):
        http_options = HTTPOptions.parse_obj(http_options)
    if http_options is None:
        http_options = HTTPOptions(
            host=http_host, port=http_port, middlewares=http_middlewares)

    controller = ServeController.options(
        name=controller_name,
        lifetime="detached" if detached else None,
        max_restarts=-1,
        max_task_retries=-1,
        # Pin Serve controller on the head node.
        resources={
            get_current_node_resource_key(): 0.01
        },
    ).remote(
        controller_name,
        http_options,
        detached=detached,
    )

    proxy_handles = ray.get(controller.get_http_proxies.remote())
    if len(proxy_handles) > 0:
        try:
            ray.get(
                [handle.ready.remote() for handle in proxy_handles.values()],
                timeout=HTTP_PROXY_TIMEOUT,
            )
        except ray.exceptions.GetTimeoutError:
            raise TimeoutError(
                "HTTP proxies not available after {HTTP_PROXY_TIMEOUT}s.")

    client = Client(controller, controller_name, detached=detached)
    _set_global_client(client)
    return client


def connect() -> Client:
    """Connect to an existing Serve instance on this Ray cluster.

    If calling from the driver program, the Serve instance on this Ray cluster
    must first have been initialized using `serve.start(detached=True)`.

    If called from within a backend, this will connect to the same Serve
    instance that the backend is running in.
    """

    # Initialize ray if needed.
    if not ray.is_initialized():
        ray.init()

    register_custom_serializers()

    # When running inside of a backend, _INTERNAL_REPLICA_CONTEXT is set to
    # ensure that the correct instance is connected to.
    if _INTERNAL_REPLICA_CONTEXT is None:
        controller_name = SERVE_CONTROLLER_NAME
    else:
        controller_name = _INTERNAL_REPLICA_CONTEXT._internal_controller_name

    # Try to get serve controller if it exists
    try:
        controller = ray.get_actor(controller_name)
    except ValueError:
        raise RayServeException("Called `serve.connect()` but there is no "
                                "instance running on this Ray cluster. Please "
                                "call `serve.start(detached=True) to start "
                                "one.")

    client = Client(controller, controller_name, detached=True)
    _set_global_client(client)
    return client


def shutdown() -> None:
    """Completely shut down the connected Serve instance.

    Shuts down all processes and deletes all state associated with the
    instance.
    """
    if _global_client is None:
        return

    _get_global_client().shutdown()
    _set_global_client(None)


def create_endpoint(endpoint_name: str,
                    *,
                    backend: str = None,
                    route: Optional[str] = None,
                    methods: List[str] = ["GET"]) -> None:
    """Create a service endpoint given route_expression.

    Args:
        endpoint_name (str): A name to associate to with the endpoint.
        backend (str, required): The backend that will serve requests to
            this endpoint. To change this or split traffic among backends,
            use `serve.set_traffic`.
        route (str, optional): A string begin with "/". HTTP server will
            use the string to match the path.
        methods(List[str], optional): The HTTP methods that are valid for
            this endpoint.
    """
    return _get_global_client().create_endpoint(
        endpoint_name,
        backend=backend,
        route=route,
        methods=methods,
        _internal=True)


def delete_endpoint(endpoint: str) -> None:
    """Delete the given endpoint.

    Does not delete any associated backends.
    """
    return _get_global_client().delete_endpoint(endpoint, _internal=True)


def list_endpoints() -> Dict[str, Dict[str, Any]]:
    """Returns a dictionary of all registered endpoints.

    The dictionary keys are endpoint names and values are dictionaries
    of the form: {"methods": List[str], "traffic": Dict[str, float]}.
    """
    return _get_global_client().list_endpoints(_internal=True)


def update_backend_config(
        backend_tag: str,
        config_options: Union[BackendConfig, Dict[str, Any]]) -> None:
    """Update a backend configuration for a backend tag.

    Keys not specified in the passed will be left unchanged.

    Args:
        backend_tag(str): A registered backend.
        config_options(dict, serve.BackendConfig): Backend config options
            to update. Either a BackendConfig object or a dict mapping
            strings to values for the following supported options:
            - "num_replicas": number of processes to start up that
            will handle requests to this backend.
            - "max_batch_size": the maximum number of requests that will
            be processed in one batch by this backend.
            - "batch_wait_timeout": time in seconds that backend replicas
            will wait for a full batch of requests before
            processing a partial batch.
            - "max_concurrent_queries": the maximum number of queries
            that will be sent to a replica of this backend
            without receiving a response.
            - "user_config" (experimental): Arguments to pass to the
            reconfigure method of the backend. The reconfigure method is
            called if "user_config" is not None.
    """
    return _get_global_client().update_backend_config(
        backend_tag, config_options, _internal=True)


def get_backend_config(backend_tag: str) -> BackendConfig:
    """Get the backend configuration for a backend tag.

    Args:
        backend_tag(str): A registered backend.
    """
    return _get_global_client().get_backend_config(backend_tag, _internal=True)


def create_backend(
        backend_tag: str,
        backend_def: Union[Callable, Type[Callable], str],
        *init_args: Any,
        ray_actor_options: Optional[Dict] = None,
        config: Optional[Union[BackendConfig, Dict[str, Any]]] = None) -> None:
    """Create a backend with the provided tag.

    Args:
        backend_tag (str): a unique tag assign to identify this backend.
        backend_def (callable, class, str): a function or class
            implementing __call__ and returning a JSON-serializable object
            or a Starlette Response object. A string import path can also
            be provided (e.g., "my_module.MyClass"), in which case the
            underlying function or class will be imported dynamically in
            the worker replicas.
        *init_args (optional): the arguments to pass to the class
            initialization method. Not valid if backend_def is a function.
        ray_actor_options (optional): options to be passed into the
            @ray.remote decorator for the backend actor.
        config (dict, serve.BackendConfig, optional): configuration options
            for this backend. Either a BackendConfig, or a dictionary
            mapping strings to values for the following supported options:
            - "num_replicas": number of processes to start up that
            will handle requests to this backend.
            - "max_batch_size": the maximum number of requests that will
            be processed in one batch by this backend.
            - "batch_wait_timeout": time in seconds that backend replicas
            will wait for a full batch of requests before processing a
            partial batch.
            - "max_concurrent_queries": the maximum number of queries that
            will be sent to a replica of this backend without receiving a
            response.
            - "user_config" (experimental): Arguments to pass to the
            reconfigure method of the backend. The reconfigure method is
            called if "user_config" is not None.
    """
    return _get_global_client().create_backend(
        backend_tag,
        backend_def,
        *init_args,
        ray_actor_options=ray_actor_options,
        config=config,
        _internal=True)


def list_backends() -> Dict[str, BackendConfig]:
    """Returns a dictionary of all registered backends.

    Dictionary maps backend tags to backend config objects.
    """
    return _get_global_client().list_backends(_internal=True)


def delete_backend(backend_tag: str, force: bool = False) -> None:
    """Delete the given backend.

    The backend must not currently be used by any endpoints.

    Args:
        backend_tag (str): The backend tag to be deleted.
        force (bool): Whether or not to force the deletion, without waiting
          for graceful shutdown. Default to false.
    """
    return _get_global_client().delete_backend(
        backend_tag, force=force, _internal=True)


def set_traffic(endpoint_name: str,
                traffic_policy_dictionary: Dict[str, float]) -> None:
    """Associate a service endpoint with traffic policy.

    Example:

    >>> serve.set_traffic("service-name", {
        "backend:v1": 0.5,
        "backend:v2": 0.5
    })

    Args:
        endpoint_name (str): A registered service endpoint.
        traffic_policy_dictionary (dict): a dictionary maps backend names
            to their traffic weights. The weights must sum to 1.
    """
    return _get_global_client().set_traffic(
        endpoint_name, traffic_policy_dictionary, _internal=True)


def shadow_traffic(endpoint_name: str, backend_tag: str,
                   proportion: float) -> None:
    """Shadow traffic from an endpoint to a backend.

    The specified proportion of requests will be duplicated and sent to the
    backend. Responses of the duplicated traffic will be ignored.
    The backend must not already be in use.

    To stop shadowing traffic to a backend, call `shadow_traffic` with
    proportion equal to 0.

    Args:
        endpoint_name (str): A registered service endpoint.
        backend_tag (str): A registered backend.
        proportion (float): The proportion of traffic from 0 to 1.
    """
    return _get_global_client().shadow_traffic(
        endpoint_name, backend_tag, proportion, _internal=True)


def get_handle(endpoint_name: str,
               missing_ok: Optional[bool] = False,
               sync: bool = True) -> Union[RayServeHandle, RayServeSyncHandle]:
    """Retrieve RayServeHandle for service endpoint to invoke it from Python.

    Args:
        endpoint_name (str): A registered service endpoint.
        missing_ok (bool): If true, then Serve won't check the endpoint is
            registered. False by default.
        sync (bool): If true, then Serve will return a ServeHandle that
            works everywhere. Otherwise, Serve will return a ServeHandle
            that's only usable in asyncio loop.

    Returns:
        RayServeHandle
    """
    return _get_global_client().get_handle(
        endpoint_name, missing_ok=missing_ok, sync=sync, _internal=True)


def get_replica_context() -> ReplicaContext:
    """When called from a backend, returns the backend tag and replica tag.

    When not called from a backend, returns None.

    A replica tag uniquely identifies a single replica for a Ray Serve
    backend at runtime.  Replica tags are of the form
    `<backend tag>#<random letters>`.

    Raises:
        RayServeException: if not called from within a Ray Serve backend
    Example:
        >>> serve.get_replica_context().backend_tag # my_backend
        >>> serve.get_replica_context().replica_tag # my_backend#krcwoa
    """
    if _INTERNAL_REPLICA_CONTEXT is None:
        raise RayServeException("`serve.get_replica_context()` "
                                "may only be called from within a "
                                "Ray Serve backend.")
    return _INTERNAL_REPLICA_CONTEXT


def accept_batch(f: Callable) -> Callable:
    """Annotation to mark that a serving function accepts batches of requests.

    In order to accept batches of requests as input, the implementation must
    handle a list of requests being passed in rather than just a single
    request.

    This must be set on any backend implementation that will have
    max_batch_size set to greater than 1.

    Example:

    >>> @serve.accept_batch
        def serving_func(requests):
            assert isinstance(requests, list)
            ...

    >>> class ServingActor:
            @serve.accept_batch
            def __call__(self, requests):
                assert isinstance(requests, list)
    """
    f._serve_accept_batch = True
    return f


def ingress(
        app: Union["FastAPI", "APIRouter", None] = None,
        path_prefix: Optional[str] = None,
):
    """Mark a FastAPI application ingress for Serve.

    Args:
        app(FastAPI,APIRouter,None): the app or router object serve as ingress
            for this backend.
        path_prefix(str,None): The path prefix for the ingress. For example,
            `/api`. Serve uses the deployment name as path_prefix by default.

    Example:
    >>> app = FastAPI()
    >>> @serve.deployment
        @serve.ingress(app)
        class App:
            pass
    >>> App.deploy()
    """

    def decorator(cls):
        if not inspect.isclass(cls):
            raise ValueError("@serve.ingress must be used with a class.")

        if app is not None:
            cls._serve_asgi_app = app
            # Sometimes there are decorators on the methods. We want to fix
            # the fast api routes here.
            make_fastapi_class_based_view(app, cls)
        if path_prefix is not None:
            cls._serve_path_prefix = path_prefix

        return cls

    return decorator


class ServeDeployment(ABC):
    @classmethod
    def deploy(self, *init_args) -> None:
        """Deploy this deployment.

        Args:
            *init_args (optional): the arguments to pass to the class __init__
                method. Not valid if this deployment wraps a function.
        """
        # TODO(edoakes): how to avoid copy-pasting the docstrings here?
        raise NotImplementedError()

    @classmethod
    def delete(self) -> None:
        """Delete this deployment."""
        raise NotImplementedError()

    @classmethod
    def get_handle(self, sync: Optional[bool] = True
                   ) -> Union[RayServeHandle, RayServeSyncHandle]:
        raise NotImplementedError()

    @classmethod
    def options(self,
                backend_def: Optional[Callable] = None,
                name: Optional[str] = None,
                version: Optional[str] = None,
                ray_actor_options: Optional[Dict] = None,
                config: Optional[BackendConfig] = None) -> "ServeDeployment":
        """Return a new deployment with the specified options set."""
        raise NotImplementedError()


def make_deployment_cls(
        backend_def: Callable,
        name: str,
        config: BackendConfig,
        version: Optional[str] = None,
        init_args: Optional[Tuple[Any]] = None,
        ray_actor_options: Optional[Dict] = None,
) -> ServeDeployment:
    if not callable(backend_def):
        raise TypeError(
            "@serve.deployment must be called on a class or function.")
    if not isinstance(name, str):
        raise TypeError("Deployment name must be a string.")
    if not (version is None or isinstance(version, str)):
        raise TypeError("Deployment version must be a string if provided.")
    if not (init_args is None or isinstance(init_args, tuple)):
        raise TypeError("Deployment init_args must be a tuple if provided.")
    if not (ray_actor_options is None or isinstance(ray_actor_options, dict)):
        raise TypeError(
            "Deployment ray_actor_options must be a dict if provided.")

    class Deployment(ServeDeployment):
        _backend_def = backend_def
        _name = name
        _version = version
        _config = config
        _init_args = init_args
        _ray_actor_options = ray_actor_options

        @classmethod
        def deploy(cls, *init_args, _blocking=True):
            """Deploy this deployment.

            Args:
                *init_args (optional): args to pass to the class __init__
                    method. Not valid if this deployment wraps a function.
            """
            if len(init_args) == 0 and cls._init_args is not None:
                init_args = cls._init_args

            return _get_global_client().deploy(
                cls._name,
                cls._backend_def,
                *init_args,
                ray_actor_options=cls._ray_actor_options,
                config=cls._config,
<<<<<<< HEAD
                version=version,
                _blocking=_blocking,
=======
                version=cls._version,
>>>>>>> 4061b72f
                _internal=True)

        @classmethod
        def delete(cls):
            """Delete this deployment."""
            return _get_global_client().delete_deployment(cls._name)

        @classmethod
        def get_handle(cls, sync: Optional[bool] = True
                       ) -> Union[RayServeHandle, RayServeSyncHandle]:
            """Get a ServeHandle to this deployment."""
            return _get_global_client().get_handle(
                cls._name, missing_ok=True, sync=sync, _internal=True)

        @classmethod
        def options(
                cls,
                backend_def: Optional[Callable] = None,
                name: Optional[str] = None,
                version: Optional[str] = None,
                init_args: Optional[Tuple[Any]] = None,
                num_replicas: Optional[int] = None,
                ray_actor_options: Optional[Dict] = None,
                user_config: Optional[Any] = None,
                max_concurrent_queries: Optional[int] = None,
        ) -> "Deployment":
            """Return a new deployment with the specified options set."""
            new_config = config.copy()
            if num_replicas is not None:
                new_config.num_replicas = num_replicas
            if user_config is not None:
                new_config.user_config = user_config
            if max_concurrent_queries is not None:
                new_config.max_concurrent_queries = max_concurrent_queries

            if backend_def is None:
                backend_def = cls._backend_def

            if name is None:
                name = cls._name

            if version is None:
                version = cls._version

            if init_args is None:
                init_args = cls._init_args

            if ray_actor_options is None:
                ray_actor_options = cls._ray_actor_options

            return make_deployment_cls(
                backend_def,
                name,
                new_config,
                version=version,
                init_args=init_args,
                ray_actor_options=ray_actor_options,
            )

    return Deployment


def deployment(
        name: str,
        version: Optional[str] = None,
        num_replicas: Optional[int] = None,
        init_args: Optional[Tuple[Any]] = None,
        ray_actor_options: Optional[Dict] = None,
        user_config: Optional[Any] = None,
        max_concurrent_queries: Optional[int] = None,
) -> Callable[[Callable], ServeDeployment]:
    """Define a Serve deployment.

    Args:
        name (str): Globally-unique name identifying this deployment.
        version (str): Version of the deployment. This is used to indicate a
            code change for the deployment; when it is re-deployed with a
            version change, a rolling update of the replicas will be performed.
            If not passed, every deployment will be treated as a new version.
        num_replicas (Optional[int]): The number of processes to start up that
            will handle requests to this backend. Defaults to 1.
        init_args (Optional[Tuple]): Arguments to be passed to the class
            constructor when starting up deployment replicas. These can also be
            passed when you call `.deploy()` on the returned Deployment.
        ray_actor_options (dict): Options to be passed to the Ray actor
            constructor such as resource requirements.
        user_config (Optional[Any]): [experimental] Arguments to pass to the
            reconfigure method of the backend. The reconfigure method is
            called if user_config is not None.
        max_concurrent_queries (Optional[int]): The maximum number of queries
            that will be sent to a replica of this backend without receiving a
            response. Defaults to None (no maximum).

    Example:
    >>> @serve.deployment("deployment1", version="v1")
        class MyDeployment:
            pass

    >>> MyDeployment.deploy(*init_args)
    >>> MyDeployment.options(num_replicas=2, init_args=init_args).deploy()
    """

    config = BackendConfig()
    if num_replicas is not None:
        config.num_replicas = num_replicas

    if user_config is not None:
        config.user_config = user_config

    if max_concurrent_queries is not None:
        config.max_concurrent_queries = max_concurrent_queries

    def decorator(backend_def):
        return make_deployment_cls(
            backend_def,
            name,
            config,
            version=version,
            init_args=init_args,
            ray_actor_options=ray_actor_options)

    return decorator


def get_deployment(name: str) -> ServeDeployment:
    """Retrieve RayServeHandle for service endpoint to invoke it from Python.

    Args:
        name(str): name of the deployment. This must have already been
        deployed.

    Returns:
        ServeDeployment
    """
    try:
        backend_info, route = _get_global_client().get_deployment_info(name)
    except KeyError:
        raise KeyError(f"Deployment {name} was not found. "
                       "Did you call Deployment.deploy()?")
    return make_deployment_cls(
        backend_info.replica_config.backend_def,
        name,
        backend_info.backend_config,
        version=backend_info.version,
        init_args=backend_info.replica_config.init_args,
        ray_actor_options=backend_info.replica_config.ray_actor_options)<|MERGE_RESOLUTION|>--- conflicted
+++ resolved
@@ -1182,12 +1182,8 @@
                 *init_args,
                 ray_actor_options=cls._ray_actor_options,
                 config=cls._config,
-<<<<<<< HEAD
-                version=version,
+                version=cls._version,
                 _blocking=_blocking,
-=======
-                version=cls._version,
->>>>>>> 4061b72f
                 _internal=True)
 
         @classmethod
