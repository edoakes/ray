import asyncio
import atexit
import collections
import inspect
import os
import threading
import time
from dataclasses import dataclass
from functools import wraps
from typing import (TYPE_CHECKING, Any, Callable, Dict, List, Optional, Tuple,
                    Type, Union, overload)
from warnings import warn
from weakref import WeakValueDictionary

from starlette.requests import Request
from uvicorn.lifespan.on import LifespanOn
from uvicorn.config import Config

from ray import cloudpickle
from ray.actor import ActorHandle
<<<<<<< HEAD
from ray.serve.common import BackendInfo, GoalId, Replica, ReplicaTag
from ray.serve.config import (BackendConfig, BackendMetadata, HTTPOptions,
                              ReplicaConfig)
=======
from ray.serve.common import BackendInfo, GoalId
from ray.serve.config import (BackendConfig, HTTPOptions, ReplicaConfig)
>>>>>>> 891648ea
from ray.serve.constants import (DEFAULT_HTTP_HOST, DEFAULT_HTTP_PORT,
                                 HTTP_PROXY_TIMEOUT, SERVE_CONTROLLER_NAME)
from ray.serve.controller import BackendTag, ServeController
from ray.serve.exceptions import RayServeException
from ray.serve.handle import RayServeHandle, RayServeSyncHandle
<<<<<<< HEAD
from ray.serve.long_poll import LongPollClient, LongPollNamespace
from ray.serve.utils import (format_actor_name, get_current_node_resource_key,
                             get_random_letters, logger,
                             make_fastapi_class_based_view)
=======
from ray.serve.http_util import (ASGIHTTPSender, make_fastapi_class_based_view)
from ray.serve.utils import (ensure_serialization_context, format_actor_name,
                             get_current_node_resource_key, get_random_letters,
                             logger)
>>>>>>> 891648ea

import ray

if TYPE_CHECKING:
    from fastapi import APIRouter, FastAPI  # noqa: F401

_INTERNAL_REPLICA_CONTEXT = None
_global_client = None


def _get_global_client():
    if _global_client is not None:
        return _global_client

    return connect()


def _set_global_client(client):
    global _global_client
    _global_client = client


@dataclass
class ReplicaContext:
    """Stores data for Serve API calls from within the user's backend code."""
    backend_tag: BackendTag
    replica_tag: ReplicaTag
    _internal_controller_name: str
    servable_object: Callable


def _set_internal_replica_context(
        backend_tag: BackendTag,
        replica_tag: ReplicaTag,
        controller_name: str,
        servable_object: Callable,
):
    global _INTERNAL_REPLICA_CONTEXT
    _INTERNAL_REPLICA_CONTEXT = ReplicaContext(
        backend_tag, replica_tag, controller_name, servable_object)


def _ensure_connected(f: Callable) -> Callable:
    @wraps(f)
    def check(self, *args, _internal=False, **kwargs):
        if self._shutdown:
            raise RayServeException("Client has already been shut down.")
        if not _internal:
            logger.warning(
                "The client-based API is being deprecated in favor of global "
                "API calls (e.g., `serve.create_backend()`). Please replace "
                "all instances of `client.api_call()` with "
                "`serve.api_call()`.")
        return f(self, *args, **kwargs)

    return check


class ReplicaSet:
    def __init__(self, name: str, controller: ActorHandle):
        self._name = name
        self._update_lock = threading.Lock()
        self._replicas = ray.get(
            controller.get_deployment_replicas.remote(name))

        self._long_poll_client = LongPollClient(
            controller,
            {
                (LongPollNamespace.REPLICA_HANDLES, name): self.
                _update_replicas,
            },
        )

    def _update_replicas(self, replicas: List[Replica]):
        with self._update_lock:
            self._replicas = replicas

    @property
    def replicas(self):
        with self._update_lock:
            return self._replicas


class Client:
    def __init__(self,
                 controller: ActorHandle,
                 controller_name: str,
                 detached: bool = False):
        self._controller = controller
        self._controller_name = controller_name
        self._detached = detached
        self._shutdown = False
        self._http_config = ray.get(controller.get_http_config.remote())

        # Each handle has the overhead of long poll client, therefore cached.
        self.handle_cache = WeakValueDictionary()

        # NOTE(edoakes): Need this because the shutdown order isn't guaranteed
        # when the interpreter is exiting so we can't rely on __del__ (it
        # throws a nasty stacktrace).
        if not self._detached:

            def shutdown_serve_client():
                self.shutdown()

            atexit.register(shutdown_serve_client)

    def __del__(self):
        if not self._detached:
            logger.debug("Shutting down Ray Serve because client went out of "
                         "scope. To prevent this, either keep a reference to "
                         "the client or use serve.start(detached=True).")
            self.shutdown()

    def __reduce__(self):
        raise RayServeException(
            ("Ray Serve client cannot be serialized. Please use "
             "serve.connect() to get a client from within a backend."))

    def shutdown(self) -> None:
        """Completely shut down the connected Serve instance.

        Shuts down all processes and deletes all state associated with the
        instance.
        """
        if (not self._shutdown) and ray.is_initialized():
            ray.get(self._controller.shutdown.remote())
            ray.kill(self._controller, no_restart=True)

            # Wait for the named actor entry gets removed as well.
            started = time.time()
            while True:
                try:
                    ray.get_actor(self._controller_name)
                    if time.time() - started > 5:
                        logger.warning(
                            "Waited 5s for Serve to shutdown gracefully but "
                            "the controller is still not cleaned up. "
                            "You can ignore this warning if you are shutting "
                            "down the Ray cluster.")
                        break
                except ValueError:  # actor name is removed
                    break

            self._shutdown = True

    def _wait_for_goal(self,
                       goal_id: Optional[GoalId],
                       timeout: Optional[float] = None) -> bool:
        if goal_id is None:
            return True

        ready, _ = ray.wait(
            [self._controller.wait_for_goal.remote(goal_id)], timeout=timeout)
        return len(ready) == 1

    @_ensure_connected
    def create_endpoint(self,
                        endpoint_name: str,
                        *,
                        backend: str = None,
                        route: Optional[str] = None,
                        methods: List[str] = ["GET"]) -> None:
        """Create a service endpoint given route_expression.

        Args:
            endpoint_name (str): A name to associate to with the endpoint.
            backend (str, required): The backend that will serve requests to
                this endpoint. To change this or split traffic among backends,
                use `serve.set_traffic`.
            route (str, optional): A string begin with "/". HTTP server will
                use the string to match the path.
            methods(List[str], optional): The HTTP methods that are valid for
                this endpoint.
        """
        if backend is None:
            raise TypeError("backend must be specified when creating "
                            "an endpoint.")
        elif not isinstance(backend, str):
            raise TypeError("backend must be a string, got {}.".format(
                type(backend)))

        if route is not None:
            if not isinstance(route, str) or not route.startswith("/"):
                raise TypeError("route must be a string starting with '/'.")

        if not isinstance(methods, list):
            raise TypeError(
                "methods must be a list of strings, but got type {}".format(
                    type(methods)))

        endpoints = self.list_endpoints(_internal=True)
        if endpoint_name in endpoints:
            methods_old = endpoints[endpoint_name]["methods"]
            route_old = endpoints[endpoint_name]["route"]
            if sorted(methods_old) == sorted(methods) and route_old == route:
                raise ValueError(
                    "Route '{}' is already registered to endpoint '{}' "
                    "with methods '{}'.  To set the backend for this "
                    "endpoint, please use serve.set_traffic().".format(
                        route, endpoint_name, methods))

        upper_methods = []
        for method in methods:
            if not isinstance(method, str):
                raise TypeError(
                    "methods must be a list of strings, but contained "
                    "an element of type {}".format(type(method)))
            upper_methods.append(method.upper())

        ray.get(
            self._controller.create_endpoint.remote(
                endpoint_name, {backend: 1.0}, route, upper_methods))

    @_ensure_connected
    def delete_endpoint(self, endpoint: str) -> None:
        """Delete the given endpoint.

        Does not delete any associated backends.
        """
        ray.get(self._controller.delete_endpoint.remote(endpoint))

    @_ensure_connected
    def list_endpoints(self) -> Dict[str, Dict[str, Any]]:
        """Returns a dictionary of all registered endpoints.

        The dictionary keys are endpoint names and values are dictionaries
        of the form: {"methods": List[str], "traffic": Dict[str, float]}.
        """
        return ray.get(self._controller.get_all_endpoints.remote())

    @_ensure_connected
    def update_backend_config(
            self, backend_tag: str,
            config_options: Union[BackendConfig, Dict[str, Any]]) -> None:
        """Update a backend configuration for a backend tag.

        Keys not specified in the passed will be left unchanged.

        Args:
            backend_tag(str): A registered backend.
            config_options(dict, serve.BackendConfig): Backend config options
                to update. Either a BackendConfig object or a dict mapping
                strings to values for the following supported options:
                - "num_replicas": number of processes to start up that
                will handle requests to this backend.
                - "max_concurrent_queries": the maximum number of queries
                that will be sent to a replica of this backend
                without receiving a response.
                - "user_config" (experimental): Arguments to pass to the
                reconfigure method of the backend. The reconfigure method is
                called if "user_config" is not None.
        """

        if not isinstance(config_options, (BackendConfig, dict)):
            raise TypeError(
                "config_options must be a BackendConfig or dictionary.")
        if isinstance(config_options, dict):
            config_options = BackendConfig.parse_obj(config_options)
        self._wait_for_goal(
            ray.get(
                self._controller.update_backend_config.remote(
                    backend_tag, config_options)))

    @_ensure_connected
    def get_backend_config(self, backend_tag: str) -> BackendConfig:
        """Get the backend configuration for a backend tag.

        Args:
            backend_tag(str): A registered backend.
        """
        return ray.get(self._controller.get_backend_config.remote(backend_tag))

    @_ensure_connected
    def create_backend(
            self,
            backend_tag: str,
            backend_def: Union[Callable, Type[Callable], str],
            *init_args: Any,
            ray_actor_options: Optional[Dict] = None,
            config: Optional[Union[BackendConfig, Dict[str, Any]]] = None
    ) -> None:
        """Create a backend with the provided tag.

        Args:
            backend_tag (str): a unique tag assign to identify this backend.
            backend_def (callable, class, str): a function or class
                implementing __call__ and returning a JSON-serializable object
                or a Starlette Response object. A string import path can also
                be provided (e.g., "my_module.MyClass"), in which case the
                underlying function or class will be imported dynamically in
                the worker replicas.
            *init_args (optional): the arguments to pass to the class
                initialization method. Not valid if backend_def is a function.
            ray_actor_options (optional): options to be passed into the
                @ray.remote decorator for the backend actor.
            config (dict, serve.BackendConfig, optional): configuration options
                for this backend. Either a BackendConfig, or a dictionary
                mapping strings to values for the following supported options:
                - "num_replicas": number of processes to start up that
                will handle requests to this backend.
                - "max_concurrent_queries": the maximum number of queries that
                will be sent to a replica of this backend without receiving a
                response.
                - "user_config" (experimental): Arguments to pass to the
                reconfigure method of the backend. The reconfigure method is
                called if "user_config" is not None.
        """
        if backend_tag in self.list_backends(_internal=True).keys():
            raise ValueError(
                "Cannot create backend. "
                "Backend '{}' is already registered.".format(backend_tag))

        if config is None:
            config = {}
        if ray_actor_options is None:
            ray_actor_options = {}

        # If conda is activated and a conda env is not specified in runtime_env
        # in ray_actor_options, default to conda env of this process (client).
        # Without this code, the backend would run in the controller's conda
        # env, which is likely different from that of the client.
        # If using Ray client, skip this convenience feature because the local
        # client env doesn't create the Ray cluster (so the client env is
        # likely not present on the cluster.)
        if not ray.util.client.ray.is_connected():
            if ray_actor_options.get("runtime_env") is None:
                ray_actor_options["runtime_env"] = {}
            if ray_actor_options["runtime_env"].get("conda") is None:
                current_env = os.environ.get("CONDA_DEFAULT_ENV")
                if current_env is not None and current_env != "":
                    ray_actor_options["runtime_env"]["conda"] = current_env

        replica_config = ReplicaConfig(
            backend_def, *init_args, ray_actor_options=ray_actor_options)

        if isinstance(config, dict):
            backend_config = BackendConfig.parse_obj(config)
        elif isinstance(config, BackendConfig):
            backend_config = config
        else:
            raise TypeError("config must be a BackendConfig or a dictionary.")

        self._wait_for_goal(
            ray.get(
                self._controller.create_backend.remote(
                    backend_tag, backend_config, replica_config)))

    @_ensure_connected
    def deploy(self,
               name: str,
               backend_def: Union[Callable, Type[Callable], str],
               *init_args: Any,
               ray_actor_options: Optional[Dict] = None,
               config: Optional[Union[BackendConfig, Dict[str, Any]]] = None,
               version: Optional[str] = None,
               route_prefix: Optional[str] = None,
               _blocking: Optional[bool] = True) -> Optional[GoalId]:
        if config is None:
            config = {}
        if ray_actor_options is None:
            ray_actor_options = {}

        # If conda is activated and a conda env is not specified in runtime_env
        # in ray_actor_options, default to conda env of this process (client).
        # Without this code, the backend would run in the controller's conda
        # env, which is likely different from that of the client.
        # If using Ray client, skip this convenience feature because the local
        # client env doesn't create the Ray cluster (so the client env is
        # likely not present on the cluster.)
        if not ray.util.client.ray.is_connected():
            if ray_actor_options.get("runtime_env") is None:
                ray_actor_options["runtime_env"] = {}
            if ray_actor_options["runtime_env"].get("conda") is None:
                current_env = os.environ.get("CONDA_DEFAULT_ENV")
                if current_env is not None and current_env != "":
                    ray_actor_options["runtime_env"]["conda"] = current_env

        replica_config = ReplicaConfig(
            backend_def, *init_args, ray_actor_options=ray_actor_options)

        if isinstance(config, dict):
            backend_config = BackendConfig.parse_obj(config)
        elif isinstance(config, BackendConfig):
            backend_config = config
        else:
            raise TypeError("config must be a BackendConfig or a dictionary.")

        python_methods = []
        if inspect.isclass(backend_def):
            for method_name, _ in inspect.getmembers(backend_def,
                                                     inspect.isfunction):
                python_methods.append(method_name)

        goal_id, updating = ray.get(
            self._controller.deploy.remote(name, backend_config,
                                           replica_config, python_methods,
                                           version, route_prefix))

        if updating:
            msg = f"Updating deployment '{name}'"
            if version is not None:
                msg += f" to version '{version}'"
            logger.info(f"{msg}.")
        else:
            logger.info(f"Deployment '{name}' is already at version "
                        f"'{version}', not updating.")

        if _blocking:
            self._wait_for_goal(goal_id)
        else:
            return goal_id

    @_ensure_connected
    def delete_deployment(self, name: str) -> None:
        self._wait_for_goal(
            ray.get(self._controller.delete_deployment.remote(name)))

    @_ensure_connected
    def get_deployment_info(self, name: str) -> Tuple[BackendInfo, str]:
        return ray.get(self._controller.get_deployment_info.remote(name))

    @_ensure_connected
    def list_deployments(self) -> Dict[str, Tuple[BackendInfo, str]]:
        return ray.get(self._controller.list_deployments.remote())

    @_ensure_connected
    def list_backends(self) -> Dict[str, BackendConfig]:
        """Returns a dictionary of all registered backends.

        Dictionary maps backend tags to backend config objects.
        """
        return ray.get(self._controller.get_all_backends.remote())

    @_ensure_connected
    def delete_backend(self, backend_tag: str, force: bool = False) -> None:
        """Delete the given backend.

        The backend must not currently be used by any endpoints.

        Args:
            backend_tag (str): The backend tag to be deleted.
            force (bool): Whether or not to force the deletion, without waiting
              for graceful shutdown. Default to false.
        """
        self._wait_for_goal(
            ray.get(
                self._controller.delete_backend.remote(backend_tag, force)))

    @_ensure_connected
    def set_traffic(self, endpoint_name: str,
                    traffic_policy_dictionary: Dict[str, float]) -> None:
        """Associate a service endpoint with traffic policy.

        Example:

        >>> serve.set_traffic("service-name", {
            "backend:v1": 0.5,
            "backend:v2": 0.5
        })

        Args:
            endpoint_name (str): A registered service endpoint.
            traffic_policy_dictionary (dict): a dictionary maps backend names
                to their traffic weights. The weights must sum to 1.
        """
        ray.get(
            self._controller.set_traffic.remote(endpoint_name,
                                                traffic_policy_dictionary))

    @_ensure_connected
    def shadow_traffic(self, endpoint_name: str, backend_tag: str,
                       proportion: float) -> None:
        """Shadow traffic from an endpoint to a backend.

        The specified proportion of requests will be duplicated and sent to the
        backend. Responses of the duplicated traffic will be ignored.
        The backend must not already be in use.

        To stop shadowing traffic to a backend, call `shadow_traffic` with
        proportion equal to 0.

        Args:
            endpoint_name (str): A registered service endpoint.
            backend_tag (str): A registered backend.
            proportion (float): The proportion of traffic from 0 to 1.
        """

        if not isinstance(proportion,
                          (float, int)) or not 0 <= proportion <= 1:
            raise TypeError("proportion must be a float from 0 to 1.")

        ray.get(
            self._controller.shadow_traffic.remote(endpoint_name, backend_tag,
                                                   proportion))

    @_ensure_connected
    def get_handle(self,
                   endpoint_name: str,
                   missing_ok: Optional[bool] = False,
                   sync: bool = True,
                   _internal_use_serve_request: Optional[bool] = True
                   ) -> Union[RayServeHandle, RayServeSyncHandle]:
        """Retrieve RayServeHandle for service endpoint to invoke it from Python.

        Args:
            endpoint_name (str): A registered service endpoint.
            missing_ok (bool): If true, then Serve won't check the endpoint is
                registered. False by default.
            sync (bool): If true, then Serve will return a ServeHandle that
                works everywhere. Otherwise, Serve will return a ServeHandle
                that's only usable in asyncio loop.

        Returns:
            RayServeHandle
        """
        cache_key = (endpoint_name, missing_ok, sync)
        if cache_key in self.handle_cache:
            return self.handle_cache[cache_key]

        all_endpoints = ray.get(self._controller.get_all_endpoints.remote())
        if not missing_ok and endpoint_name not in all_endpoints:
            raise KeyError(f"Endpoint '{endpoint_name}' does not exist.")

        if asyncio.get_event_loop().is_running() and sync:
            logger.warning(
                "You are retrieving a sync handle inside an asyncio loop. "
                "Try getting client.get_handle(.., sync=False) to get better "
                "performance. Learn more at https://docs.ray.io/en/master/"
                "serve/http-servehandle.html#sync-and-async-handles")

        if not asyncio.get_event_loop().is_running() and not sync:
            logger.warning(
                "You are retrieving an async handle outside an asyncio loop. "
                "You should make sure client.get_handle is called inside a "
                "running event loop. Or call client.get_handle(.., sync=True) "
                "to create sync handle. Learn more at https://docs.ray.io/en/"
                "master/serve/http-servehandle.html#sync-and-async-handles")

        if endpoint_name in all_endpoints:
            this_endpoint = all_endpoints[endpoint_name]
            python_methods: List[str] = this_endpoint["python_methods"]
        else:
            # This can happen in the missing_ok=True case.
            # handle.method_name.remote won't work and user must
            # use the legacy handle.options(method).remote().
            python_methods: List[str] = []

        if sync:
            handle = RayServeSyncHandle(
                self._controller,
                endpoint_name,
                known_python_methods=python_methods,
                _internal_use_serve_request=_internal_use_serve_request)
        else:
            handle = RayServeHandle(
                self._controller,
                endpoint_name,
                known_python_methods=python_methods,
                _internal_use_serve_request=_internal_use_serve_request)

        self.handle_cache[cache_key] = handle
        return handle

    @_ensure_connected
    def get_replica_set(self, name: str):
        return ReplicaSet(name, self._controller)


def start(
        detached: bool = False,
        http_host: Optional[str] = DEFAULT_HTTP_HOST,
        http_port: int = DEFAULT_HTTP_PORT,
        http_middlewares: List[Any] = [],
        http_options: Optional[Union[dict, HTTPOptions]] = None,
        dedicated_cpu: bool = False,
) -> Client:
    """Initialize a serve instance.

    By default, the instance will be scoped to the lifetime of the returned
    Client object (or when the script exits). If detached is set to True, the
    instance will instead persist until serve.shutdown() is called. This is
    only relevant if connecting to a long-running Ray cluster (e.g., with
    ray.init(address="auto") or ray.util.connect("<remote_addr>")).

    Args:
        detached (bool): Whether not the instance should be detached from this
          script.
        http_host (Optional[str]): Deprecated, use http_options instead.
        http_port (int): Deprecated, use http_options instead.
        http_middlewares (list): Deprecated, use http_options instead.
        http_options (Optional[Dict, serve.HTTPOptions]): Configuration options
          for HTTP proxy. You can pass in a dictionary or HTTPOptions object
          with fields:

            - host(str, None): Host for HTTP servers to listen on. Defaults to
              "127.0.0.1". To expose Serve publicly, you probably want to set
              this to "0.0.0.0".
            - port(int): Port for HTTP server. Defaults to 8000.
            - middlewares(list): A list of Starlette middlewares that will be
              applied to the HTTP servers in the cluster. Defaults to [].
            - location(str, serve.config.DeploymentMode): The deployment
              location of HTTP servers:

                - "HeadOnly": start one HTTP server on the head node. Serve
                  assumes the head node is the node you executed serve.start
                  on. This is the default.
                - "EveryNode": start one HTTP server per node.
                - "NoServer" or None: disable HTTP server.
            - num_cpus (int): The number of CPU cores to reserve for each
              internal Serve HTTP proxy actor.  Defaults to 0.
        dedicated_cpu (bool): Whether to reserve a CPU core for the internal
          Serve controller actor.  Defaults to False.
    """
    if ((http_host != DEFAULT_HTTP_HOST) or (http_port != DEFAULT_HTTP_PORT)
            or (len(http_middlewares) != 0)):
        if http_options is not None:
            raise ValueError(
                "You cannot specify both `http_options` and any of the "
                "`http_host`, `http_port`, and `http_middlewares` arguments. "
                "`http_options` is preferred.")
        else:
            warn(
                "`http_host`, `http_port`, `http_middlewares` are deprecated. "
                "Please use serve.start(http_options={'host': ..., "
                "'port': ..., middlewares': ...}) instead.",
                DeprecationWarning,
            )

    # Initialize ray if needed.
    ray.worker.global_worker.filter_logs_by_job = False
    if not ray.is_initialized():
        ray.init()

    try:
        _get_global_client()
        logger.info("Connecting to existing Serve instance.")
        return
    except RayServeException:
        pass

    # Try to get serve controller if it exists
    if detached:
        controller_name = SERVE_CONTROLLER_NAME
    else:
        controller_name = format_actor_name(SERVE_CONTROLLER_NAME,
                                            get_random_letters())

    if isinstance(http_options, dict):
        http_options = HTTPOptions.parse_obj(http_options)
    if http_options is None:
        http_options = HTTPOptions(
            host=http_host, port=http_port, middlewares=http_middlewares)

    controller = ServeController.options(
        num_cpus=(1 if dedicated_cpu else 0),
        name=controller_name,
        lifetime="detached" if detached else None,
        max_restarts=-1,
        max_task_retries=-1,
        # Pin Serve controller on the head node.
        resources={
            get_current_node_resource_key(): 0.01
        },
    ).remote(
        controller_name,
        http_options,
        detached=detached,
    )

    proxy_handles = ray.get(controller.get_http_proxies.remote())
    if len(proxy_handles) > 0:
        try:
            ray.get(
                [handle.ready.remote() for handle in proxy_handles.values()],
                timeout=HTTP_PROXY_TIMEOUT,
            )
        except ray.exceptions.GetTimeoutError:
            raise TimeoutError(
                "HTTP proxies not available after {HTTP_PROXY_TIMEOUT}s.")

    client = Client(controller, controller_name, detached=detached)
    _set_global_client(client)
    return client


def connect() -> Client:
    """Connect to an existing Serve instance on this Ray cluster.

    DEPRECATED. Will be removed in Ray 1.5. See docs for details.

    If calling from the driver program, the Serve instance on this Ray cluster
    must first have been initialized using `serve.start(detached=True)`.

    If called from within a backend, this will connect to the same Serve
    instance that the backend is running in.
    """

    # Initialize ray if needed.
    ray.worker.global_worker.filter_logs_by_job = False
    if not ray.is_initialized():
        ray.init()

    # When running inside of a backend, _INTERNAL_REPLICA_CONTEXT is set to
    # ensure that the correct instance is connected to.
    if _INTERNAL_REPLICA_CONTEXT is None:
        controller_name = SERVE_CONTROLLER_NAME
    else:
        controller_name = _INTERNAL_REPLICA_CONTEXT._internal_controller_name

    # Try to get serve controller if it exists
    try:
        controller = ray.get_actor(controller_name)
    except ValueError:
        raise RayServeException("Called `serve.connect()` but there is no "
                                "instance running on this Ray cluster. Please "
                                "call `serve.start(detached=True) to start "
                                "one.")

    client = Client(controller, controller_name, detached=True)
    _set_global_client(client)
    return client


def shutdown() -> None:
    """Completely shut down the connected Serve instance.

    Shuts down all processes and deletes all state associated with the
    instance.
    """
    if _global_client is None:
        return

    _get_global_client().shutdown()
    _set_global_client(None)


def create_endpoint(endpoint_name: str,
                    *,
                    backend: str = None,
                    route: Optional[str] = None,
                    methods: List[str] = ["GET"]) -> None:
    """Create a service endpoint given route_expression.

    DEPRECATED. Will be removed in Ray 1.5. See docs for details.

    Args:
        endpoint_name (str): A name to associate to with the endpoint.
        backend (str, required): The backend that will serve requests to
            this endpoint. To change this or split traffic among backends,
            use `serve.set_traffic`.
        route (str, optional): A string begin with "/". HTTP server will
            use the string to match the path.
        methods(List[str], optional): The HTTP methods that are valid for
            this endpoint.
    """
    return _get_global_client().create_endpoint(
        endpoint_name,
        backend=backend,
        route=route,
        methods=methods,
        _internal=True)


def delete_endpoint(endpoint: str) -> None:
    """Delete the given endpoint.

    DEPRECATED. Will be removed in Ray 1.5. See docs for details.

    Does not delete any associated backends.
    """
    return _get_global_client().delete_endpoint(endpoint, _internal=True)


def list_endpoints() -> Dict[str, Dict[str, Any]]:
    """Returns a dictionary of all registered endpoints.

    DEPRECATED. Will be removed in Ray 1.5. See docs for details.

    The dictionary keys are endpoint names and values are dictionaries
    of the form: {"methods": List[str], "traffic": Dict[str, float]}.
    """
    return _get_global_client().list_endpoints(_internal=True)


def update_backend_config(
        backend_tag: str,
        config_options: Union[BackendConfig, Dict[str, Any]]) -> None:
    """Update a backend configuration for a backend tag.

    DEPRECATED. Will be removed in Ray 1.5. See docs for details.

    Keys not specified in the passed will be left unchanged.

    Args:
        backend_tag(str): A registered backend.
        config_options(dict, serve.BackendConfig): Backend config options
            to update. Either a BackendConfig object or a dict mapping
            strings to values for the following supported options:
            - "num_replicas": number of processes to start up that
            will handle requests to this backend.
            - "max_concurrent_queries": the maximum number of queries
            that will be sent to a replica of this backend
            without receiving a response.
            - "user_config" (experimental): Arguments to pass to the
            reconfigure method of the backend. The reconfigure method is
            called if "user_config" is not None.
    """
    return _get_global_client().update_backend_config(
        backend_tag, config_options, _internal=True)


def get_backend_config(backend_tag: str) -> BackendConfig:
    """Get the backend configuration for a backend tag.

    DEPRECATED. Will be removed in Ray 1.5. See docs for details.

    Args:
        backend_tag(str): A registered backend.
    """
    return _get_global_client().get_backend_config(backend_tag, _internal=True)


def create_backend(
        backend_tag: str,
        backend_def: Union[Callable, Type[Callable], str],
        *init_args: Any,
        ray_actor_options: Optional[Dict] = None,
        config: Optional[Union[BackendConfig, Dict[str, Any]]] = None) -> None:
    """Create a backend with the provided tag.

    DEPRECATED. Will be removed in Ray 1.5. See docs for details.

    Args:
        backend_tag (str): a unique tag assign to identify this backend.
        backend_def (callable, class, str): a function or class
            implementing __call__ and returning a JSON-serializable object
            or a Starlette Response object. A string import path can also
            be provided (e.g., "my_module.MyClass"), in which case the
            underlying function or class will be imported dynamically in
            the worker replicas.
        *init_args (optional): the arguments to pass to the class
            initialization method. Not valid if backend_def is a function.
        ray_actor_options (optional): options to be passed into the
            @ray.remote decorator for the backend actor.
        config (dict, serve.BackendConfig, optional): configuration options
            for this backend. Either a BackendConfig, or a dictionary
            mapping strings to values for the following supported options:
            - "num_replicas": number of processes to start up that
            will handle requests to this backend.
            - "max_concurrent_queries": the maximum number of queries that
            will be sent to a replica of this backend without receiving a
            response.
            - "user_config" (experimental): Arguments to pass to the
            reconfigure method of the backend. The reconfigure method is
            called if "user_config" is not None.
    """
    return _get_global_client().create_backend(
        backend_tag,
        backend_def,
        *init_args,
        ray_actor_options=ray_actor_options,
        config=config,
        _internal=True)


def list_backends() -> Dict[str, BackendConfig]:
    """Returns a dictionary of all registered backends.

    DEPRECATED. Will be removed in Ray 1.5. See docs for details.

    Dictionary maps backend tags to backend config objects.
    """
    return _get_global_client().list_backends(_internal=True)


def delete_backend(backend_tag: str, force: bool = False) -> None:
    """Delete the given backend.

    DEPRECATED. Will be removed in Ray 1.5. See docs for details.

    The backend must not currently be used by any endpoints.

    Args:
        backend_tag (str): The backend tag to be deleted.
        force (bool): Whether or not to force the deletion, without waiting
          for graceful shutdown. Default to false.
    """
    return _get_global_client().delete_backend(
        backend_tag, force=force, _internal=True)


def set_traffic(endpoint_name: str,
                traffic_policy_dictionary: Dict[str, float]) -> None:
    """Associate a service endpoint with traffic policy.

    DEPRECATED. Will be removed in Ray 1.5. See docs for details.

    Example:

    >>> serve.set_traffic("service-name", {
        "backend:v1": 0.5,
        "backend:v2": 0.5
    })

    Args:
        endpoint_name (str): A registered service endpoint.
        traffic_policy_dictionary (dict): a dictionary maps backend names
            to their traffic weights. The weights must sum to 1.
    """
    return _get_global_client().set_traffic(
        endpoint_name, traffic_policy_dictionary, _internal=True)


def shadow_traffic(endpoint_name: str, backend_tag: str,
                   proportion: float) -> None:
    """Shadow traffic from an endpoint to a backend.

    DEPRECATED. Will be removed in Ray 1.5. See docs for details.

    The specified proportion of requests will be duplicated and sent to the
    backend. Responses of the duplicated traffic will be ignored.
    The backend must not already be in use.

    To stop shadowing traffic to a backend, call `shadow_traffic` with
    proportion equal to 0.

    Args:
        endpoint_name (str): A registered service endpoint.
        backend_tag (str): A registered backend.
        proportion (float): The proportion of traffic from 0 to 1.
    """
    return _get_global_client().shadow_traffic(
        endpoint_name, backend_tag, proportion, _internal=True)


def get_handle(endpoint_name: str,
               missing_ok: Optional[bool] = False,
               sync: Optional[bool] = True,
               _internal_use_serve_request: Optional[bool] = True
               ) -> Union[RayServeHandle, RayServeSyncHandle]:
    """Retrieve RayServeHandle for service endpoint to invoke it from Python.

    DEPRECATED. Will be removed in Ray 1.5. See docs for details.

    Args:
        endpoint_name (str): A registered service endpoint.
        missing_ok (bool): If true, then Serve won't check the endpoint is
            registered. False by default.
        sync (bool): If true, then Serve will return a ServeHandle that
            works everywhere. Otherwise, Serve will return a ServeHandle
            that's only usable in asyncio loop.

    Returns:
        RayServeHandle
    """
    return _get_global_client().get_handle(
        endpoint_name,
        missing_ok=missing_ok,
        sync=sync,
        _internal_use_serve_request=_internal_use_serve_request,
        _internal=True)


def get_replica_context() -> ReplicaContext:
    """When called from a backend, returns the backend tag and replica tag.

    When not called from a backend, returns None.

    A replica tag uniquely identifies a single replica for a Ray Serve
    backend at runtime.  Replica tags are of the form
    `<backend tag>#<random letters>`.

    Raises:
        RayServeException: if not called from within a Ray Serve backend
    Example:
        >>> serve.get_replica_context().backend_tag # my_backend
        >>> serve.get_replica_context().replica_tag # my_backend#krcwoa
    """
    if _INTERNAL_REPLICA_CONTEXT is None:
        raise RayServeException("`serve.get_replica_context()` "
                                "may only be called from within a "
                                "Ray Serve backend.")
    return _INTERNAL_REPLICA_CONTEXT


def ingress(app: Union["FastAPI", "APIRouter"]):
    """Mark a FastAPI application ingress for Serve.

    Args:
        app(FastAPI,APIRouter): the app or router object serve as ingress
            for this backend.

    Example:
    >>> app = FastAPI()
    >>> @serve.deployment
        @serve.ingress(app)
        class App:
            pass
    >>> App.deploy()
    """

    def decorator(cls):
        if not inspect.isclass(cls):
            raise ValueError("@serve.ingress must be used with a class.")

        if issubclass(cls, collections.abc.Callable):
            raise ValueError(
                "Class passed to @serve.ingress may not have __call__ method.")

        # Sometimes there are decorators on the methods. We want to fix
        # the fast api routes here.
        make_fastapi_class_based_view(app, cls)

        # Free the state of the app so subsequent modification won't affect
        # this ingress deployment. We don't use copy.copy here to avoid
        # recursion issue.
        ensure_serialization_context()
        frozen_app = cloudpickle.loads(cloudpickle.dumps(app))

        class FastAPIWrapper(cls):
            async def __init__(self, *args, **kwargs):
                self.app = frozen_app

                # Use uvicorn's lifespan handling code to properly deal with
                # startup and shutdown event.
                self.lifespan = LifespanOn(Config(self.app, lifespan="on"))
                # Replace uvicorn logger with our own.
                self.lifespan.logger = logger
                await self.lifespan.startup()

                # TODO(edoakes): should the startup_hook run before or after
                # the constructor?
                super().__init__(*args, **kwargs)

            async def __call__(self, request: Request):
                sender = ASGIHTTPSender()
                await self.app(
                    request.scope,
                    request._receive,
                    sender,
                )
                return sender.build_starlette_response()

            def __del__(self):
                asyncio.get_event_loop().run_until_complete(
                    self.lifespan.shutdown())

        FastAPIWrapper.__name__ = cls.__name__
        return FastAPIWrapper

    return decorator


class Deployment:
    def __init__(self,
                 backend_def: Callable,
                 name: str,
                 config: BackendConfig,
                 version: Optional[str] = None,
                 init_args: Optional[Tuple[Any]] = None,
                 route_prefix: Optional[str] = None,
                 ray_actor_options: Optional[Dict] = None,
                 _internal=False) -> None:
        """Construct a Deployment. CONSTRUCTOR SHOULDN'T BE USED DIRECTLY.

        Deployments should be created, retrieved, and updated using
        `@serve.deployment`, `serve.get_deployment`, and `Deployment.options`,
        respectively.
        """

        if not _internal:
            raise RuntimeError(
                "The Deployment constructor should not be called "
                "directly. Use `@serve.deployment` instead.")
        if not callable(backend_def):
            raise TypeError(
                "@serve.deployment must be called on a class or function.")
        if not isinstance(name, str):
            raise TypeError("name must be a string.")
        if not (version is None or isinstance(version, str)):
            raise TypeError("version must be a string.")
        if not (init_args is None or isinstance(init_args, tuple)):
            raise TypeError("init_args must be a tuple.")
        if route_prefix is not None:
            if not isinstance(route_prefix, str):
                raise TypeError("route_prefix must be a string.")
            if not route_prefix.startswith("/"):
                raise ValueError("route_prefix must start with '/'.")
            if route_prefix != "/" and route_prefix.endswith("/"):
                raise ValueError(
                    "route_prefix must not end with '/' unless it's the root.")
            if "{" in route_prefix or "}" in route_prefix:
                raise ValueError("route_prefix may not contain wildcards.")
        if not (ray_actor_options is None
                or isinstance(ray_actor_options, dict)):
            raise TypeError("ray_actor_options must be a dict.")

        if init_args is None:
            init_args = ()

        self.backend_def = backend_def
        self.name = name
        self.config = config
        self.version = version
        self.init_args = init_args
        self.route_prefix = route_prefix
        self.ray_actor_options = ray_actor_options
        self._replica_set = None

    def __reduce__(self):
        serialized_data = {
            "backend_def": self.backend_def,
            "name": self.name,
            "config": self.config,
            "version": self.version,
            "init_args": self.init_args,
            "route_prefix": self.route_prefix,
            "ray_actor_options": self.ray_actor_options
        }

        def deserializer(data):
            return ServeDeployment(**data, _internal=True)

        return deserializer, (serialized_data, )

    def __call__(self):
        raise RuntimeError("Deployments cannot be constructed directly. "
                           "Use `deployment.deploy() instead.`")

    def deploy(self, *init_args, _blocking=True):
        """Deploy this deployment.

        Args:
            *init_args (optional): args to pass to the class __init__
                method. Not valid if this deployment wraps a function.
        """
        if len(init_args) == 0 and self.init_args is not None:
            init_args = self.init_args

        return _get_global_client().deploy(
            self.name,
            self.backend_def,
            *init_args,
            ray_actor_options=self.ray_actor_options,
            config=self.config,
            version=self.version,
            route_prefix=self.route_prefix,
            _blocking=_blocking,
            _internal=True)

    def delete(self):
        """Delete this deployment."""
        return _get_global_client().delete_deployment(
            self.name, _internal=True)

    def get_handle(self, sync: Optional[bool] = True
                   ) -> Union[RayServeHandle, RayServeSyncHandle]:
        """Get a ServeHandle to this deployment to invoke it from Python.

        Args:
            sync (bool): If true, then Serve will return a ServeHandle that
                works everywhere. Otherwise, Serve will return an
                asyncio-optimized ServeHandle that's only usable in an asyncio
                loop.

        Returns:
            ServeHandle
        """
        return _get_global_client().get_handle(
            self.name,
            missing_ok=True,
            sync=sync,
            _internal_use_serve_request=False,
            _internal=True)

    @property
    def replicas(self):
        # Lazily populate the replica set because it comes with the overhead of
        # a long-poll client.
        if self._replica_set is None:
            self._replica_set = _get_global_client().get_replica_set(
                self.name, _internal=True)

        return self._replica_set.replicas

    def options(
            self,
            backend_def: Optional[Callable] = None,
            name: Optional[str] = None,
            version: Optional[str] = None,
            init_args: Optional[Tuple[Any]] = None,
            route_prefix: Optional[str] = None,
            num_replicas: Optional[int] = None,
            ray_actor_options: Optional[Dict] = None,
            user_config: Optional[Any] = None,
            max_concurrent_queries: Optional[int] = None,
    ) -> "Deployment":
        """Return a copy of this deployment with updated options.

        Only those options passed in will be updated, all others will remain
        unchanged from the existing deployment.
        """
        new_config = self.config.copy()
        if num_replicas is not None:
            new_config.num_replicas = num_replicas
        if user_config is not None:
            new_config.user_config = user_config
        if max_concurrent_queries is not None:
            new_config.max_concurrent_queries = max_concurrent_queries

        if backend_def is None:
            backend_def = self.backend_def

        if name is None:
            name = self.name

        if version is None:
            version = self.version

        if init_args is None:
            init_args = self.init_args

        if route_prefix is None:
            if self.route_prefix == f"/{self.name}":
                route_prefix = None
            else:
                route_prefix = self.route_prefix

        if ray_actor_options is None:
            ray_actor_options = self.ray_actor_options

        return Deployment(
            backend_def,
            name,
            new_config,
            version=version,
            init_args=init_args,
            route_prefix=route_prefix,
            ray_actor_options=ray_actor_options,
            _internal=True,
        )

    def __eq__(self, other):
        return all([
            self.name == other.name,
            self.version == other.version,
            self.config == other.config,
            self.init_args == other.init_args,
            self.route_prefix == other.route_prefix,
            self.ray_actor_options == self.ray_actor_options,
        ])

    def __str__(self):
        if self.route_prefix is None:
            route_prefix = f"/{self.name}"
        else:
            route_prefix = self.route_prefix
        return (f"Deployment(name={self.name},"
                f"version={self.version},"
                f"route_prefix={route_prefix})")

    def __repr__(self):
        return str(self)


@overload
def deployment(backend_def: Callable) -> Deployment:
    pass


@overload
def deployment(name: Optional[str] = None,
               version: Optional[str] = None,
               num_replicas: Optional[int] = None,
               init_args: Optional[Tuple[Any]] = None,
               ray_actor_options: Optional[Dict] = None,
               user_config: Optional[Any] = None,
               max_concurrent_queries: Optional[int] = None
               ) -> Callable[[Callable], Deployment]:
    pass


def deployment(
        _backend_def: Optional[Callable] = None,
        name: Optional[str] = None,
        version: Optional[str] = None,
        num_replicas: Optional[int] = None,
        init_args: Optional[Tuple[Any]] = None,
        route_prefix: Optional[str] = None,
        ray_actor_options: Optional[Dict] = None,
        user_config: Optional[Any] = None,
        max_concurrent_queries: Optional[int] = None,
) -> Callable[[Callable], Deployment]:
    """Define a Serve deployment.

    Args:
        name (Optional[str]): Globally-unique name identifying this deployment.
            If not provided, the name of the class or function will be used.
        version (Optional[str]): Version of the deployment. This is used to
            indicate a code change for the deployment; when it is re-deployed
            with a version change, a rolling update of the replicas will be
            performed. If not provided, every deployment will be treated as a
            new version.
        num_replicas (Optional[int]): The number of processes to start up that
            will handle requests to this backend. Defaults to 1.
        init_args (Optional[Tuple]): Arguments to be passed to the class
            constructor when starting up deployment replicas. These can also be
            passed when you call `.deploy()` on the returned Deployment.
        route_prefix (Optional[str]): Requests to paths under this HTTP path
            prefix will be routed to this deployment. Defaults to '/{name}'.
            Routing is done based on longest-prefix match, so if you have
            deployment A with a prefix of '/a' and deployment B with a prefix
            of '/a/b', requests to '/a', '/a/', and '/a/c' go to A and requests
            to '/a/b', '/a/b/', and '/a/b/c' go to B. Routes must not end with
            a '/' unless they're the root (just '/'), which acts as a
            catch-all.
        ray_actor_options (dict): Options to be passed to the Ray actor
            constructor such as resource requirements.
        user_config (Optional[Any]): [experimental] Arguments to pass to the
            reconfigure method of the backend. The reconfigure method is
            called if user_config is not None.
        max_concurrent_queries (Optional[int]): The maximum number of queries
            that will be sent to a replica of this backend without receiving a
            response. Defaults to 100.

    Example:

    >>> @serve.deployment(name="deployment1", version="v1")
        class MyDeployment:
            pass

    >>> MyDeployment.deploy(*init_args)
    >>> MyDeployment.options(num_replicas=2, init_args=init_args).deploy()

    Returns:
        Deployment
    """

    config = BackendConfig()
    if num_replicas is not None:
        config.num_replicas = num_replicas

    if user_config is not None:
        config.user_config = user_config

    if max_concurrent_queries is not None:
        config.max_concurrent_queries = max_concurrent_queries

    def decorator(_backend_def):
        return Deployment(
            _backend_def,
            name if name is not None else _backend_def.__name__,
            config,
            version=version,
            init_args=init_args,
            route_prefix=route_prefix,
            ray_actor_options=ray_actor_options,
            _internal=True,
        )

    # This handles both parametrized and non-parametrized usage of the
    # decorator. See the @serve.batch code for more details.
    return decorator(_backend_def) if callable(_backend_def) else decorator


def get_deployment(name: str) -> Deployment:
    """Dynamically fetch a handle to a Deployment object.

    This can be used to update and redeploy a deployment without access to
    the original definition.

    Example:

    >>> MyDeployment = serve.get_deployment("name")
    >>> MyDeployment.options(num_replicas=10).deploy()

    Args:
        name(str): name of the deployment. This must have already been
        deployed.

    Returns:
        Deployment
    """
    try:
        backend_info, route_prefix = _get_global_client().get_deployment_info(
            name, _internal=True)
    except KeyError:
        raise KeyError(f"Deployment {name} was not found. "
                       "Did you call Deployment.deploy()?")
    return Deployment(
        cloudpickle.loads(backend_info.replica_config.serialized_backend_def),
        name,
        backend_info.backend_config,
        version=backend_info.version,
        init_args=backend_info.replica_config.init_args,
        route_prefix=route_prefix,
        ray_actor_options=backend_info.replica_config.ray_actor_options,
        _internal=True,
    )


def list_deployments() -> Dict[str, Deployment]:
    """Returns a dictionary of all active deployments.

    Dictionary maps deployment name to Deployment objects.
    """
    infos = _get_global_client().list_deployments(_internal=True)

    deployments = {}
    for name, (backend_info, route_prefix) in infos.items():
        deployments[name] = Deployment(
            cloudpickle.loads(
                backend_info.replica_config.serialized_backend_def),
            name,
            backend_info.backend_config,
            version=backend_info.version,
            init_args=backend_info.replica_config.init_args,
            route_prefix=route_prefix,
            ray_actor_options=backend_info.replica_config.ray_actor_options,
            _internal=True,
        )

    return deployments<|MERGE_RESOLUTION|>--- conflicted
+++ resolved
@@ -18,30 +18,18 @@
 
 from ray import cloudpickle
 from ray.actor import ActorHandle
-<<<<<<< HEAD
 from ray.serve.common import BackendInfo, GoalId, Replica, ReplicaTag
-from ray.serve.config import (BackendConfig, BackendMetadata, HTTPOptions,
-                              ReplicaConfig)
-=======
-from ray.serve.common import BackendInfo, GoalId
-from ray.serve.config import (BackendConfig, HTTPOptions, ReplicaConfig)
->>>>>>> 891648ea
+from ray.serve.config import BackendConfig, HTTPOptions, ReplicaConfig
 from ray.serve.constants import (DEFAULT_HTTP_HOST, DEFAULT_HTTP_PORT,
                                  HTTP_PROXY_TIMEOUT, SERVE_CONTROLLER_NAME)
 from ray.serve.controller import BackendTag, ServeController
 from ray.serve.exceptions import RayServeException
 from ray.serve.handle import RayServeHandle, RayServeSyncHandle
-<<<<<<< HEAD
+from ray.serve.http_util import ASGIHTTPSender, make_fastapi_class_based_view
 from ray.serve.long_poll import LongPollClient, LongPollNamespace
-from ray.serve.utils import (format_actor_name, get_current_node_resource_key,
-                             get_random_letters, logger,
-                             make_fastapi_class_based_view)
-=======
-from ray.serve.http_util import (ASGIHTTPSender, make_fastapi_class_based_view)
 from ray.serve.utils import (ensure_serialization_context, format_actor_name,
                              get_current_node_resource_key, get_random_letters,
                              logger)
->>>>>>> 891648ea
 
 import ray
 
@@ -1164,7 +1152,7 @@
         }
 
         def deserializer(data):
-            return ServeDeployment(**data, _internal=True)
+            return Deployment(**data, _internal=True)
 
         return deserializer, (serialized_data, )
 
