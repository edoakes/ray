--- conflicted
+++ resolved
@@ -157,17 +157,11 @@
         lifetime="detached" if detached else None,
         max_restarts=-1,
         max_task_retries=-1,
-<<<<<<< HEAD
         # Schedule the controller on the head node with a soft constraint. This
         # prefers it to run on the head node in most cases, but allows it to be
         # restarted on other nodes in an HA cluster.
         scheduling_strategy=NodeAffinitySchedulingStrategy(head_node_id, soft=True),
-        namespace=controller_namespace,
-=======
-        # Pin Serve controller on the head node.
-        resources={get_current_node_resource_key(): 0.01},
         namespace=SERVE_NAMESPACE,
->>>>>>> 0d8cbb1c
         max_concurrency=CONTROLLER_MAX_CONCURRENCY,
     ).remote(
         controller_name,
