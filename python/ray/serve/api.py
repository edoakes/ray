from functools import wraps

from multiprocessing import cpu_count

import ray
from ray.serve.constants import (DEFAULT_HTTP_HOST, DEFAULT_HTTP_PORT,
                                 SERVE_MASTER_NAME)
from ray.serve.master import ServeMaster
from ray.serve.handle import RayServeHandle
from ray.serve.utils import (block_until_http_ready, format_actor_name,
                             retry_actor_failures)
from ray.serve.exceptions import RayServeException
from ray.serve.config import BackendConfig, ReplicaConfig
from ray.serve.policy import RoutePolicy
from ray.serve.router import Query
from ray.serve.request_params import RequestMetadata
from ray.serve.metric import InMemoryExporter

master_actor = None


def _get_master_actor():
    """Used for internal purpose because using just import serve.global_state
    will always reference the original None object.
    """
    global master_actor
    if master_actor is None:
        raise RayServeException("Please run serve.init to initialize or "
                                "connect to existing ray serve cluster.")
    return master_actor


def _ensure_connected(f):
    @wraps(f)
    def check(*args, **kwargs):
        _get_master_actor()
        return f(*args, **kwargs)

    return check


def accept_batch(f):
    """Annotation to mark a serving function that batch is accepted.

    This annotation need to be used to mark a function expect all arguments
    to be passed into a list.

    Example:

    >>> @serve.accept_batch
        def serving_func(flask_request):
            assert isinstance(flask_request, list)
            ...

    >>> class ServingActor:
            @serve.accept_batch
            def __call__(self, *, python_arg=None):
                assert isinstance(python_arg, list)
    """
    f._serve_accept_batch = True
    return f


def init(cluster_name=None,
         blocking=False,
         start_server=True,
         http_host=DEFAULT_HTTP_HOST,
         http_port=DEFAULT_HTTP_PORT,
         ray_init_kwargs={
             "object_store_memory": int(1e8),
             "num_cpus": max(cpu_count(), 8)
         },
         queueing_policy=RoutePolicy.Random,
         policy_kwargs={},
         metric_exporter=InMemoryExporter):
    """Initialize a serve cluster.

    If serve cluster has already initialized, this function will just return.

    Calling `ray.init` before `serve.init` is optional. When there is not a ray
    cluster initialized, serve will call `ray.init` with `object_store_memory`
    requirement.

    Args:
        cluster_name (str): A unique name for this serve cluster. This allows
            multiple serve clusters to run on the same ray cluster. Must be
            specified in all subsequent serve.init() calls.
        blocking (bool): If true, the function will wait for the HTTP server to
            be healthy, and other components to be ready before returns.
        start_server (bool): If true, `serve.init` starts http server.
            (Default: True)
        http_host (str): Host for HTTP server. Default to "0.0.0.0".
        http_port (int): Port for HTTP server. Default to 8000.
        ray_init_kwargs (dict): Argument passed to ray.init, if there is no ray
            connection. Default to {"object_store_memory": int(1e8)} for
            performance stability reason
        queueing_policy(RoutePolicy): Define the queueing policy for selecting
            the backend for a service. (Default: RoutePolicy.Random)
        policy_kwargs: Arguments required to instantiate a queueing policy
        metric_exporter(ExporterInterface): The class aggregates metrics from
            all RayServe actors and optionally export them to external
            services. RayServe has two options built in: InMemoryExporter and
            PrometheusExporter
    """
    global master_actor
    if master_actor is not None:
        return

    if cluster_name is not None and not isinstance(cluster_name, str):
        raise TypeError("cluster_name must be a string.")

    # Initialize ray if needed.
    if not ray.is_initialized():
        ray.init(**ray_init_kwargs)

    # Register serialization context once
    ray.register_custom_serializer(Query, Query.ray_serialize,
                                   Query.ray_deserialize)

    # Try to get serve master actor if it exists
    master_actor_name = format_actor_name(SERVE_MASTER_NAME, cluster_name)
    try:
        master_actor = ray.util.get_actor(master_actor_name)
        return
    except ValueError:
        pass

    # Register serialization context once
    ray.register_custom_serializer(Query, Query.ray_serialize,
                                   Query.ray_deserialize)
    ray.register_custom_serializer(RequestMetadata,
                                   RequestMetadata.ray_serialize,
                                   RequestMetadata.ray_deserialize)

    master_actor = ServeMaster.options(
        detached=True,
<<<<<<< HEAD
        name=master_actor_name,
        max_reconstructions=ray.ray_constants.INFINITE_RECONSTRUCTION,
    ).remote(cluster_name, queueing_policy.value, policy_kwargs, start_server,
             http_host, http_port, metric_exporter)
=======
        name=SERVE_MASTER_NAME,
        max_restarts=-1,
    ).remote(queueing_policy.value, policy_kwargs, start_server, http_host,
             http_port, metric_exporter)
>>>>>>> 00325eb2

    if start_server and blocking:
        block_until_http_ready("http://{}:{}/-/routes".format(
            http_host, http_port))


@_ensure_connected
def create_endpoint(endpoint_name, route=None, methods=["GET"]):
    """Create a service endpoint given route_expression.

    Args:
        endpoint_name (str): A name to associate to the endpoint. It will be
            used as key to set traffic policy.
        route (str): A string begin with "/". HTTP server will use
            the string to match the path.
        blocking (bool): If true, the function will wait for service to be
            registered before returning
    """
    retry_actor_failures(master_actor.create_endpoint, route, endpoint_name,
                         [m.upper() for m in methods])


@_ensure_connected
def delete_endpoint(endpoint):
    """Delete the given endpoint.

    Does not delete any associated backends.
    """
    retry_actor_failures(master_actor.delete_endpoint, endpoint)


@_ensure_connected
def update_backend_config(backend_tag, config_options):
    """Update a backend configuration for a backend tag.

    Keys not specified in the passed will be left unchanged.

    Args:
        backend_tag(str): A registered backend.
        config_options(dict): Backend config options to update.
    """
    if not isinstance(config_options, dict):
        raise ValueError("config_options must be a dictionary.")
    retry_actor_failures(master_actor.update_backend_config, backend_tag,
                         config_options)


@_ensure_connected
def get_backend_config(backend_tag):
    """Get the backend configuration for a backend tag.

    Args:
        backend_tag(str): A registered backend.
    """
    return retry_actor_failures(master_actor.get_backend_config, backend_tag)


@_ensure_connected
def create_backend(backend_tag,
                   func_or_class,
                   *actor_init_args,
                   ray_actor_options=None,
                   config=None):
    """Create a backend with the provided tag.

    The backend will serve requests with func_or_class.

    Args:
        backend_tag (str): a unique tag assign to identify this backend.
        func_or_class (callable, class): a function or a class implementing
            __call__.
        actor_init_args (optional): the arguments to pass to the class.
            initialization method.
        ray_actor_options (optional): options to be passed into the
            @ray.remote decorator for the backend actor.
        config: (optional) configuration options for this backend.
    """
    if config is None:
        config = {}
    if not isinstance(config, dict):
        raise TypeError("config must be a dictionary.")

    replica_config = ReplicaConfig(
        func_or_class, *actor_init_args, ray_actor_options=ray_actor_options)
    backend_config = BackendConfig(config, replica_config.accepts_batches)

    retry_actor_failures(master_actor.create_backend, backend_tag,
                         backend_config, replica_config)


@_ensure_connected
def delete_backend(backend_tag):
    """Delete the given backend.

    The backend must not currently be used by any endpoints.
    """
    retry_actor_failures(master_actor.delete_backend, backend_tag)


@_ensure_connected
def set_traffic(endpoint_name, traffic_policy_dictionary):
    """Associate a service endpoint with traffic policy.

    Example:

    >>> serve.set_traffic("service-name", {
        "backend:v1": 0.5,
        "backend:v2": 0.5
    })

    Args:
        endpoint_name (str): A registered service endpoint.
        traffic_policy_dictionary (dict): a dictionary maps backend names
            to their traffic weights. The weights must sum to 1.
    """
    retry_actor_failures(master_actor.set_traffic, endpoint_name,
                         traffic_policy_dictionary)


@_ensure_connected
def get_handle(endpoint_name,
               relative_slo_ms=None,
               absolute_slo_ms=None,
               missing_ok=False):
    """Retrieve RayServeHandle for service endpoint to invoke it from Python.

    Args:
        endpoint_name (str): A registered service endpoint.
        relative_slo_ms(float): Specify relative deadline in milliseconds for
            queries fired using this handle. (Default: None)
        absolute_slo_ms(float): Specify absolute deadline in milliseconds for
            queries fired using this handle. (Default: None)
        missing_ok (bool): If true, skip the check for the endpoint existence.
            It can be useful when the endpoint has not been registered.

    Returns:
        RayServeHandle
    """
    if not missing_ok:
        assert endpoint_name in retry_actor_failures(
            master_actor.get_all_endpoints)

    return RayServeHandle(
        retry_actor_failures(master_actor.get_router)[0],
        endpoint_name,
        relative_slo_ms,
        absolute_slo_ms,
    )


@_ensure_connected
def stat():
    """Retrieve metric statistics about ray serve system.

    Returns:
        metric_stats(Any): Metric information returned by the metric exporter.
            This can vary by exporter. For the default InMemoryExporter, it
            returns a list of the following format:

            .. code-block::python
              [
                  {"info": {
                      "name": ...,
                      "type": COUNTER|MEASURE,
                      "label_key": label_value,
                      "label_key": label_value,
                      ...
                  }, "value": float}
              ]

            For PrometheusExporter, it returns the metrics in prometheus format
            in plain text.
    """
    [metric_exporter] = ray.get(master_actor.get_metric_exporter.remote())
    return ray.get(metric_exporter.inspect_metrics.remote())<|MERGE_RESOLUTION|>--- conflicted
+++ resolved
@@ -134,17 +134,10 @@
 
     master_actor = ServeMaster.options(
         detached=True,
-<<<<<<< HEAD
         name=master_actor_name,
-        max_reconstructions=ray.ray_constants.INFINITE_RECONSTRUCTION,
+        max_restarts=-1,
     ).remote(cluster_name, queueing_policy.value, policy_kwargs, start_server,
              http_host, http_port, metric_exporter)
-=======
-        name=SERVE_MASTER_NAME,
-        max_restarts=-1,
-    ).remote(queueing_policy.value, policy_kwargs, start_server, http_host,
-             http_port, metric_exporter)
->>>>>>> 00325eb2
 
     if start_server and blocking:
         block_until_http_ready("http://{}:{}/-/routes".format(
