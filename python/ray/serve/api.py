import asyncio
import atexit
import collections
import inspect
import os
<<<<<<< HEAD
import threading
=======
import sys
>>>>>>> 97d1414f
import time
from dataclasses import dataclass
from functools import wraps
from typing import (TYPE_CHECKING, Any, Callable, Dict, List, Optional, Tuple,
                    Type, Union, overload)
from warnings import warn
from weakref import WeakValueDictionary

from starlette.requests import Request
from uvicorn.lifespan.on import LifespanOn
from uvicorn.config import Config

from ray import cloudpickle
from ray.actor import ActorHandle
from ray.serve.common import BackendInfo, GoalId, Replica, ReplicaTag
from ray.serve.config import BackendConfig, HTTPOptions, ReplicaConfig
from ray.serve.constants import (DEFAULT_HTTP_HOST, DEFAULT_HTTP_PORT,
                                 HTTP_PROXY_TIMEOUT, SERVE_CONTROLLER_NAME)
from ray.serve.controller import BackendTag, ServeController
from ray.serve.exceptions import RayServeException
from ray.serve.handle import RayServeHandle, RayServeSyncHandle
from ray.serve.http_util import ASGIHTTPSender, make_fastapi_class_based_view
from ray.serve.long_poll import LongPollClient, LongPollNamespace
from ray.serve.utils import (ensure_serialization_context, format_actor_name,
                             get_current_node_resource_key, get_random_letters,
                             logger)

import ray

if TYPE_CHECKING:
    from fastapi import APIRouter, FastAPI  # noqa: F401

_INTERNAL_REPLICA_CONTEXT = None
_global_client = None


def _get_global_client():
    if _global_client is not None:
        return _global_client

    return connect()


def _set_global_client(client):
    global _global_client
    _global_client = client


@dataclass
class ReplicaContext:
    """Stores data for Serve API calls from within the user's backend code."""
    backend_tag: BackendTag
    replica_tag: ReplicaTag
    _internal_controller_name: str
    servable_object: Callable


def _set_internal_replica_context(
        backend_tag: BackendTag,
        replica_tag: ReplicaTag,
        controller_name: str,
        servable_object: Callable,
):
    global _INTERNAL_REPLICA_CONTEXT
    _INTERNAL_REPLICA_CONTEXT = ReplicaContext(
        backend_tag, replica_tag, controller_name, servable_object)


def _ensure_connected(f: Callable) -> Callable:
    @wraps(f)
    def check(self, *args, _internal=False, **kwargs):
        if self._shutdown:
            raise RayServeException("Client has already been shut down.")
        if not _internal:
            logger.warning(
                "The client-based API is being deprecated in favor of global "
                "API calls (e.g., `serve.create_backend()`). Please replace "
                "all instances of `client.api_call()` with "
                "`serve.api_call()`.")
        return f(self, *args, **kwargs)

    return check


class ReplicaSet:
    def __init__(self, name: str, controller: ActorHandle):
        self._name = name
        self._update_lock = threading.Lock()
        self._replicas = ray.get(
            controller.get_deployment_replicas.remote(name))

        self._long_poll_client = LongPollClient(
            controller,
            {
                (LongPollNamespace.REPLICA_HANDLES, name): self.
                _update_replicas,
            },
        )

    def _update_replicas(self, replicas: List[Replica]):
        with self._update_lock:
            self._replicas = replicas

    @property
    def replicas(self):
        with self._update_lock:
            return self._replicas


class Client:
    def __init__(self,
                 controller: ActorHandle,
                 controller_name: str,
                 detached: bool = False):
        self._controller = controller
        self._controller_name = controller_name
        self._detached = detached
        self._shutdown = False
        self._http_config = ray.get(controller.get_http_config.remote())

        # Each handle has the overhead of long poll client, therefore cached.
        self.handle_cache = WeakValueDictionary()

        # NOTE(edoakes): Need this because the shutdown order isn't guaranteed
        # when the interpreter is exiting so we can't rely on __del__ (it
        # throws a nasty stacktrace).
        if not self._detached:

            def shutdown_serve_client():
                self.shutdown()

            atexit.register(shutdown_serve_client)

    def __del__(self):
        if not self._detached:
            logger.debug("Shutting down Ray Serve because client went out of "
                         "scope. To prevent this, either keep a reference to "
                         "the client or use serve.start(detached=True).")
            self.shutdown()

    def __reduce__(self):
        raise RayServeException(
            ("Ray Serve client cannot be serialized. Please use "
             "serve.connect() to get a client from within a backend."))

    def shutdown(self) -> None:
        """Completely shut down the connected Serve instance.

        Shuts down all processes and deletes all state associated with the
        instance.
        """
        if (not self._shutdown) and ray.is_initialized():
            ray.get(self._controller.shutdown.remote())
            ray.kill(self._controller, no_restart=True)

            # Wait for the named actor entry gets removed as well.
            started = time.time()
            while True:
                try:
                    ray.get_actor(self._controller_name)
                    if time.time() - started > 5:
                        logger.warning(
                            "Waited 5s for Serve to shutdown gracefully but "
                            "the controller is still not cleaned up. "
                            "You can ignore this warning if you are shutting "
                            "down the Ray cluster.")
                        break
                except ValueError:  # actor name is removed
                    break

            self._shutdown = True

    def _wait_for_goal(self,
                       goal_id: Optional[GoalId],
                       timeout: Optional[float] = None) -> bool:
        if goal_id is None:
            return True

        ready, _ = ray.wait(
            [self._controller.wait_for_goal.remote(goal_id)], timeout=timeout)
        return len(ready) == 1

    @_ensure_connected
    def create_endpoint(self,
                        endpoint_name: str,
                        *,
                        backend: str = None,
                        route: Optional[str] = None,
                        methods: List[str] = ["GET"]) -> None:
        """Create a service endpoint given route_expression.

        Args:
            endpoint_name (str): A name to associate to with the endpoint.
            backend (str, required): The backend that will serve requests to
                this endpoint. To change this or split traffic among backends,
                use `serve.set_traffic`.
            route (str, optional): A string begin with "/". HTTP server will
                use the string to match the path.
            methods(List[str], optional): The HTTP methods that are valid for
                this endpoint.
        """
        if backend is None:
            raise TypeError("backend must be specified when creating "
                            "an endpoint.")
        elif not isinstance(backend, str):
            raise TypeError("backend must be a string, got {}.".format(
                type(backend)))

        if route is not None:
            if not isinstance(route, str) or not route.startswith("/"):
                raise TypeError("route must be a string starting with '/'.")

        if not isinstance(methods, list):
            raise TypeError(
                "methods must be a list of strings, but got type {}".format(
                    type(methods)))

        endpoints = self.list_endpoints(_internal=True)
        if endpoint_name in endpoints:
            methods_old = endpoints[endpoint_name]["methods"]
            route_old = endpoints[endpoint_name]["route"]
            if sorted(methods_old) == sorted(methods) and route_old == route:
                raise ValueError(
                    "Route '{}' is already registered to endpoint '{}' "
                    "with methods '{}'.  To set the backend for this "
                    "endpoint, please use serve.set_traffic().".format(
                        route, endpoint_name, methods))

        upper_methods = []
        for method in methods:
            if not isinstance(method, str):
                raise TypeError(
                    "methods must be a list of strings, but contained "
                    "an element of type {}".format(type(method)))
            upper_methods.append(method.upper())

        ray.get(
            self._controller.create_endpoint.remote(
                endpoint_name, {backend: 1.0}, route, upper_methods))

    @_ensure_connected
    def delete_endpoint(self, endpoint: str) -> None:
        """Delete the given endpoint.

        Does not delete any associated backends.
        """
        ray.get(self._controller.delete_endpoint.remote(endpoint))

    @_ensure_connected
    def list_endpoints(self) -> Dict[str, Dict[str, Any]]:
        """Returns a dictionary of all registered endpoints.

        The dictionary keys are endpoint names and values are dictionaries
        of the form: {"methods": List[str], "traffic": Dict[str, float]}.
        """
        return ray.get(self._controller.get_all_endpoints.remote())

    @_ensure_connected
    def update_backend_config(
            self, backend_tag: str,
            config_options: Union[BackendConfig, Dict[str, Any]]) -> None:
        """Update a backend configuration for a backend tag.

        Keys not specified in the passed will be left unchanged.

        Args:
            backend_tag(str): A registered backend.
            config_options(dict, serve.BackendConfig): Backend config options
                to update. Either a BackendConfig object or a dict mapping
                strings to values for the following supported options:
                - "num_replicas": number of processes to start up that
                will handle requests to this backend.
                - "max_concurrent_queries": the maximum number of queries
                that will be sent to a replica of this backend
                without receiving a response.
                - "user_config" (experimental): Arguments to pass to the
                reconfigure method of the backend. The reconfigure method is
                called if "user_config" is not None.
        """

        if not isinstance(config_options, (BackendConfig, dict)):
            raise TypeError(
                "config_options must be a BackendConfig or dictionary.")
        if isinstance(config_options, dict):
            config_options = BackendConfig.parse_obj(config_options)
        self._wait_for_goal(
            ray.get(
                self._controller.update_backend_config.remote(
                    backend_tag, config_options)))

    @_ensure_connected
    def get_backend_config(self, backend_tag: str) -> BackendConfig:
        """Get the backend configuration for a backend tag.

        Args:
            backend_tag(str): A registered backend.
        """
        return ray.get(self._controller.get_backend_config.remote(backend_tag))

    @_ensure_connected
    def create_backend(
            self,
            backend_tag: str,
            backend_def: Union[Callable, Type[Callable], str],
            *init_args: Any,
            ray_actor_options: Optional[Dict] = None,
            config: Optional[Union[BackendConfig, Dict[str, Any]]] = None
    ) -> None:
        """Create a backend with the provided tag.

        Args:
            backend_tag (str): a unique tag assign to identify this backend.
            backend_def (callable, class, str): a function or class
                implementing __call__ and returning a JSON-serializable object
                or a Starlette Response object. A string import path can also
                be provided (e.g., "my_module.MyClass"), in which case the
                underlying function or class will be imported dynamically in
                the worker replicas.
            *init_args (optional): the arguments to pass to the class
                initialization method. Not valid if backend_def is a function.
            ray_actor_options (optional): options to be passed into the
                @ray.remote decorator for the backend actor.
            config (dict, serve.BackendConfig, optional): configuration options
                for this backend. Either a BackendConfig, or a dictionary
                mapping strings to values for the following supported options:
                - "num_replicas": number of processes to start up that
                will handle requests to this backend.
                - "max_concurrent_queries": the maximum number of queries that
                will be sent to a replica of this backend without receiving a
                response.
                - "user_config" (experimental): Arguments to pass to the
                reconfigure method of the backend. The reconfigure method is
                called if "user_config" is not None.
        """
        if backend_tag in self.list_backends(_internal=True).keys():
            raise ValueError(
                "Cannot create backend. "
                "Backend '{}' is already registered.".format(backend_tag))

        if config is None:
            config = {}
        if ray_actor_options is None:
            ray_actor_options = {}

        # If conda is activated and a conda env is not specified in runtime_env
        # in ray_actor_options, default to conda env of this process (client).
        # Without this code, the backend would run in the controller's conda
        # env, which is likely different from that of the client.
        # If using Ray client, skip this convenience feature because the local
        # client env doesn't create the Ray cluster (so the client env is
        # likely not present on the cluster.)
        if not ray.util.client.ray.is_connected() and sys.platform != "win32":
            if ray_actor_options.get("runtime_env") is None:
                ray_actor_options["runtime_env"] = {}
            if ray_actor_options["runtime_env"].get("conda") is None:
                current_env = os.environ.get("CONDA_DEFAULT_ENV")
                if current_env is not None and current_env != "":
                    ray_actor_options["runtime_env"]["conda"] = current_env

        replica_config = ReplicaConfig(
            backend_def, *init_args, ray_actor_options=ray_actor_options)

        if isinstance(config, dict):
            backend_config = BackendConfig.parse_obj(config)
        elif isinstance(config, BackendConfig):
            backend_config = config
        else:
            raise TypeError("config must be a BackendConfig or a dictionary.")

        self._wait_for_goal(
            ray.get(
                self._controller.create_backend.remote(
                    backend_tag, backend_config, replica_config)))

    @_ensure_connected
    def deploy(self,
               name: str,
               backend_def: Union[Callable, Type[Callable], str],
               *init_args: Any,
               ray_actor_options: Optional[Dict] = None,
               config: Optional[Union[BackendConfig, Dict[str, Any]]] = None,
               version: Optional[str] = None,
               route_prefix: Optional[str] = None,
               _blocking: Optional[bool] = True) -> Optional[GoalId]:
        if config is None:
            config = {}
        if ray_actor_options is None:
            ray_actor_options = {}

        # If conda is activated and a conda env is not specified in runtime_env
        # in ray_actor_options, default to conda env of this process (client).
        # Without this code, the backend would run in the controller's conda
        # env, which is likely different from that of the client.
        # If using Ray client, skip this convenience feature because the local
        # client env doesn't create the Ray cluster (so the client env is
        # likely not present on the cluster.)
        if not ray.util.client.ray.is_connected() and sys.platform != "win32":
            if ray_actor_options.get("runtime_env") is None:
                ray_actor_options["runtime_env"] = {}
            if ray_actor_options["runtime_env"].get("conda") is None:
                current_env = os.environ.get("CONDA_DEFAULT_ENV")
                if current_env is not None and current_env != "":
                    ray_actor_options["runtime_env"]["conda"] = current_env

        replica_config = ReplicaConfig(
            backend_def, *init_args, ray_actor_options=ray_actor_options)

        if isinstance(config, dict):
            backend_config = BackendConfig.parse_obj(config)
        elif isinstance(config, BackendConfig):
            backend_config = config
        else:
            raise TypeError("config must be a BackendConfig or a dictionary.")

        python_methods = []
        if inspect.isclass(backend_def):
            for method_name, _ in inspect.getmembers(backend_def,
                                                     inspect.isfunction):
                python_methods.append(method_name)

        goal_id, updating = ray.get(
            self._controller.deploy.remote(name, backend_config,
                                           replica_config, python_methods,
                                           version, route_prefix))

        if updating:
            msg = f"Updating deployment '{name}'"
            if version is not None:
                msg += f" to version '{version}'"
            logger.info(f"{msg}.")
        else:
            logger.info(f"Deployment '{name}' is already at version "
                        f"'{version}', not updating.")

        if _blocking:
            self._wait_for_goal(goal_id)
        else:
            return goal_id

    @_ensure_connected
    def delete_deployment(self, name: str) -> None:
        self._wait_for_goal(
            ray.get(self._controller.delete_deployment.remote(name)))

    @_ensure_connected
    def get_deployment_info(self, name: str) -> Tuple[BackendInfo, str]:
        return ray.get(self._controller.get_deployment_info.remote(name))

    @_ensure_connected
    def list_deployments(self) -> Dict[str, Tuple[BackendInfo, str]]:
        return ray.get(self._controller.list_deployments.remote())

    @_ensure_connected
    def list_backends(self) -> Dict[str, BackendConfig]:
        """Returns a dictionary of all registered backends.

        Dictionary maps backend tags to backend config objects.
        """
        return ray.get(self._controller.get_all_backends.remote())

    @_ensure_connected
    def delete_backend(self, backend_tag: str, force: bool = False) -> None:
        """Delete the given backend.

        The backend must not currently be used by any endpoints.

        Args:
            backend_tag (str): The backend tag to be deleted.
            force (bool): Whether or not to force the deletion, without waiting
              for graceful shutdown. Default to false.
        """
        self._wait_for_goal(
            ray.get(
                self._controller.delete_backend.remote(backend_tag, force)))

    @_ensure_connected
    def set_traffic(self, endpoint_name: str,
                    traffic_policy_dictionary: Dict[str, float]) -> None:
        """Associate a service endpoint with traffic policy.

        Example:

        >>> serve.set_traffic("service-name", {
            "backend:v1": 0.5,
            "backend:v2": 0.5
        })

        Args:
            endpoint_name (str): A registered service endpoint.
            traffic_policy_dictionary (dict): a dictionary maps backend names
                to their traffic weights. The weights must sum to 1.
        """
        ray.get(
            self._controller.set_traffic.remote(endpoint_name,
                                                traffic_policy_dictionary))

    @_ensure_connected
    def shadow_traffic(self, endpoint_name: str, backend_tag: str,
                       proportion: float) -> None:
        """Shadow traffic from an endpoint to a backend.

        The specified proportion of requests will be duplicated and sent to the
        backend. Responses of the duplicated traffic will be ignored.
        The backend must not already be in use.

        To stop shadowing traffic to a backend, call `shadow_traffic` with
        proportion equal to 0.

        Args:
            endpoint_name (str): A registered service endpoint.
            backend_tag (str): A registered backend.
            proportion (float): The proportion of traffic from 0 to 1.
        """

        if not isinstance(proportion,
                          (float, int)) or not 0 <= proportion <= 1:
            raise TypeError("proportion must be a float from 0 to 1.")

        ray.get(
            self._controller.shadow_traffic.remote(endpoint_name, backend_tag,
                                                   proportion))

    @_ensure_connected
    def get_handle(self,
                   endpoint_name: str,
                   missing_ok: Optional[bool] = False,
                   sync: bool = True,
                   _internal_use_serve_request: Optional[bool] = True
                   ) -> Union[RayServeHandle, RayServeSyncHandle]:
        """Retrieve RayServeHandle for service endpoint to invoke it from Python.

        Args:
            endpoint_name (str): A registered service endpoint.
            missing_ok (bool): If true, then Serve won't check the endpoint is
                registered. False by default.
            sync (bool): If true, then Serve will return a ServeHandle that
                works everywhere. Otherwise, Serve will return a ServeHandle
                that's only usable in asyncio loop.

        Returns:
            RayServeHandle
        """
        cache_key = (endpoint_name, missing_ok, sync)
        if cache_key in self.handle_cache:
            return self.handle_cache[cache_key]

        all_endpoints = ray.get(self._controller.get_all_endpoints.remote())
        if not missing_ok and endpoint_name not in all_endpoints:
            raise KeyError(f"Endpoint '{endpoint_name}' does not exist.")

        if asyncio.get_event_loop().is_running() and sync:
            logger.warning(
                "You are retrieving a sync handle inside an asyncio loop. "
                "Try getting client.get_handle(.., sync=False) to get better "
                "performance. Learn more at https://docs.ray.io/en/master/"
                "serve/http-servehandle.html#sync-and-async-handles")

        if not asyncio.get_event_loop().is_running() and not sync:
            logger.warning(
                "You are retrieving an async handle outside an asyncio loop. "
                "You should make sure client.get_handle is called inside a "
                "running event loop. Or call client.get_handle(.., sync=True) "
                "to create sync handle. Learn more at https://docs.ray.io/en/"
                "master/serve/http-servehandle.html#sync-and-async-handles")

        if endpoint_name in all_endpoints:
            this_endpoint = all_endpoints[endpoint_name]
            python_methods: List[str] = this_endpoint["python_methods"]
        else:
            # This can happen in the missing_ok=True case.
            # handle.method_name.remote won't work and user must
            # use the legacy handle.options(method).remote().
            python_methods: List[str] = []

        if sync:
            handle = RayServeSyncHandle(
                self._controller,
                endpoint_name,
                known_python_methods=python_methods,
                _internal_use_serve_request=_internal_use_serve_request)
        else:
            handle = RayServeHandle(
                self._controller,
                endpoint_name,
                known_python_methods=python_methods,
                _internal_use_serve_request=_internal_use_serve_request)

        self.handle_cache[cache_key] = handle
        return handle

    @_ensure_connected
    def get_replica_set(self, name: str):
        return ReplicaSet(name, self._controller)


def start(
        detached: bool = False,
        http_host: Optional[str] = DEFAULT_HTTP_HOST,
        http_port: int = DEFAULT_HTTP_PORT,
        http_middlewares: List[Any] = [],
        http_options: Optional[Union[dict, HTTPOptions]] = None,
        dedicated_cpu: bool = False,
) -> Client:
    """Initialize a serve instance.

    By default, the instance will be scoped to the lifetime of the returned
    Client object (or when the script exits). If detached is set to True, the
    instance will instead persist until serve.shutdown() is called. This is
    only relevant if connecting to a long-running Ray cluster (e.g., with
    ray.init(address="auto") or ray.util.connect("<remote_addr>")).

    Args:
        detached (bool): Whether not the instance should be detached from this
          script.
        http_host (Optional[str]): Deprecated, use http_options instead.
        http_port (int): Deprecated, use http_options instead.
        http_middlewares (list): Deprecated, use http_options instead.
        http_options (Optional[Dict, serve.HTTPOptions]): Configuration options
          for HTTP proxy. You can pass in a dictionary or HTTPOptions object
          with fields:

            - host(str, None): Host for HTTP servers to listen on. Defaults to
              "127.0.0.1". To expose Serve publicly, you probably want to set
              this to "0.0.0.0".
            - port(int): Port for HTTP server. Defaults to 8000.
            - middlewares(list): A list of Starlette middlewares that will be
              applied to the HTTP servers in the cluster. Defaults to [].
            - location(str, serve.config.DeploymentMode): The deployment
              location of HTTP servers:

                - "HeadOnly": start one HTTP server on the head node. Serve
                  assumes the head node is the node you executed serve.start
                  on. This is the default.
                - "EveryNode": start one HTTP server per node.
                - "NoServer" or None: disable HTTP server.
            - num_cpus (int): The number of CPU cores to reserve for each
              internal Serve HTTP proxy actor.  Defaults to 0.
        dedicated_cpu (bool): Whether to reserve a CPU core for the internal
          Serve controller actor.  Defaults to False.
    """
    if ((http_host != DEFAULT_HTTP_HOST) or (http_port != DEFAULT_HTTP_PORT)
            or (len(http_middlewares) != 0)):
        if http_options is not None:
            raise ValueError(
                "You cannot specify both `http_options` and any of the "
                "`http_host`, `http_port`, and `http_middlewares` arguments. "
                "`http_options` is preferred.")
        else:
            warn(
                "`http_host`, `http_port`, `http_middlewares` are deprecated. "
                "Please use serve.start(http_options={'host': ..., "
                "'port': ..., middlewares': ...}) instead.",
                DeprecationWarning,
            )

    # Initialize ray if needed.
    ray.worker.global_worker.filter_logs_by_job = False
    if not ray.is_initialized():
        ray.init()

    try:
        _get_global_client()
        logger.info("Connecting to existing Serve instance.")
        return
    except RayServeException:
        pass

    # Try to get serve controller if it exists
    if detached:
        controller_name = SERVE_CONTROLLER_NAME
    else:
        controller_name = format_actor_name(SERVE_CONTROLLER_NAME,
                                            get_random_letters())

    if isinstance(http_options, dict):
        http_options = HTTPOptions.parse_obj(http_options)
    if http_options is None:
        http_options = HTTPOptions(
            host=http_host, port=http_port, middlewares=http_middlewares)

    controller = ServeController.options(
        num_cpus=(1 if dedicated_cpu else 0),
        name=controller_name,
        lifetime="detached" if detached else None,
        max_restarts=-1,
        max_task_retries=-1,
        # Pin Serve controller on the head node.
        resources={
            get_current_node_resource_key(): 0.01
        },
    ).remote(
        controller_name,
        http_options,
        detached=detached,
    )

    proxy_handles = ray.get(controller.get_http_proxies.remote())
    if len(proxy_handles) > 0:
        try:
            ray.get(
                [handle.ready.remote() for handle in proxy_handles.values()],
                timeout=HTTP_PROXY_TIMEOUT,
            )
        except ray.exceptions.GetTimeoutError:
            raise TimeoutError(
                "HTTP proxies not available after {HTTP_PROXY_TIMEOUT}s.")

    client = Client(controller, controller_name, detached=detached)
    _set_global_client(client)
    return client


def connect() -> Client:
    """Connect to an existing Serve instance on this Ray cluster.

    DEPRECATED. Will be removed in Ray 1.5. See docs for details.

    If calling from the driver program, the Serve instance on this Ray cluster
    must first have been initialized using `serve.start(detached=True)`.

    If called from within a backend, this will connect to the same Serve
    instance that the backend is running in.
    """

    # Initialize ray if needed.
    ray.worker.global_worker.filter_logs_by_job = False
    if not ray.is_initialized():
        ray.init()

    # When running inside of a backend, _INTERNAL_REPLICA_CONTEXT is set to
    # ensure that the correct instance is connected to.
    if _INTERNAL_REPLICA_CONTEXT is None:
        controller_name = SERVE_CONTROLLER_NAME
    else:
        controller_name = _INTERNAL_REPLICA_CONTEXT._internal_controller_name

    # Try to get serve controller if it exists
    try:
        controller = ray.get_actor(controller_name)
    except ValueError:
        raise RayServeException("Called `serve.connect()` but there is no "
                                "instance running on this Ray cluster. Please "
                                "call `serve.start(detached=True) to start "
                                "one.")

    client = Client(controller, controller_name, detached=True)
    _set_global_client(client)
    return client


def shutdown() -> None:
    """Completely shut down the connected Serve instance.

    Shuts down all processes and deletes all state associated with the
    instance.
    """
    if _global_client is None:
        return

    _get_global_client().shutdown()
    _set_global_client(None)


def create_endpoint(endpoint_name: str,
                    *,
                    backend: str = None,
                    route: Optional[str] = None,
                    methods: List[str] = ["GET"]) -> None:
    """Create a service endpoint given route_expression.

    DEPRECATED. Will be removed in Ray 1.5. See docs for details.

    Args:
        endpoint_name (str): A name to associate to with the endpoint.
        backend (str, required): The backend that will serve requests to
            this endpoint. To change this or split traffic among backends,
            use `serve.set_traffic`.
        route (str, optional): A string begin with "/". HTTP server will
            use the string to match the path.
        methods(List[str], optional): The HTTP methods that are valid for
            this endpoint.
    """
    return _get_global_client().create_endpoint(
        endpoint_name,
        backend=backend,
        route=route,
        methods=methods,
        _internal=True)


def delete_endpoint(endpoint: str) -> None:
    """Delete the given endpoint.

    DEPRECATED. Will be removed in Ray 1.5. See docs for details.

    Does not delete any associated backends.
    """
    return _get_global_client().delete_endpoint(endpoint, _internal=True)


def list_endpoints() -> Dict[str, Dict[str, Any]]:
    """Returns a dictionary of all registered endpoints.

    DEPRECATED. Will be removed in Ray 1.5. See docs for details.

    The dictionary keys are endpoint names and values are dictionaries
    of the form: {"methods": List[str], "traffic": Dict[str, float]}.
    """
    return _get_global_client().list_endpoints(_internal=True)


def update_backend_config(
        backend_tag: str,
        config_options: Union[BackendConfig, Dict[str, Any]]) -> None:
    """Update a backend configuration for a backend tag.

    DEPRECATED. Will be removed in Ray 1.5. See docs for details.

    Keys not specified in the passed will be left unchanged.

    Args:
        backend_tag(str): A registered backend.
        config_options(dict, serve.BackendConfig): Backend config options
            to update. Either a BackendConfig object or a dict mapping
            strings to values for the following supported options:
            - "num_replicas": number of processes to start up that
            will handle requests to this backend.
            - "max_concurrent_queries": the maximum number of queries
            that will be sent to a replica of this backend
            without receiving a response.
            - "user_config" (experimental): Arguments to pass to the
            reconfigure method of the backend. The reconfigure method is
            called if "user_config" is not None.
    """
    return _get_global_client().update_backend_config(
        backend_tag, config_options, _internal=True)


def get_backend_config(backend_tag: str) -> BackendConfig:
    """Get the backend configuration for a backend tag.

    DEPRECATED. Will be removed in Ray 1.5. See docs for details.

    Args:
        backend_tag(str): A registered backend.
    """
    return _get_global_client().get_backend_config(backend_tag, _internal=True)


def create_backend(
        backend_tag: str,
        backend_def: Union[Callable, Type[Callable], str],
        *init_args: Any,
        ray_actor_options: Optional[Dict] = None,
        config: Optional[Union[BackendConfig, Dict[str, Any]]] = None) -> None:
    """Create a backend with the provided tag.

    DEPRECATED. Will be removed in Ray 1.5. See docs for details.

    Args:
        backend_tag (str): a unique tag assign to identify this backend.
        backend_def (callable, class, str): a function or class
            implementing __call__ and returning a JSON-serializable object
            or a Starlette Response object. A string import path can also
            be provided (e.g., "my_module.MyClass"), in which case the
            underlying function or class will be imported dynamically in
            the worker replicas.
        *init_args (optional): the arguments to pass to the class
            initialization method. Not valid if backend_def is a function.
        ray_actor_options (optional): options to be passed into the
            @ray.remote decorator for the backend actor.
        config (dict, serve.BackendConfig, optional): configuration options
            for this backend. Either a BackendConfig, or a dictionary
            mapping strings to values for the following supported options:
            - "num_replicas": number of processes to start up that
            will handle requests to this backend.
            - "max_concurrent_queries": the maximum number of queries that
            will be sent to a replica of this backend without receiving a
            response.
            - "user_config" (experimental): Arguments to pass to the
            reconfigure method of the backend. The reconfigure method is
            called if "user_config" is not None.
    """
    return _get_global_client().create_backend(
        backend_tag,
        backend_def,
        *init_args,
        ray_actor_options=ray_actor_options,
        config=config,
        _internal=True)


def list_backends() -> Dict[str, BackendConfig]:
    """Returns a dictionary of all registered backends.

    DEPRECATED. Will be removed in Ray 1.5. See docs for details.

    Dictionary maps backend tags to backend config objects.
    """
    return _get_global_client().list_backends(_internal=True)


def delete_backend(backend_tag: str, force: bool = False) -> None:
    """Delete the given backend.

    DEPRECATED. Will be removed in Ray 1.5. See docs for details.

    The backend must not currently be used by any endpoints.

    Args:
        backend_tag (str): The backend tag to be deleted.
        force (bool): Whether or not to force the deletion, without waiting
          for graceful shutdown. Default to false.
    """
    return _get_global_client().delete_backend(
        backend_tag, force=force, _internal=True)


def set_traffic(endpoint_name: str,
                traffic_policy_dictionary: Dict[str, float]) -> None:
    """Associate a service endpoint with traffic policy.

    DEPRECATED. Will be removed in Ray 1.5. See docs for details.

    Example:

    >>> serve.set_traffic("service-name", {
        "backend:v1": 0.5,
        "backend:v2": 0.5
    })

    Args:
        endpoint_name (str): A registered service endpoint.
        traffic_policy_dictionary (dict): a dictionary maps backend names
            to their traffic weights. The weights must sum to 1.
    """
    return _get_global_client().set_traffic(
        endpoint_name, traffic_policy_dictionary, _internal=True)


def shadow_traffic(endpoint_name: str, backend_tag: str,
                   proportion: float) -> None:
    """Shadow traffic from an endpoint to a backend.

    DEPRECATED. Will be removed in Ray 1.5. See docs for details.

    The specified proportion of requests will be duplicated and sent to the
    backend. Responses of the duplicated traffic will be ignored.
    The backend must not already be in use.

    To stop shadowing traffic to a backend, call `shadow_traffic` with
    proportion equal to 0.

    Args:
        endpoint_name (str): A registered service endpoint.
        backend_tag (str): A registered backend.
        proportion (float): The proportion of traffic from 0 to 1.
    """
    return _get_global_client().shadow_traffic(
        endpoint_name, backend_tag, proportion, _internal=True)


def get_handle(endpoint_name: str,
               missing_ok: Optional[bool] = False,
               sync: Optional[bool] = True,
               _internal_use_serve_request: Optional[bool] = True
               ) -> Union[RayServeHandle, RayServeSyncHandle]:
    """Retrieve RayServeHandle for service endpoint to invoke it from Python.

    DEPRECATED. Will be removed in Ray 1.5. See docs for details.

    Args:
        endpoint_name (str): A registered service endpoint.
        missing_ok (bool): If true, then Serve won't check the endpoint is
            registered. False by default.
        sync (bool): If true, then Serve will return a ServeHandle that
            works everywhere. Otherwise, Serve will return a ServeHandle
            that's only usable in asyncio loop.

    Returns:
        RayServeHandle
    """
    return _get_global_client().get_handle(
        endpoint_name,
        missing_ok=missing_ok,
        sync=sync,
        _internal_use_serve_request=_internal_use_serve_request,
        _internal=True)


def get_replica_context() -> ReplicaContext:
    """When called from a backend, returns the backend tag and replica tag.

    When not called from a backend, returns None.

    A replica tag uniquely identifies a single replica for a Ray Serve
    backend at runtime.  Replica tags are of the form
    `<backend tag>#<random letters>`.

    Raises:
        RayServeException: if not called from within a Ray Serve backend
    Example:
        >>> serve.get_replica_context().backend_tag # my_backend
        >>> serve.get_replica_context().replica_tag # my_backend#krcwoa
    """
    if _INTERNAL_REPLICA_CONTEXT is None:
        raise RayServeException("`serve.get_replica_context()` "
                                "may only be called from within a "
                                "Ray Serve backend.")
    return _INTERNAL_REPLICA_CONTEXT


def ingress(app: Union["FastAPI", "APIRouter"]):
    """Mark a FastAPI application ingress for Serve.

    Args:
        app(FastAPI,APIRouter): the app or router object serve as ingress
            for this backend.

    Example:
    >>> app = FastAPI()
    >>> @serve.deployment
        @serve.ingress(app)
        class App:
            pass
    >>> App.deploy()
    """

    def decorator(cls):
        if not inspect.isclass(cls):
            raise ValueError("@serve.ingress must be used with a class.")

        if issubclass(cls, collections.abc.Callable):
            raise ValueError(
                "Class passed to @serve.ingress may not have __call__ method.")

        # Sometimes there are decorators on the methods. We want to fix
        # the fast api routes here.
        make_fastapi_class_based_view(app, cls)

        # Free the state of the app so subsequent modification won't affect
        # this ingress deployment. We don't use copy.copy here to avoid
        # recursion issue.
        ensure_serialization_context()
        frozen_app = cloudpickle.loads(cloudpickle.dumps(app))

        class FastAPIWrapper(cls):
            async def __init__(self, *args, **kwargs):
                self.app = frozen_app

                # Use uvicorn's lifespan handling code to properly deal with
                # startup and shutdown event.
                self.lifespan = LifespanOn(Config(self.app, lifespan="on"))
                # Replace uvicorn logger with our own.
                self.lifespan.logger = logger
                await self.lifespan.startup()

                # TODO(edoakes): should the startup_hook run before or after
                # the constructor?
                super().__init__(*args, **kwargs)

            async def __call__(self, request: Request):
                sender = ASGIHTTPSender()
                await self.app(
                    request.scope,
                    request._receive,
                    sender,
                )
                return sender.build_starlette_response()

            def __del__(self):
                asyncio.get_event_loop().run_until_complete(
                    self.lifespan.shutdown())

        FastAPIWrapper.__name__ = cls.__name__
        return FastAPIWrapper

    return decorator


class Deployment:
    def __init__(self,
                 backend_def: Callable,
                 name: str,
                 config: BackendConfig,
                 version: Optional[str] = None,
                 init_args: Optional[Tuple[Any]] = None,
                 route_prefix: Optional[str] = None,
                 ray_actor_options: Optional[Dict] = None,
                 _internal=False) -> None:
        """Construct a Deployment. CONSTRUCTOR SHOULDN'T BE USED DIRECTLY.

        Deployments should be created, retrieved, and updated using
        `@serve.deployment`, `serve.get_deployment`, and `Deployment.options`,
        respectively.
        """

        if not _internal:
            raise RuntimeError(
                "The Deployment constructor should not be called "
                "directly. Use `@serve.deployment` instead.")
        if not callable(backend_def):
            raise TypeError(
                "@serve.deployment must be called on a class or function.")
        if not isinstance(name, str):
            raise TypeError("name must be a string.")
        if not (version is None or isinstance(version, str)):
            raise TypeError("version must be a string.")
        if not (init_args is None or isinstance(init_args, tuple)):
            raise TypeError("init_args must be a tuple.")
        if route_prefix is not None:
            if not isinstance(route_prefix, str):
                raise TypeError("route_prefix must be a string.")
            if not route_prefix.startswith("/"):
                raise ValueError("route_prefix must start with '/'.")
            if route_prefix != "/" and route_prefix.endswith("/"):
                raise ValueError(
                    "route_prefix must not end with '/' unless it's the root.")
            if "{" in route_prefix or "}" in route_prefix:
                raise ValueError("route_prefix may not contain wildcards.")
        if not (ray_actor_options is None
                or isinstance(ray_actor_options, dict)):
            raise TypeError("ray_actor_options must be a dict.")

        if init_args is None:
            init_args = ()

        self.backend_def = backend_def
        self.name = name
        self.config = config
        self.version = version
        self.init_args = init_args
        self.route_prefix = route_prefix
        self.ray_actor_options = ray_actor_options
        self._replica_set = None

    def __reduce__(self):
        serialized_data = {
            "backend_def": self.backend_def,
            "name": self.name,
            "config": self.config,
            "version": self.version,
            "init_args": self.init_args,
            "route_prefix": self.route_prefix,
            "ray_actor_options": self.ray_actor_options
        }

        def deserializer(data):
            return Deployment(**data, _internal=True)

        return deserializer, (serialized_data, )

    def __call__(self):
        raise RuntimeError("Deployments cannot be constructed directly. "
                           "Use `deployment.deploy() instead.`")

    def deploy(self, *init_args, _blocking=True):
        """Deploy this deployment.

        Args:
            *init_args (optional): args to pass to the class __init__
                method. Not valid if this deployment wraps a function.
        """
        if len(init_args) == 0 and self.init_args is not None:
            init_args = self.init_args

        return _get_global_client().deploy(
            self.name,
            self.backend_def,
            *init_args,
            ray_actor_options=self.ray_actor_options,
            config=self.config,
            version=self.version,
            route_prefix=self.route_prefix,
            _blocking=_blocking,
            _internal=True)

    def delete(self):
        """Delete this deployment."""
        return _get_global_client().delete_deployment(
            self.name, _internal=True)

    def get_handle(self, sync: Optional[bool] = True
                   ) -> Union[RayServeHandle, RayServeSyncHandle]:
        """Get a ServeHandle to this deployment to invoke it from Python.

        Args:
            sync (bool): If true, then Serve will return a ServeHandle that
                works everywhere. Otherwise, Serve will return an
                asyncio-optimized ServeHandle that's only usable in an asyncio
                loop.

        Returns:
            ServeHandle
        """
        return _get_global_client().get_handle(
            self.name,
            missing_ok=True,
            sync=sync,
            _internal_use_serve_request=False,
            _internal=True)

    @property
    def replicas(self):
        # Lazily populate the replica set because it comes with the overhead of
        # a long-poll client.
        if self._replica_set is None:
            self._replica_set = _get_global_client().get_replica_set(
                self.name, _internal=True)

        return self._replica_set.replicas

    def options(
            self,
            backend_def: Optional[Callable] = None,
            name: Optional[str] = None,
            version: Optional[str] = None,
            init_args: Optional[Tuple[Any]] = None,
            route_prefix: Optional[str] = None,
            num_replicas: Optional[int] = None,
            ray_actor_options: Optional[Dict] = None,
            user_config: Optional[Any] = None,
            max_concurrent_queries: Optional[int] = None,
    ) -> "Deployment":
        """Return a copy of this deployment with updated options.

        Only those options passed in will be updated, all others will remain
        unchanged from the existing deployment.
        """
        new_config = self.config.copy()
        if num_replicas is not None:
            new_config.num_replicas = num_replicas
        if user_config is not None:
            new_config.user_config = user_config
        if max_concurrent_queries is not None:
            new_config.max_concurrent_queries = max_concurrent_queries

        if backend_def is None:
            backend_def = self.backend_def

        if name is None:
            name = self.name

        if version is None:
            version = self.version

        if init_args is None:
            init_args = self.init_args

        if route_prefix is None:
            if self.route_prefix == f"/{self.name}":
                route_prefix = None
            else:
                route_prefix = self.route_prefix

        if ray_actor_options is None:
            ray_actor_options = self.ray_actor_options

        return Deployment(
            backend_def,
            name,
            new_config,
            version=version,
            init_args=init_args,
            route_prefix=route_prefix,
            ray_actor_options=ray_actor_options,
            _internal=True,
        )

    def __eq__(self, other):
        return all([
            self.name == other.name,
            self.version == other.version,
            self.config == other.config,
            self.init_args == other.init_args,
            self.route_prefix == other.route_prefix,
            self.ray_actor_options == self.ray_actor_options,
        ])

    def __str__(self):
        if self.route_prefix is None:
            route_prefix = f"/{self.name}"
        else:
            route_prefix = self.route_prefix
        return (f"Deployment(name={self.name},"
                f"version={self.version},"
                f"route_prefix={route_prefix})")

    def __repr__(self):
        return str(self)


@overload
def deployment(backend_def: Callable) -> Deployment:
    pass


@overload
def deployment(name: Optional[str] = None,
               version: Optional[str] = None,
               num_replicas: Optional[int] = None,
               init_args: Optional[Tuple[Any]] = None,
               ray_actor_options: Optional[Dict] = None,
               user_config: Optional[Any] = None,
               max_concurrent_queries: Optional[int] = None
               ) -> Callable[[Callable], Deployment]:
    pass


def deployment(
        _backend_def: Optional[Callable] = None,
        name: Optional[str] = None,
        version: Optional[str] = None,
        num_replicas: Optional[int] = None,
        init_args: Optional[Tuple[Any]] = None,
        route_prefix: Optional[str] = None,
        ray_actor_options: Optional[Dict] = None,
        user_config: Optional[Any] = None,
        max_concurrent_queries: Optional[int] = None,
) -> Callable[[Callable], Deployment]:
    """Define a Serve deployment.

    Args:
        name (Optional[str]): Globally-unique name identifying this deployment.
            If not provided, the name of the class or function will be used.
        version (Optional[str]): Version of the deployment. This is used to
            indicate a code change for the deployment; when it is re-deployed
            with a version change, a rolling update of the replicas will be
            performed. If not provided, every deployment will be treated as a
            new version.
        num_replicas (Optional[int]): The number of processes to start up that
            will handle requests to this backend. Defaults to 1.
        init_args (Optional[Tuple]): Arguments to be passed to the class
            constructor when starting up deployment replicas. These can also be
            passed when you call `.deploy()` on the returned Deployment.
        route_prefix (Optional[str]): Requests to paths under this HTTP path
            prefix will be routed to this deployment. Defaults to '/{name}'.
            Routing is done based on longest-prefix match, so if you have
            deployment A with a prefix of '/a' and deployment B with a prefix
            of '/a/b', requests to '/a', '/a/', and '/a/c' go to A and requests
            to '/a/b', '/a/b/', and '/a/b/c' go to B. Routes must not end with
            a '/' unless they're the root (just '/'), which acts as a
            catch-all.
        ray_actor_options (dict): Options to be passed to the Ray actor
            constructor such as resource requirements.
        user_config (Optional[Any]): [experimental] Arguments to pass to the
            reconfigure method of the backend. The reconfigure method is
            called if user_config is not None.
        max_concurrent_queries (Optional[int]): The maximum number of queries
            that will be sent to a replica of this backend without receiving a
            response. Defaults to 100.

    Example:

    >>> @serve.deployment(name="deployment1", version="v1")
        class MyDeployment:
            pass

    >>> MyDeployment.deploy(*init_args)
    >>> MyDeployment.options(num_replicas=2, init_args=init_args).deploy()

    Returns:
        Deployment
    """

    config = BackendConfig()
    if num_replicas is not None:
        config.num_replicas = num_replicas

    if user_config is not None:
        config.user_config = user_config

    if max_concurrent_queries is not None:
        config.max_concurrent_queries = max_concurrent_queries

    def decorator(_backend_def):
        return Deployment(
            _backend_def,
            name if name is not None else _backend_def.__name__,
            config,
            version=version,
            init_args=init_args,
            route_prefix=route_prefix,
            ray_actor_options=ray_actor_options,
            _internal=True,
        )

    # This handles both parametrized and non-parametrized usage of the
    # decorator. See the @serve.batch code for more details.
    return decorator(_backend_def) if callable(_backend_def) else decorator


def get_deployment(name: str) -> Deployment:
    """Dynamically fetch a handle to a Deployment object.

    This can be used to update and redeploy a deployment without access to
    the original definition.

    Example:

    >>> MyDeployment = serve.get_deployment("name")
    >>> MyDeployment.options(num_replicas=10).deploy()

    Args:
        name(str): name of the deployment. This must have already been
        deployed.

    Returns:
        Deployment
    """
    try:
        backend_info, route_prefix = _get_global_client().get_deployment_info(
            name, _internal=True)
    except KeyError:
        raise KeyError(f"Deployment {name} was not found. "
                       "Did you call Deployment.deploy()?")
    return Deployment(
        cloudpickle.loads(backend_info.replica_config.serialized_backend_def),
        name,
        backend_info.backend_config,
        version=backend_info.version,
        init_args=backend_info.replica_config.init_args,
        route_prefix=route_prefix,
        ray_actor_options=backend_info.replica_config.ray_actor_options,
        _internal=True,
    )


def list_deployments() -> Dict[str, Deployment]:
    """Returns a dictionary of all active deployments.

    Dictionary maps deployment name to Deployment objects.
    """
    infos = _get_global_client().list_deployments(_internal=True)

    deployments = {}
    for name, (backend_info, route_prefix) in infos.items():
        deployments[name] = Deployment(
            cloudpickle.loads(
                backend_info.replica_config.serialized_backend_def),
            name,
            backend_info.backend_config,
            version=backend_info.version,
            init_args=backend_info.replica_config.init_args,
            route_prefix=route_prefix,
            ray_actor_options=backend_info.replica_config.ray_actor_options,
            _internal=True,
        )

    return deployments<|MERGE_RESOLUTION|>--- conflicted
+++ resolved
@@ -3,11 +3,8 @@
 import collections
 import inspect
 import os
-<<<<<<< HEAD
+import sys
 import threading
-=======
-import sys
->>>>>>> 97d1414f
 import time
 from dataclasses import dataclass
 from functools import wraps
