from functools import wraps

from multiprocessing import cpu_count

import ray
from ray.serve.constants import (DEFAULT_HTTP_HOST, DEFAULT_HTTP_PORT,
                                 SERVE_MASTER_NAME)
from ray.serve.master import ServeMaster
from ray.serve.handle import RayServeHandle
from ray.serve.utils import (block_until_http_ready, format_actor_name,
                             retry_actor_failures)
from ray.serve.exceptions import RayServeException
from ray.serve.config import BackendConfig, ReplicaConfig
from ray.serve.router import Query
from ray.serve.request_params import RequestMetadata
from ray.serve.metric import InMemoryExporter

master_actor = None


def _get_master_actor():
    """Used for internal purpose because using just import serve.global_state
    will always reference the original None object.
    """
    global master_actor
    if master_actor is None:
        raise RayServeException("Please run serve.init to initialize or "
                                "connect to existing ray serve cluster.")
    return master_actor


def _ensure_connected(f):
    @wraps(f)
    def check(*args, **kwargs):
        _get_master_actor()
        return f(*args, **kwargs)

    return check


def accept_batch(f):
    """Annotation to mark a serving function that batch is accepted.

    This annotation need to be used to mark a function expect all arguments
    to be passed into a list.

    Example:

    >>> @serve.accept_batch
        def serving_func(flask_request):
            assert isinstance(flask_request, list)
            ...

    >>> class ServingActor:
            @serve.accept_batch
            def __call__(self, *, python_arg=None):
                assert isinstance(python_arg, list)
    """
    f._serve_accept_batch = True
    return f


def init(cluster_name=None,
         blocking=False,
         start_server=True,
         http_host=DEFAULT_HTTP_HOST,
         http_port=DEFAULT_HTTP_PORT,
         ray_init_kwargs={
             "object_store_memory": int(1e8),
             "num_cpus": max(cpu_count(), 8)
         },
         metric_exporter=InMemoryExporter):
    """Initialize a serve cluster.

    If serve cluster has already initialized, this function will just return.

    Calling `ray.init` before `serve.init` is optional. When there is not a ray
    cluster initialized, serve will call `ray.init` with `object_store_memory`
    requirement.

    Args:
        cluster_name (str): A unique name for this serve cluster. This allows
            multiple serve clusters to run on the same ray cluster. Must be
            specified in all subsequent serve.init() calls.
        blocking (bool): If true, the function will wait for the HTTP server to
            be healthy, and other components to be ready before returns.
        start_server (bool): If true, `serve.init` starts http server.
            (Default: True)
        http_host (str): Host for HTTP server. Default to "0.0.0.0".
        http_port (int): Port for HTTP server. Default to 8000.
        ray_init_kwargs (dict): Argument passed to ray.init, if there is no ray
            connection. Default to {"object_store_memory": int(1e8)} for
            performance stability reason
        metric_exporter(ExporterInterface): The class aggregates metrics from
            all RayServe actors and optionally export them to external
            services. RayServe has two options built in: InMemoryExporter and
            PrometheusExporter
    """
    if cluster_name is not None and not isinstance(cluster_name, str):
        raise TypeError("cluster_name must be a string.")

    # Initialize ray if needed.
    if not ray.is_initialized():
        ray.init(**ray_init_kwargs)

    # Try to get serve master actor if it exists
    global master_actor
    master_actor_name = format_actor_name(SERVE_MASTER_NAME, cluster_name)
    try:
        master_actor = ray.util.get_actor(master_actor_name)
        return
    except ValueError:
        pass

    # Register serialization context once
    ray.register_custom_serializer(Query, Query.ray_serialize,
                                   Query.ray_deserialize)
    ray.register_custom_serializer(RequestMetadata,
                                   RequestMetadata.ray_serialize,
                                   RequestMetadata.ray_deserialize)

    # TODO(edoakes): for now, always start the HTTP proxy on the node that
    # serve.init() was run on. We should consider making this configurable
    # in the future.
    http_node_id = ray.state.current_node_id()
    master_actor = ServeMaster.options(
        detached=True,
        name=master_actor_name,
        max_restarts=-1,
<<<<<<< HEAD
    ).remote(cluster_name, queueing_policy.value, policy_kwargs, start_server,
             http_node_id, http_host, http_port, metric_exporter)
=======
    ).remote(start_server, http_node_id, http_host, http_port, metric_exporter)
>>>>>>> 67c01455

    if start_server and blocking:
        block_until_http_ready("http://{}:{}/-/routes".format(
            http_host, http_port))


@_ensure_connected
def create_endpoint(endpoint_name, route=None, methods=["GET"]):
    """Create a service endpoint given route_expression.

    Args:
        endpoint_name (str): A name to associate to the endpoint. It will be
            used as key to set traffic policy.
        route (str): A string begin with "/". HTTP server will use
            the string to match the path.
        blocking (bool): If true, the function will wait for service to be
            registered before returning
    """
    retry_actor_failures(master_actor.create_endpoint, route, endpoint_name,
                         [m.upper() for m in methods])


@_ensure_connected
def delete_endpoint(endpoint):
    """Delete the given endpoint.

    Does not delete any associated backends.
    """
    retry_actor_failures(master_actor.delete_endpoint, endpoint)


@_ensure_connected
def update_backend_config(backend_tag, config_options):
    """Update a backend configuration for a backend tag.

    Keys not specified in the passed will be left unchanged.

    Args:
        backend_tag(str): A registered backend.
        config_options(dict): Backend config options to update.
    """
    if not isinstance(config_options, dict):
        raise ValueError("config_options must be a dictionary.")
    retry_actor_failures(master_actor.update_backend_config, backend_tag,
                         config_options)


@_ensure_connected
def get_backend_config(backend_tag):
    """Get the backend configuration for a backend tag.

    Args:
        backend_tag(str): A registered backend.
    """
    return retry_actor_failures(master_actor.get_backend_config, backend_tag)


@_ensure_connected
def create_backend(backend_tag,
                   func_or_class,
                   *actor_init_args,
                   ray_actor_options=None,
                   config=None):
    """Create a backend with the provided tag.

    The backend will serve requests with func_or_class.

    Args:
        backend_tag (str): a unique tag assign to identify this backend.
        func_or_class (callable, class): a function or a class implementing
            __call__.
        actor_init_args (optional): the arguments to pass to the class.
            initialization method.
        ray_actor_options (optional): options to be passed into the
            @ray.remote decorator for the backend actor.
        config: (optional) configuration options for this backend.
    """
    if config is None:
        config = {}
    if not isinstance(config, dict):
        raise TypeError("config must be a dictionary.")

    replica_config = ReplicaConfig(
        func_or_class, *actor_init_args, ray_actor_options=ray_actor_options)
    backend_config = BackendConfig(config, replica_config.accepts_batches)

    retry_actor_failures(master_actor.create_backend, backend_tag,
                         backend_config, replica_config)


@_ensure_connected
def delete_backend(backend_tag):
    """Delete the given backend.

    The backend must not currently be used by any endpoints.
    """
    retry_actor_failures(master_actor.delete_backend, backend_tag)


@_ensure_connected
def set_traffic(endpoint_name, traffic_policy_dictionary):
    """Associate a service endpoint with traffic policy.

    Example:

    >>> serve.set_traffic("service-name", {
        "backend:v1": 0.5,
        "backend:v2": 0.5
    })

    Args:
        endpoint_name (str): A registered service endpoint.
        traffic_policy_dictionary (dict): a dictionary maps backend names
            to their traffic weights. The weights must sum to 1.
    """
    retry_actor_failures(master_actor.set_traffic, endpoint_name,
                         traffic_policy_dictionary)


@_ensure_connected
def get_handle(endpoint_name,
               relative_slo_ms=None,
               absolute_slo_ms=None,
               missing_ok=False):
    """Retrieve RayServeHandle for service endpoint to invoke it from Python.

    Args:
        endpoint_name (str): A registered service endpoint.
        relative_slo_ms(float): Specify relative deadline in milliseconds for
            queries fired using this handle. (Default: None)
        absolute_slo_ms(float): Specify absolute deadline in milliseconds for
            queries fired using this handle. (Default: None)
        missing_ok (bool): If true, skip the check for the endpoint existence.
            It can be useful when the endpoint has not been registered.

    Returns:
        RayServeHandle
    """
    if not missing_ok:
        assert endpoint_name in retry_actor_failures(
            master_actor.get_all_endpoints)

    return RayServeHandle(
        retry_actor_failures(master_actor.get_router)[0],
        endpoint_name,
        relative_slo_ms,
        absolute_slo_ms,
    )


@_ensure_connected
def stat():
    """Retrieve metric statistics about ray serve system.

    Returns:
        metric_stats(Any): Metric information returned by the metric exporter.
            This can vary by exporter. For the default InMemoryExporter, it
            returns a list of the following format:

            .. code-block::python
              [
                  {"info": {
                      "name": ...,
                      "type": COUNTER|MEASURE,
                      "label_key": label_value,
                      "label_key": label_value,
                      ...
                  }, "value": float}
              ]

            For PrometheusExporter, it returns the metrics in prometheus format
            in plain text.
    """
    [metric_exporter] = ray.get(master_actor.get_metric_exporter.remote())
    return ray.get(metric_exporter.inspect_metrics.remote())<|MERGE_RESOLUTION|>--- conflicted
+++ resolved
@@ -127,12 +127,8 @@
         detached=True,
         name=master_actor_name,
         max_restarts=-1,
-<<<<<<< HEAD
-    ).remote(cluster_name, queueing_policy.value, policy_kwargs, start_server,
-             http_node_id, http_host, http_port, metric_exporter)
-=======
-    ).remote(start_server, http_node_id, http_host, http_port, metric_exporter)
->>>>>>> 67c01455
+    ).remote(cluster_name, start_server, http_node_id, http_host, http_port,
+             metric_exporter)
 
     if start_server and blocking:
         block_until_http_ready("http://{}:{}/-/routes".format(
