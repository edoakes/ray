--- conflicted
+++ resolved
@@ -18,21 +18,13 @@
 
 import ray
 from ray import cloudpickle
-<<<<<<< HEAD
 from ray.experimental.dag import DAGNode
 from ray.util.annotations import PublicAPI
 from ray.util.scheduling_strategies import NodeAffinitySchedulingStrategy
 from ray._private.usage import usage_lib
 
-from ray.serve.common import DeploymentStatusInfo
-=======
-from ray._private.usage import usage_lib
-from ray.experimental.dag import DAGNode
-from ray.util.annotations import PublicAPI
-
 from ray.serve.application import Application
 from ray.serve.client import ServeControllerClient, get_controller_namespace
->>>>>>> ac620aee
 from ray.serve.config import (
     AutoscalingConfig,
     DeploymentConfig,
@@ -71,21 +63,6 @@
     DEFAULT,
     install_serve_encoders_to_fastapi,
 )
-<<<<<<< HEAD
-from ray.serve.deployment_graph import ClassNode, FunctionNode
-from ray.serve.application import Application
-from ray.serve.client import ServeControllerClient, get_controller_namespace
-from ray.serve.context import (
-    set_global_client,
-    get_global_client,
-    get_internal_replica_context,
-    ReplicaContext,
-)
-from ray.serve.pipeline.api import build as pipeline_build
-from ray.serve.pipeline.api import get_and_validate_ingress_deployment
-=======
-
->>>>>>> ac620aee
 
 logger = logging.getLogger(__file__)
 
