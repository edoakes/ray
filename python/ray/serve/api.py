from functools import wraps

import ray
from ray.serve.constants import (DEFAULT_HTTP_HOST, DEFAULT_HTTP_PORT,
                                 SERVE_MASTER_NAME, HTTP_PROXY_TIMEOUT)
from ray.serve.master import ServeMaster
from ray.serve.handle import RayServeHandle
from ray.serve.utils import (block_until_http_ready, format_actor_name)
from ray.serve.exceptions import RayServeException
from ray.serve.config import BackendConfig, ReplicaConfig
from ray.serve.router import Query
from ray.serve.request_params import RequestMetadata
from ray.serve.metric import InMemoryExporter

master_actor = None


def _get_master_actor():
    """Used for internal purpose because using just import serve.global_state
    will always reference the original None object.
    """
    global master_actor
    if master_actor is None:
        raise RayServeException("Please run serve.init to initialize or "
                                "connect to existing ray serve cluster.")
    return master_actor


def _ensure_connected(f):
    @wraps(f)
    def check(*args, **kwargs):
        _get_master_actor()
        return f(*args, **kwargs)

    return check


def accept_batch(f):
    """Annotation to mark a serving function that batch is accepted.

    This annotation need to be used to mark a function expect all arguments
    to be passed into a list.

    Example:

    >>> @serve.accept_batch
        def serving_func(flask_request):
            assert isinstance(flask_request, list)
            ...

    >>> class ServingActor:
            @serve.accept_batch
            def __call__(self, *, python_arg=None):
                assert isinstance(python_arg, list)
    """
    f._serve_accept_batch = True
    return f


def init(name=None,
         http_host=DEFAULT_HTTP_HOST,
         http_port=DEFAULT_HTTP_PORT,
         metric_exporter=InMemoryExporter):
    """Initialize or connect to a serve cluster.

    If serve cluster is already initialized, this function will just return.

    If `ray.init` has not been called in this process, it will be called with
    no arguments. To specify kwargs to `ray.init`, it should be called
    separately before calling `serve.init`.

    Args:
        name (str): A unique name for this serve instance. This allows
            multiple serve instances to run on the same ray cluster. Must be
            specified in all subsequent serve.init() calls.
        http_host (str): Host for HTTP server. Default to "0.0.0.0".
        http_port (int): Port for HTTP server. Default to 8000.
        metric_exporter(ExporterInterface): The class aggregates metrics from
            all RayServe actors and optionally export them to external
            services. RayServe has two options built in: InMemoryExporter and
            PrometheusExporter
    """
    if name is not None and not isinstance(name, str):
        raise TypeError("name must be a string.")

    # Initialize ray if needed.
    if not ray.is_initialized():
        ray.init()

    # Try to get serve master actor if it exists
    global master_actor
    master_actor_name = format_actor_name(SERVE_MASTER_NAME, name)
    try:
        master_actor = ray.get_actor(master_actor_name)
        return
    except ValueError:
        pass

    # Register serialization context once
    ray.register_custom_serializer(Query, Query.ray_serialize,
                                   Query.ray_deserialize)
    ray.register_custom_serializer(RequestMetadata,
                                   RequestMetadata.ray_serialize,
                                   RequestMetadata.ray_deserialize)

    # TODO(edoakes): for now, always start the HTTP proxy on the node that
    # serve.init() was run on. We should consider making this configurable
    # in the future.
    http_node_id = ray.state.current_node_id()
    master_actor = ServeMaster.options(
        name=master_actor_name,
        max_restarts=-1,
        max_task_retries=-1,
    ).remote(name, http_node_id, http_host, http_port, metric_exporter)

    block_until_http_ready(
        "http://{}:{}/-/routes".format(http_host, http_port),
        timeout=HTTP_PROXY_TIMEOUT)


@_ensure_connected
def create_endpoint(endpoint_name, backend_tag, route=None, methods=["GET"]):
    """Create a service endpoint given route_expression.

    Args:
        endpoint_name (str): A name to associate to with the endpoint.
        backend_tag (str): The backend that will serve requests to this
            endpoint. To change this or split traffic among backends, use
            `serve.set_traffic`.
        route (str): A string begin with "/". HTTP server will use
            the string to match the path.
    """
<<<<<<< HEAD
    if not isinstance(methods, list):
        raise TypeError(
            "methods must be a list of strings, but got type {}".format(
                type(methods)))

    upper_methods = []
    for method in methods:
        if not isinstance(method, str):
            raise TypeError("methods must be a list of strings, but contained "
                            "an element of type {}".format(type(method)))
        upper_methods.append(method.upper())

    retry_actor_failures(master_actor.create_endpoint, endpoint_name,
                         {backend_tag: 1.0}, route, upper_methods)
=======
    ray.get(
        master_actor.create_endpoint.remote(route, endpoint_name,
                                            [m.upper() for m in methods]))
>>>>>>> 4155d583


@_ensure_connected
def delete_endpoint(endpoint):
    """Delete the given endpoint.

    Does not delete any associated backends.
    """
    ray.get(master_actor.delete_endpoint.remote(endpoint))


@_ensure_connected
def list_endpoints():
    """Returns a dictionary of all registered endpoints.

    The dictionary keys are endpoint names and values are dictionaries
    of the form: {"methods": List[str], "traffic": Dict[str, float]}.
    """
    return ray.get(master_actor.get_all_endpoints.remote())


@_ensure_connected
def update_backend_config(backend_tag, config_options):
    """Update a backend configuration for a backend tag.

    Keys not specified in the passed will be left unchanged.

    Args:
        backend_tag(str): A registered backend.
        config_options(dict): Backend config options to update.
    """
    if not isinstance(config_options, dict):
        raise ValueError("config_options must be a dictionary.")
    ray.get(
        master_actor.update_backend_config.remote(backend_tag, config_options))


@_ensure_connected
def get_backend_config(backend_tag):
    """Get the backend configuration for a backend tag.

    Args:
        backend_tag(str): A registered backend.
    """
    return ray.get(master_actor.get_backend_config.remote(backend_tag))


@_ensure_connected
def create_backend(backend_tag,
                   func_or_class,
                   *actor_init_args,
                   ray_actor_options=None,
                   config=None):
    """Create a backend with the provided tag.

    The backend will serve requests with func_or_class.

    Args:
        backend_tag (str): a unique tag assign to identify this backend.
        func_or_class (callable, class): a function or a class implementing
            __call__.
        actor_init_args (optional): the arguments to pass to the class.
            initialization method.
        ray_actor_options (optional): options to be passed into the
            @ray.remote decorator for the backend actor.
        config: (optional) configuration options for this backend.
    """
    if config is None:
        config = {}
    if not isinstance(config, dict):
        raise TypeError("config must be a dictionary.")

    replica_config = ReplicaConfig(
        func_or_class, *actor_init_args, ray_actor_options=ray_actor_options)
    backend_config = BackendConfig(config, replica_config.accepts_batches)

    ray.get(
        master_actor.create_backend.remote(backend_tag, backend_config,
                                           replica_config))


@_ensure_connected
def list_backends():
    """Returns a dictionary of all registered backends.

    Dictionary maps backend tags to backend configs.
    """
    return ray.get(master_actor.get_all_backends.remote())


@_ensure_connected
def delete_backend(backend_tag):
    """Delete the given backend.

    The backend must not currently be used by any endpoints.
    """
    ray.get(master_actor.delete_backend.remote(backend_tag))


@_ensure_connected
def set_traffic(endpoint_name, traffic_policy_dictionary):
    """Associate a service endpoint with traffic policy.

    Example:

    >>> serve.set_traffic("service-name", {
        "backend:v1": 0.5,
        "backend:v2": 0.5
    })

    Args:
        endpoint_name (str): A registered service endpoint.
        traffic_policy_dictionary (dict): a dictionary maps backend names
            to their traffic weights. The weights must sum to 1.
    """
    ray.get(
        master_actor.set_traffic.remote(endpoint_name,
                                        traffic_policy_dictionary))


@_ensure_connected
def get_handle(endpoint_name,
               relative_slo_ms=None,
               absolute_slo_ms=None,
               missing_ok=False):
    """Retrieve RayServeHandle for service endpoint to invoke it from Python.

    Args:
        endpoint_name (str): A registered service endpoint.
        relative_slo_ms(float): Specify relative deadline in milliseconds for
            queries fired using this handle. (Default: None)
        absolute_slo_ms(float): Specify absolute deadline in milliseconds for
            queries fired using this handle. (Default: None)
        missing_ok (bool): If true, skip the check for the endpoint existence.
            It can be useful when the endpoint has not been registered.

    Returns:
        RayServeHandle
    """
    if not missing_ok:
        assert endpoint_name in ray.get(
            master_actor.get_all_endpoints.remote())

    return RayServeHandle(
        ray.get(master_actor.get_router.remote())[0],
        endpoint_name,
        relative_slo_ms,
        absolute_slo_ms,
    )


@_ensure_connected
def stat():
    """Retrieve metric statistics about ray serve system.

    Returns:
        metric_stats(Any): Metric information returned by the metric exporter.
            This can vary by exporter. For the default InMemoryExporter, it
            returns a list of the following format:

            .. code-block::python
              [
                  {"info": {
                      "name": ...,
                      "type": COUNTER|MEASURE,
                      "label_key": label_value,
                      "label_key": label_value,
                      ...
                  }, "value": float}
              ]

            For PrometheusExporter, it returns the metrics in prometheus format
            in plain text.
    """
    [metric_exporter] = ray.get(master_actor.get_metric_exporter.remote())
    return ray.get(metric_exporter.inspect_metrics.remote())<|MERGE_RESOLUTION|>--- conflicted
+++ resolved
@@ -119,18 +119,34 @@
 
 
 @_ensure_connected
-def create_endpoint(endpoint_name, backend_tag, route=None, methods=["GET"]):
+def create_endpoint(endpoint_name,
+                    *,
+                    backend=None,
+                    route=None,
+                    methods=["GET"]):
     """Create a service endpoint given route_expression.
 
     Args:
         endpoint_name (str): A name to associate to with the endpoint.
-        backend_tag (str): The backend that will serve requests to this
-            endpoint. To change this or split traffic among backends, use
+        backend (str, required): The backend that will serve requests to
+            this endpoint. To change this or split traffic among backends, use
             `serve.set_traffic`.
-        route (str): A string begin with "/". HTTP server will use
+        route (str, optional): A string begin with "/". HTTP server will use
             the string to match the path.
-    """
-<<<<<<< HEAD
+        methods(List[str], optional): The HTTP methods that are valid for this
+            endpoint.
+    """
+    if backend is None:
+        raise TypeError("backend must be specified when creating "
+                        "an endpoint.")
+    elif not isinstance(backend, str):
+        raise TypeError("backend must be a string, got {}.".format(
+            type(backend)))
+
+    if route is not None:
+        if not isinstance(route, str) or not route.startswith("/"):
+            raise TypeError("route must be a string starting with '/'.")
+
     if not isinstance(methods, list):
         raise TypeError(
             "methods must be a list of strings, but got type {}".format(
@@ -143,13 +159,9 @@
                             "an element of type {}".format(type(method)))
         upper_methods.append(method.upper())
 
-    retry_actor_failures(master_actor.create_endpoint, endpoint_name,
-                         {backend_tag: 1.0}, route, upper_methods)
-=======
     ray.get(
-        master_actor.create_endpoint.remote(route, endpoint_name,
-                                            [m.upper() for m in methods]))
->>>>>>> 4155d583
+        master_actor.create_endpoint.remote(endpoint_name, {backend: 1.0},
+                                            route, upper_methods))
 
 
 @_ensure_connected
