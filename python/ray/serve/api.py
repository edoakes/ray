import asyncio
import atexit
import inspect
import os
import threading
import time
from dataclasses import dataclass
from functools import wraps
from typing import (TYPE_CHECKING, Any, Callable, Dict, List, Optional, Tuple,
                    Type, Union, overload)
from warnings import warn
from weakref import WeakValueDictionary

from ray.actor import ActorHandle
from ray.serve.common import BackendInfo, GoalId, Replica, ReplicaTag
from ray.serve.config import (BackendConfig, BackendMetadata, HTTPOptions,
                              ReplicaConfig)
from ray.serve.constants import (DEFAULT_HTTP_HOST, DEFAULT_HTTP_PORT,
                                 HTTP_PROXY_TIMEOUT, SERVE_CONTROLLER_NAME)
from ray.serve.controller import BackendTag, ServeController
from ray.serve.exceptions import RayServeException
from ray.serve.handle import RayServeHandle, RayServeSyncHandle
<<<<<<< HEAD
from ray.serve.long_poll import LongPollClient, LongPollNamespace
from ray.serve.utils import (
    format_actor_name, get_current_node_resource_key, get_random_letters,
    logger, make_fastapi_class_based_view, register_custom_serializers)
=======
from ray.serve.utils import (format_actor_name, get_current_node_resource_key,
                             get_random_letters, logger,
                             make_fastapi_class_based_view)
>>>>>>> eaa3ce3f

import ray

if TYPE_CHECKING:
    from fastapi import APIRouter, FastAPI  # noqa: F401

_INTERNAL_REPLICA_CONTEXT = None
_global_client = None


def _get_global_client():
    if _global_client is not None:
        return _global_client

    return connect()


def _set_global_client(client):
    global _global_client
    _global_client = client


@dataclass
class ReplicaContext:
    """Stores data for Serve API calls from within the user's backend code."""
    backend_tag: BackendTag
    replica_tag: ReplicaTag
    _internal_controller_name: str
    servable_object: Callable


def _set_internal_replica_context(
        backend_tag: BackendTag,
        replica_tag: ReplicaTag,
        controller_name: str,
        servable_object: Callable,
):
    global _INTERNAL_REPLICA_CONTEXT
    _INTERNAL_REPLICA_CONTEXT = ReplicaContext(
        backend_tag, replica_tag, controller_name, servable_object)


def _ensure_connected(f: Callable) -> Callable:
    @wraps(f)
    def check(self, *args, _internal=False, **kwargs):
        if self._shutdown:
            raise RayServeException("Client has already been shut down.")
        if not _internal:
            logger.warning(
                "The client-based API is being deprecated in favor of global "
                "API calls (e.g., `serve.create_backend()`). Please replace "
                "all instances of `client.api_call()` with "
                "`serve.api_call()`.")
        return f(self, *args, **kwargs)

    return check


class ReplicaSet:
    def __init__(self, name: str, controller: ActorHandle):
        self._name = name
        self._update_lock = threading.Lock()
        self._replicas = ray.get(
            controller.get_deployment_replicas.remote(name))

        self._long_poll_client = LongPollClient(
            controller,
            {
                (LongPollNamespace.REPLICA_HANDLES, name): self.
                _update_replicas,
            },
        )

    def _update_replicas(self, replicas: List[Replica]):
        with self._update_lock:
            self._replicas = replicas

    @property
    def replicas(self):
        with self._update_lock:
            return self._replicas


class Client:
    def __init__(self,
                 controller: ActorHandle,
                 controller_name: str,
                 detached: bool = False):
        self._controller = controller
        self._controller_name = controller_name
        self._detached = detached
        self._shutdown = False
        self._http_config = ray.get(controller.get_http_config.remote())

        # Each handle has the overhead of long poll client, therefore cached.
        self.handle_cache = WeakValueDictionary()

        # NOTE(edoakes): Need this because the shutdown order isn't guaranteed
        # when the interpreter is exiting so we can't rely on __del__ (it
        # throws a nasty stacktrace).
        if not self._detached:

            def shutdown_serve_client():
                self.shutdown()

            atexit.register(shutdown_serve_client)

    def __del__(self):
        if not self._detached:
            logger.debug("Shutting down Ray Serve because client went out of "
                         "scope. To prevent this, either keep a reference to "
                         "the client or use serve.start(detached=True).")
            self.shutdown()

    def __reduce__(self):
        raise RayServeException(
            ("Ray Serve client cannot be serialized. Please use "
             "serve.connect() to get a client from within a backend."))

    def shutdown(self) -> None:
        """Completely shut down the connected Serve instance.

        Shuts down all processes and deletes all state associated with the
        instance.
        """
        if (not self._shutdown) and ray.is_initialized():
            ray.get(self._controller.shutdown.remote())
            ray.kill(self._controller, no_restart=True)

            # Wait for the named actor entry gets removed as well.
            started = time.time()
            while True:
                try:
                    ray.get_actor(self._controller_name)
                    if time.time() - started > 5:
                        logger.warning(
                            "Waited 5s for Serve to shutdown gracefully but "
                            "the controller is still not cleaned up. "
                            "You can ignore this warning if you are shutting "
                            "down the Ray cluster.")
                        break
                except ValueError:  # actor name is removed
                    break

            self._shutdown = True

    def _wait_for_goal(self,
                       result_object_id: ray.ObjectRef,
                       timeout: Optional[float] = None) -> bool:
        goal_id: Optional[GoalId] = ray.get(result_object_id)
        if goal_id is None:
            return True

        ready, _ = ray.wait(
            [self._controller.wait_for_goal.remote(goal_id)], timeout=timeout)
        return len(ready) == 1

    @_ensure_connected
    def create_endpoint(self,
                        endpoint_name: str,
                        *,
                        backend: str = None,
                        route: Optional[str] = None,
                        methods: List[str] = ["GET"]) -> None:
        """Create a service endpoint given route_expression.

        Args:
            endpoint_name (str): A name to associate to with the endpoint.
            backend (str, required): The backend that will serve requests to
                this endpoint. To change this or split traffic among backends,
                use `serve.set_traffic`.
            route (str, optional): A string begin with "/". HTTP server will
                use the string to match the path.
            methods(List[str], optional): The HTTP methods that are valid for
                this endpoint.
        """
        if backend is None:
            raise TypeError("backend must be specified when creating "
                            "an endpoint.")
        elif not isinstance(backend, str):
            raise TypeError("backend must be a string, got {}.".format(
                type(backend)))

        if route is not None:
            if not isinstance(route, str) or not route.startswith("/"):
                raise TypeError("route must be a string starting with '/'.")

        if not isinstance(methods, list):
            raise TypeError(
                "methods must be a list of strings, but got type {}".format(
                    type(methods)))

        endpoints = self.list_endpoints(_internal=True)
        if endpoint_name in endpoints:
            methods_old = endpoints[endpoint_name]["methods"]
            route_old = endpoints[endpoint_name]["route"]
            if sorted(methods_old) == sorted(methods) and route_old == route:
                raise ValueError(
                    "Route '{}' is already registered to endpoint '{}' "
                    "with methods '{}'.  To set the backend for this "
                    "endpoint, please use serve.set_traffic().".format(
                        route, endpoint_name, methods))

        upper_methods = []
        for method in methods:
            if not isinstance(method, str):
                raise TypeError(
                    "methods must be a list of strings, but contained "
                    "an element of type {}".format(type(method)))
            upper_methods.append(method.upper())

        self._wait_for_goal(
            self._controller.create_endpoint.remote(
                endpoint_name, {backend: 1.0}, route, upper_methods))

    @_ensure_connected
    def delete_endpoint(self, endpoint: str) -> None:
        """Delete the given endpoint.

        Does not delete any associated backends.
        """
        ray.get(self._controller.delete_endpoint.remote(endpoint))

    @_ensure_connected
    def list_endpoints(self) -> Dict[str, Dict[str, Any]]:
        """Returns a dictionary of all registered endpoints.

        The dictionary keys are endpoint names and values are dictionaries
        of the form: {"methods": List[str], "traffic": Dict[str, float]}.
        """
        return ray.get(self._controller.get_all_endpoints.remote())

    @_ensure_connected
    def update_backend_config(
            self, backend_tag: str,
            config_options: Union[BackendConfig, Dict[str, Any]]) -> None:
        """Update a backend configuration for a backend tag.

        Keys not specified in the passed will be left unchanged.

        Args:
            backend_tag(str): A registered backend.
            config_options(dict, serve.BackendConfig): Backend config options
                to update. Either a BackendConfig object or a dict mapping
                strings to values for the following supported options:
                - "num_replicas": number of processes to start up that
                will handle requests to this backend.
                - "max_concurrent_queries": the maximum number of queries
                that will be sent to a replica of this backend
                without receiving a response.
                - "user_config" (experimental): Arguments to pass to the
                reconfigure method of the backend. The reconfigure method is
                called if "user_config" is not None.
        """

        if not isinstance(config_options, (BackendConfig, dict)):
            raise TypeError(
                "config_options must be a BackendConfig or dictionary.")
        if isinstance(config_options, dict):
            config_options = BackendConfig.parse_obj(config_options)
        self._wait_for_goal(
            self._controller.update_backend_config.remote(
                backend_tag, config_options))

    @_ensure_connected
    def get_backend_config(self, backend_tag: str) -> BackendConfig:
        """Get the backend configuration for a backend tag.

        Args:
            backend_tag(str): A registered backend.
        """
        return ray.get(self._controller.get_backend_config.remote(backend_tag))

    @_ensure_connected
    def create_backend(
            self,
            backend_tag: str,
            backend_def: Union[Callable, Type[Callable], str],
            *init_args: Any,
            ray_actor_options: Optional[Dict] = None,
            config: Optional[Union[BackendConfig, Dict[str, Any]]] = None
    ) -> None:
        """Create a backend with the provided tag.

        Args:
            backend_tag (str): a unique tag assign to identify this backend.
            backend_def (callable, class, str): a function or class
                implementing __call__ and returning a JSON-serializable object
                or a Starlette Response object. A string import path can also
                be provided (e.g., "my_module.MyClass"), in which case the
                underlying function or class will be imported dynamically in
                the worker replicas.
            *init_args (optional): the arguments to pass to the class
                initialization method. Not valid if backend_def is a function.
            ray_actor_options (optional): options to be passed into the
                @ray.remote decorator for the backend actor.
            config (dict, serve.BackendConfig, optional): configuration options
                for this backend. Either a BackendConfig, or a dictionary
                mapping strings to values for the following supported options:
                - "num_replicas": number of processes to start up that
                will handle requests to this backend.
                - "max_concurrent_queries": the maximum number of queries that
                will be sent to a replica of this backend without receiving a
                response.
                - "user_config" (experimental): Arguments to pass to the
                reconfigure method of the backend. The reconfigure method is
                called if "user_config" is not None.
        """
        if backend_tag in self.list_backends(_internal=True).keys():
            raise ValueError(
                "Cannot create backend. "
                "Backend '{}' is already registered.".format(backend_tag))

        if config is None:
            config = {}
        if ray_actor_options is None:
            ray_actor_options = {}

        # If conda is activated and a conda env is not specified in runtime_env
        # in ray_actor_options, default to conda env of this process (client).
        # Without this code, the backend would run in the controller's conda
        # env, which is likely different from that of the client.
        # If using Ray client, skip this convenience feature because the local
        # client env doesn't create the Ray cluster (so the client env is
        # likely not present on the cluster.)
        if not ray.util.client.ray.is_connected():
            if ray_actor_options.get("runtime_env") is None:
                ray_actor_options["runtime_env"] = {}
            if ray_actor_options["runtime_env"].get("conda") is None:
                current_env = os.environ.get("CONDA_DEFAULT_ENV")
                if current_env is not None and current_env != "":
                    ray_actor_options["runtime_env"]["conda"] = current_env

        replica_config = ReplicaConfig(
            backend_def, *init_args, ray_actor_options=ray_actor_options)
        metadata = BackendMetadata()

        if isinstance(config, dict):
            backend_config = BackendConfig.parse_obj({
                **config, "internal_metadata": metadata
            })
        elif isinstance(config, BackendConfig):
            backend_config = config.copy(
                update={"internal_metadata": metadata})
        else:
            raise TypeError("config must be a BackendConfig or a dictionary.")

        self._wait_for_goal(
            self._controller.create_backend.remote(backend_tag, backend_config,
                                                   replica_config))

    @_ensure_connected
    def deploy(self,
               name: str,
               backend_def: Union[Callable, Type[Callable], str],
               *init_args: Any,
               ray_actor_options: Optional[Dict] = None,
               config: Optional[Union[BackendConfig, Dict[str, Any]]] = None,
               version: Optional[str] = None,
               route_prefix: Optional[str] = None,
               _blocking: Optional[bool] = True) -> Optional[GoalId]:
        if config is None:
            config = {}
        if ray_actor_options is None:
            ray_actor_options = {}

        # If conda is activated and a conda env is not specified in runtime_env
        # in ray_actor_options, default to conda env of this process (client).
        # Without this code, the backend would run in the controller's conda
        # env, which is likely different from that of the client.
        # If using Ray client, skip this convenience feature because the local
        # client env doesn't create the Ray cluster (so the client env is
        # likely not present on the cluster.)
        if not ray.util.client.ray.is_connected():
            if ray_actor_options.get("runtime_env") is None:
                ray_actor_options["runtime_env"] = {}
            if ray_actor_options["runtime_env"].get("conda") is None:
                current_env = os.environ.get("CONDA_DEFAULT_ENV")
                if current_env is not None and current_env != "":
                    ray_actor_options["runtime_env"]["conda"] = current_env

        replica_config = ReplicaConfig(
            backend_def, *init_args, ray_actor_options=ray_actor_options)
        metadata = BackendMetadata(is_asgi_app=replica_config.is_asgi_app)

        if isinstance(config, dict):
            backend_config = BackendConfig.parse_obj({
                **config, "internal_metadata": metadata
            })
        elif isinstance(config, BackendConfig):
            backend_config = config.copy(
                update={"internal_metadata": metadata})
        else:
            raise TypeError("config must be a BackendConfig or a dictionary.")

        goal_ref = self._controller.deploy.remote(
            name, backend_config, replica_config, version, route_prefix)

        if _blocking:
            self._wait_for_goal(goal_ref)
        else:
            return goal_ref

    @_ensure_connected
    def delete_deployment(self, name: str) -> None:
        self._wait_for_goal(self._controller.delete_deployment.remote(name))

    @_ensure_connected
    def get_deployment_info(self, name: str) -> Tuple[BackendInfo, str]:
        return ray.get(self._controller.get_deployment_info.remote(name))

    @_ensure_connected
    def list_deployments(self) -> Dict[str, Tuple[BackendInfo, str]]:
        return ray.get(self._controller.list_deployments.remote())

    @_ensure_connected
    def list_backends(self) -> Dict[str, BackendConfig]:
        """Returns a dictionary of all registered backends.

        Dictionary maps backend tags to backend config objects.
        """
        return ray.get(self._controller.get_all_backends.remote())

    @_ensure_connected
    def delete_backend(self, backend_tag: str, force: bool = False) -> None:
        """Delete the given backend.

        The backend must not currently be used by any endpoints.

        Args:
            backend_tag (str): The backend tag to be deleted.
            force (bool): Whether or not to force the deletion, without waiting
              for graceful shutdown. Default to false.
        """
        self._wait_for_goal(
            self._controller.delete_backend.remote(backend_tag, force))

    @_ensure_connected
    def set_traffic(self, endpoint_name: str,
                    traffic_policy_dictionary: Dict[str, float]) -> None:
        """Associate a service endpoint with traffic policy.

        Example:

        >>> serve.set_traffic("service-name", {
            "backend:v1": 0.5,
            "backend:v2": 0.5
        })

        Args:
            endpoint_name (str): A registered service endpoint.
            traffic_policy_dictionary (dict): a dictionary maps backend names
                to their traffic weights. The weights must sum to 1.
        """
        ray.get(
            self._controller.set_traffic.remote(endpoint_name,
                                                traffic_policy_dictionary))

    @_ensure_connected
    def shadow_traffic(self, endpoint_name: str, backend_tag: str,
                       proportion: float) -> None:
        """Shadow traffic from an endpoint to a backend.

        The specified proportion of requests will be duplicated and sent to the
        backend. Responses of the duplicated traffic will be ignored.
        The backend must not already be in use.

        To stop shadowing traffic to a backend, call `shadow_traffic` with
        proportion equal to 0.

        Args:
            endpoint_name (str): A registered service endpoint.
            backend_tag (str): A registered backend.
            proportion (float): The proportion of traffic from 0 to 1.
        """

        if not isinstance(proportion,
                          (float, int)) or not 0 <= proportion <= 1:
            raise TypeError("proportion must be a float from 0 to 1.")

        ray.get(
            self._controller.shadow_traffic.remote(endpoint_name, backend_tag,
                                                   proportion))

    @_ensure_connected
    def get_handle(self,
                   endpoint_name: str,
                   missing_ok: Optional[bool] = False,
                   sync: bool = True,
                   _internal_use_serve_request: Optional[bool] = True
                   ) -> Union[RayServeHandle, RayServeSyncHandle]:
        """Retrieve RayServeHandle for service endpoint to invoke it from Python.

        Args:
            endpoint_name (str): A registered service endpoint.
            missing_ok (bool): If true, then Serve won't check the endpoint is
                registered. False by default.
            sync (bool): If true, then Serve will return a ServeHandle that
                works everywhere. Otherwise, Serve will return a ServeHandle
                that's only usable in asyncio loop.

        Returns:
            RayServeHandle
        """
        cache_key = (endpoint_name, missing_ok, sync)
        if cache_key in self.handle_cache:
            return self.handle_cache[cache_key]

        all_endpoints = ray.get(self._controller.get_all_endpoints.remote())
        if not missing_ok and endpoint_name not in all_endpoints:
            raise KeyError(f"Endpoint '{endpoint_name}' does not exist.")

        if asyncio.get_event_loop().is_running() and sync:
            logger.warning(
                "You are retrieving a sync handle inside an asyncio loop. "
                "Try getting client.get_handle(.., sync=False) to get better "
                "performance. Learn more at https://docs.ray.io/en/master/"
                "serve/http-servehandle.html#sync-and-async-handles")

        if not asyncio.get_event_loop().is_running() and not sync:
            logger.warning(
                "You are retrieving an async handle outside an asyncio loop. "
                "You should make sure client.get_handle is called inside a "
                "running event loop. Or call client.get_handle(.., sync=True) "
                "to create sync handle. Learn more at https://docs.ray.io/en/"
                "master/serve/http-servehandle.html#sync-and-async-handles")

        if endpoint_name in all_endpoints:
            this_endpoint = all_endpoints[endpoint_name]
            python_methods: List[str] = this_endpoint["python_methods"]
        else:
            # This can happen in the missing_ok=True case.
            # handle.method_name.remote won't work and user must
            # use the legacy handle.options(method).remote().
            python_methods: List[str] = []

        if sync:
            handle = RayServeSyncHandle(
                self._controller,
                endpoint_name,
                known_python_methods=python_methods,
                _internal_use_serve_request=_internal_use_serve_request)
        else:
            handle = RayServeHandle(
                self._controller,
                endpoint_name,
                known_python_methods=python_methods,
                _internal_use_serve_request=_internal_use_serve_request)

        self.handle_cache[cache_key] = handle
        return handle

    @_ensure_connected
    def get_replica_set(self, name: str):
        return ReplicaSet(name, self._controller)


def start(
        detached: bool = False,
        http_host: Optional[str] = DEFAULT_HTTP_HOST,
        http_port: int = DEFAULT_HTTP_PORT,
        http_middlewares: List[Any] = [],
        http_options: Optional[Union[dict, HTTPOptions]] = None,
        dedicated_cpu: bool = False,
) -> Client:
    """Initialize a serve instance.

    By default, the instance will be scoped to the lifetime of the returned
    Client object (or when the script exits). If detached is set to True, the
    instance will instead persist until client.shutdown() is called and clients
    to it can be connected using serve.connect(). This is only relevant if
    connecting to a long-running Ray cluster (e.g., with address="auto").

    Args:
        detached (bool): Whether not the instance should be detached from this
          script.
        http_host (Optional[str]): Deprecated, use http_options instead.
        http_port (int): Deprecated, use http_options instead.
        http_middlewares (list): Deprecated, use http_options instead.
        http_options (Optional[Dict, serve.HTTPOptions]): Configuration options
          for HTTP proxy. You can pass in a dictionary or HTTPOptions object
          with fields:

            - host(str, None): Host for HTTP servers to listen on. Defaults to
              "127.0.0.1". To expose Serve publicly, you probably want to set
              this to "0.0.0.0".
            - port(int): Port for HTTP server. Defaults to 8000.
            - middlewares(list): A list of Starlette middlewares that will be
              applied to the HTTP servers in the cluster. Defaults to [].
            - location(str, serve.config.DeploymentMode): The deployment
              location of HTTP servers:

                - "HeadOnly": start one HTTP server on the head node. Serve
                  assumes the head node is the node you executed serve.start
                  on. This is the default.
                - "EveryNode": start one HTTP server per node.
                - "NoServer" or None: disable HTTP server.
            - num_cpus (int): The number of CPU cores to reserve for each
              internal Serve HTTP proxy actor.  Defaults to 0.
        dedicated_cpu (bool): Whether to reserve a CPU core for the internal
          Serve controller actor.  Defaults to False.
    """
    if ((http_host != DEFAULT_HTTP_HOST) or (http_port != DEFAULT_HTTP_PORT)
            or (len(http_middlewares) != 0)):
        if http_options is not None:
            raise ValueError(
                "You cannot specify both `http_options` and any of the "
                "`http_host`, `http_port`, and `http_middlewares` arguments. "
                "`http_options` is preferred.")
        else:
            warn(
                "`http_host`, `http_port`, `http_middlewares` are deprecated. "
                "Please use serve.start(http_options={'host': ..., "
                "'port': ..., middlewares': ...}) instead.",
                DeprecationWarning,
            )

    # Initialize ray if needed.
    if not ray.is_initialized():
        ray.init()

    try:
        _get_global_client()
        logger.info("Connecting to existing Serve instance.")
        return
    except RayServeException:
        pass

    # Try to get serve controller if it exists
    if detached:
        controller_name = SERVE_CONTROLLER_NAME
    else:
        controller_name = format_actor_name(SERVE_CONTROLLER_NAME,
                                            get_random_letters())

    if isinstance(http_options, dict):
        http_options = HTTPOptions.parse_obj(http_options)
    if http_options is None:
        http_options = HTTPOptions(
            host=http_host, port=http_port, middlewares=http_middlewares)

    controller = ServeController.options(
        num_cpus=(1 if dedicated_cpu else 0),
        name=controller_name,
        lifetime="detached" if detached else None,
        max_restarts=-1,
        max_task_retries=-1,
        # Pin Serve controller on the head node.
        resources={
            get_current_node_resource_key(): 0.01
        },
    ).remote(
        controller_name,
        http_options,
        detached=detached,
    )

    proxy_handles = ray.get(controller.get_http_proxies.remote())
    if len(proxy_handles) > 0:
        try:
            ray.get(
                [handle.ready.remote() for handle in proxy_handles.values()],
                timeout=HTTP_PROXY_TIMEOUT,
            )
        except ray.exceptions.GetTimeoutError:
            raise TimeoutError(
                "HTTP proxies not available after {HTTP_PROXY_TIMEOUT}s.")

    client = Client(controller, controller_name, detached=detached)
    _set_global_client(client)
    return client


def connect() -> Client:
    """Connect to an existing Serve instance on this Ray cluster.

    If calling from the driver program, the Serve instance on this Ray cluster
    must first have been initialized using `serve.start(detached=True)`.

    If called from within a backend, this will connect to the same Serve
    instance that the backend is running in.
    """

    # Initialize ray if needed.
    if not ray.is_initialized():
        ray.init()

    # When running inside of a backend, _INTERNAL_REPLICA_CONTEXT is set to
    # ensure that the correct instance is connected to.
    if _INTERNAL_REPLICA_CONTEXT is None:
        controller_name = SERVE_CONTROLLER_NAME
    else:
        controller_name = _INTERNAL_REPLICA_CONTEXT._internal_controller_name

    # Try to get serve controller if it exists
    try:
        controller = ray.get_actor(controller_name)
    except ValueError:
        raise RayServeException("Called `serve.connect()` but there is no "
                                "instance running on this Ray cluster. Please "
                                "call `serve.start(detached=True) to start "
                                "one.")

    client = Client(controller, controller_name, detached=True)
    _set_global_client(client)
    return client


def shutdown() -> None:
    """Completely shut down the connected Serve instance.

    Shuts down all processes and deletes all state associated with the
    instance.
    """
    if _global_client is None:
        return

    _get_global_client().shutdown()
    _set_global_client(None)


def create_endpoint(endpoint_name: str,
                    *,
                    backend: str = None,
                    route: Optional[str] = None,
                    methods: List[str] = ["GET"]) -> None:
    """Create a service endpoint given route_expression.

    Args:
        endpoint_name (str): A name to associate to with the endpoint.
        backend (str, required): The backend that will serve requests to
            this endpoint. To change this or split traffic among backends,
            use `serve.set_traffic`.
        route (str, optional): A string begin with "/". HTTP server will
            use the string to match the path.
        methods(List[str], optional): The HTTP methods that are valid for
            this endpoint.
    """
    return _get_global_client().create_endpoint(
        endpoint_name,
        backend=backend,
        route=route,
        methods=methods,
        _internal=True)


def delete_endpoint(endpoint: str) -> None:
    """Delete the given endpoint.

    Does not delete any associated backends.
    """
    return _get_global_client().delete_endpoint(endpoint, _internal=True)


def list_endpoints() -> Dict[str, Dict[str, Any]]:
    """Returns a dictionary of all registered endpoints.

    The dictionary keys are endpoint names and values are dictionaries
    of the form: {"methods": List[str], "traffic": Dict[str, float]}.
    """
    return _get_global_client().list_endpoints(_internal=True)


def update_backend_config(
        backend_tag: str,
        config_options: Union[BackendConfig, Dict[str, Any]]) -> None:
    """Update a backend configuration for a backend tag.

    Keys not specified in the passed will be left unchanged.

    Args:
        backend_tag(str): A registered backend.
        config_options(dict, serve.BackendConfig): Backend config options
            to update. Either a BackendConfig object or a dict mapping
            strings to values for the following supported options:
            - "num_replicas": number of processes to start up that
            will handle requests to this backend.
            - "max_concurrent_queries": the maximum number of queries
            that will be sent to a replica of this backend
            without receiving a response.
            - "user_config" (experimental): Arguments to pass to the
            reconfigure method of the backend. The reconfigure method is
            called if "user_config" is not None.
    """
    return _get_global_client().update_backend_config(
        backend_tag, config_options, _internal=True)


def get_backend_config(backend_tag: str) -> BackendConfig:
    """Get the backend configuration for a backend tag.

    Args:
        backend_tag(str): A registered backend.
    """
    return _get_global_client().get_backend_config(backend_tag, _internal=True)


def create_backend(
        backend_tag: str,
        backend_def: Union[Callable, Type[Callable], str],
        *init_args: Any,
        ray_actor_options: Optional[Dict] = None,
        config: Optional[Union[BackendConfig, Dict[str, Any]]] = None) -> None:
    """Create a backend with the provided tag.

    Args:
        backend_tag (str): a unique tag assign to identify this backend.
        backend_def (callable, class, str): a function or class
            implementing __call__ and returning a JSON-serializable object
            or a Starlette Response object. A string import path can also
            be provided (e.g., "my_module.MyClass"), in which case the
            underlying function or class will be imported dynamically in
            the worker replicas.
        *init_args (optional): the arguments to pass to the class
            initialization method. Not valid if backend_def is a function.
        ray_actor_options (optional): options to be passed into the
            @ray.remote decorator for the backend actor.
        config (dict, serve.BackendConfig, optional): configuration options
            for this backend. Either a BackendConfig, or a dictionary
            mapping strings to values for the following supported options:
            - "num_replicas": number of processes to start up that
            will handle requests to this backend.
            - "max_concurrent_queries": the maximum number of queries that
            will be sent to a replica of this backend without receiving a
            response.
            - "user_config" (experimental): Arguments to pass to the
            reconfigure method of the backend. The reconfigure method is
            called if "user_config" is not None.
    """
    return _get_global_client().create_backend(
        backend_tag,
        backend_def,
        *init_args,
        ray_actor_options=ray_actor_options,
        config=config,
        _internal=True)


def list_backends() -> Dict[str, BackendConfig]:
    """Returns a dictionary of all registered backends.

    Dictionary maps backend tags to backend config objects.
    """
    return _get_global_client().list_backends(_internal=True)


def delete_backend(backend_tag: str, force: bool = False) -> None:
    """Delete the given backend.

    The backend must not currently be used by any endpoints.

    Args:
        backend_tag (str): The backend tag to be deleted.
        force (bool): Whether or not to force the deletion, without waiting
          for graceful shutdown. Default to false.
    """
    return _get_global_client().delete_backend(
        backend_tag, force=force, _internal=True)


def set_traffic(endpoint_name: str,
                traffic_policy_dictionary: Dict[str, float]) -> None:
    """Associate a service endpoint with traffic policy.

    Example:

    >>> serve.set_traffic("service-name", {
        "backend:v1": 0.5,
        "backend:v2": 0.5
    })

    Args:
        endpoint_name (str): A registered service endpoint.
        traffic_policy_dictionary (dict): a dictionary maps backend names
            to their traffic weights. The weights must sum to 1.
    """
    return _get_global_client().set_traffic(
        endpoint_name, traffic_policy_dictionary, _internal=True)


def shadow_traffic(endpoint_name: str, backend_tag: str,
                   proportion: float) -> None:
    """Shadow traffic from an endpoint to a backend.

    The specified proportion of requests will be duplicated and sent to the
    backend. Responses of the duplicated traffic will be ignored.
    The backend must not already be in use.

    To stop shadowing traffic to a backend, call `shadow_traffic` with
    proportion equal to 0.

    Args:
        endpoint_name (str): A registered service endpoint.
        backend_tag (str): A registered backend.
        proportion (float): The proportion of traffic from 0 to 1.
    """
    return _get_global_client().shadow_traffic(
        endpoint_name, backend_tag, proportion, _internal=True)


def get_handle(endpoint_name: str,
               missing_ok: Optional[bool] = False,
               sync: Optional[bool] = True,
               _internal_use_serve_request: Optional[bool] = True
               ) -> Union[RayServeHandle, RayServeSyncHandle]:
    """Retrieve RayServeHandle for service endpoint to invoke it from Python.

    Args:
        endpoint_name (str): A registered service endpoint.
        missing_ok (bool): If true, then Serve won't check the endpoint is
            registered. False by default.
        sync (bool): If true, then Serve will return a ServeHandle that
            works everywhere. Otherwise, Serve will return a ServeHandle
            that's only usable in asyncio loop.

    Returns:
        RayServeHandle
    """
    return _get_global_client().get_handle(
        endpoint_name,
        missing_ok=missing_ok,
        sync=sync,
        _internal_use_serve_request=_internal_use_serve_request,
        _internal=True)


def get_replica_context() -> ReplicaContext:
    """When called from a backend, returns the backend tag and replica tag.

    When not called from a backend, returns None.

    A replica tag uniquely identifies a single replica for a Ray Serve
    backend at runtime.  Replica tags are of the form
    `<backend tag>#<random letters>`.

    Raises:
        RayServeException: if not called from within a Ray Serve backend
    Example:
        >>> serve.get_replica_context().backend_tag # my_backend
        >>> serve.get_replica_context().replica_tag # my_backend#krcwoa
    """
    if _INTERNAL_REPLICA_CONTEXT is None:
        raise RayServeException("`serve.get_replica_context()` "
                                "may only be called from within a "
                                "Ray Serve backend.")
    return _INTERNAL_REPLICA_CONTEXT


def ingress(app: Union["FastAPI", "APIRouter"], ):
    """Mark a FastAPI application ingress for Serve.

    Args:
        app(FastAPI,APIRouter): the app or router object serve as ingress
            for this backend.

    Example:
    >>> app = FastAPI()
    >>> @serve.deployment
        @serve.ingress(app)
        class App:
            pass
    >>> App.deploy()
    """

    def decorator(cls):
        if not inspect.isclass(cls):
            raise ValueError("@serve.ingress must be used with a class.")

        cls._serve_asgi_app = app
        # Sometimes there are decorators on the methods. We want to fix
        # the fast api routes here.
        make_fastapi_class_based_view(app, cls)

        return cls

    return decorator


class ServeDeployment:
    def __init__(self,
                 backend_def: Callable,
                 name: str,
                 config: BackendConfig,
                 version: Optional[str] = None,
                 init_args: Optional[Tuple[Any]] = None,
                 route_prefix: Optional[str] = None,
                 ray_actor_options: Optional[Dict] = None,
                 _internal=False) -> None:
        """Construct a ServeDeployment. CONSTRUCTOR SHOULDN'T BE USED DIRECTLY.

        Deployments should be created, retrieved, and updated using
        `@serve.deployment`, `serve.get_deployment`, and `Deployment.options`,
        respectively.
        """

        if not _internal:
            raise RuntimeError(
                "The ServeDeployment constructor should not be called "
                "directly. Use `@serve.deployment` instead.")
        if not callable(backend_def):
            raise TypeError(
                "@serve.deployment must be called on a class or function.")
        if not isinstance(name, str):
            raise TypeError("name must be a string.")
        if not (version is None or isinstance(version, str)):
            raise TypeError("version must be a string if provided.")
        if not (init_args is None or isinstance(init_args, tuple)):
            raise TypeError("init_args must be a tuple if provided.")
        if route_prefix is None:
            route_prefix = f"/{name}"
        else:
            if not isinstance(route_prefix, str):
                raise TypeError("route_prefix must be a string if provided.")
            if not route_prefix.startswith("/"):
                raise ValueError("route_prefix must start with '/'")
            if "{" in route_prefix or "}" in route_prefix:
                raise ValueError("route_prefix may not contain wildcards")
        if not (ray_actor_options is None
                or isinstance(ray_actor_options, dict)):
            raise TypeError("ray_actor_options must be a dict if provided.")

        if init_args is None:
            init_args = ()

        self.backend_def = backend_def
        self.name = name
        self.config = config
        self.version = version
        self.init_args = init_args
        self.route_prefix = route_prefix
        self.ray_actor_options = ray_actor_options
        self._replica_set = None

    def __reduce__(self):
        serialized_data = {
            "backend_def": self.backend_def,
            "name": self.name,
            "config": self.config,
            "version": self.version,
            "init_args": self.init_args,
            "route_prefix": self.route_prefix,
            "ray_actor_options": self.ray_actor_options
        }

        def deserializer(data):
            return ServeDeployment(**data, _internal=True)

        return deserializer, (serialized_data, )

    def __call__(self):
        raise RuntimeError("Deployments cannot be constructed directly. "
                           "Use `deployment.deploy() instead.`")

    def deploy(self, *init_args, _blocking=True):
        """Deploy this deployment.

        Args:
            *init_args (optional): args to pass to the class __init__
                method. Not valid if this deployment wraps a function.
        """
        if len(init_args) == 0 and self.init_args is not None:
            init_args = self.init_args

        return _get_global_client().deploy(
            self.name,
            self.backend_def,
            *init_args,
            ray_actor_options=self.ray_actor_options,
            config=self.config,
            version=self.version,
            route_prefix=self.route_prefix,
            _blocking=_blocking,
            _internal=True)

    def delete(self):
        """Delete this deployment."""
        return _get_global_client().delete_deployment(self.name)

    def get_handle(self, sync: Optional[bool] = True
                   ) -> Union[RayServeHandle, RayServeSyncHandle]:
        """Get a ServeHandle to this deployment."""
        return _get_global_client().get_handle(
            self.name,
            missing_ok=True,
            sync=sync,
            _internal_use_serve_request=False,
            _internal=True)

    @property
    def replicas(self):
        # Lazily populate the replica set because it comes with the overhead of
        # a long-poll client.
        if self._replica_set is None:
            self._replica_set = _get_global_client().get_replica_set(
                self.name, _internal=True)

        return self._replica_set.replicas

    def options(
            self,
            backend_def: Optional[Callable] = None,
            name: Optional[str] = None,
            version: Optional[str] = None,
            init_args: Optional[Tuple[Any]] = None,
            route_prefix: Optional[str] = None,
            num_replicas: Optional[int] = None,
            ray_actor_options: Optional[Dict] = None,
            user_config: Optional[Any] = None,
            max_concurrent_queries: Optional[int] = None,
    ) -> "ServeDeployment":
        """Return a copy of this deployment with updated options.

        Only those options passed in will be updated, all others will remain
        unchanged from the existing deployment.
        """
        new_config = self.config.copy()
        if num_replicas is not None:
            new_config.num_replicas = num_replicas
        if user_config is not None:
            new_config.user_config = user_config
        if max_concurrent_queries is not None:
            new_config.max_concurrent_queries = max_concurrent_queries

        if backend_def is None:
            backend_def = self.backend_def

        if name is None:
            name = self.name

        if version is None:
            version = self.version

        if init_args is None:
            init_args = self.init_args

        if route_prefix is None:
            if self.route_prefix == f"/{self.name}":
                route_prefix = None
            else:
                route_prefix = self.route_prefix

        if ray_actor_options is None:
            ray_actor_options = self.ray_actor_options

        return ServeDeployment(
            backend_def,
            name,
            new_config,
            version=version,
            init_args=init_args,
            route_prefix=route_prefix,
            ray_actor_options=ray_actor_options,
            _internal=True,
        )

    def __eq__(self, other):
        return all([
            self.name == other.name,
            self.version == other.version,
            self.config == other.config,
            self.init_args == other.init_args,
            self.route_prefix == other.route_prefix,
            self.ray_actor_options == self.ray_actor_options,
        ])

    def __str__(self):
        return (f"ServeDeployment(name={self.name},"
                f"version={self.version},"
                f"route_prefix={self.route_prefix})")


@overload
def deployment(backend_def: Callable) -> ServeDeployment:
    pass


@overload
def deployment(name: Optional[str] = None,
               version: Optional[str] = None,
               num_replicas: Optional[int] = None,
               init_args: Optional[Tuple[Any]] = None,
               ray_actor_options: Optional[Dict] = None,
               user_config: Optional[Any] = None,
               max_concurrent_queries: Optional[int] = None
               ) -> Callable[[Callable], ServeDeployment]:
    pass


def deployment(
        _backend_def: Optional[Callable] = None,
        name: Optional[str] = None,
        version: Optional[str] = None,
        num_replicas: Optional[int] = None,
        init_args: Optional[Tuple[Any]] = None,
        route_prefix: Optional[str] = None,
        ray_actor_options: Optional[Dict] = None,
        user_config: Optional[Any] = None,
        max_concurrent_queries: Optional[int] = None,
) -> Callable[[Callable], ServeDeployment]:
    """Define a Serve deployment.

    Args:
        name (Optional[str]): Globally-unique name identifying this deployment.
            If not provided, the name of the class or function will be used.
        version (Optional[str]): Version of the deployment. This is used to
            indicate a code change for the deployment; when it is re-deployed
            with a version change, a rolling update of the replicas will be
            performed. If not provided, every deployment will be treated as a
            new version.
        num_replicas (Optional[int]): The number of processes to start up that
            will handle requests to this backend. Defaults to 1.
        init_args (Optional[Tuple]): Arguments to be passed to the class
            constructor when starting up deployment replicas. These can also be
            passed when you call `.deploy()` on the returned Deployment.
        route_prefix (Optional[str]): Defaults to '/{name}'. Requests to paths
            under the HTTP path prefix will be routed to this deployment.
            Routing is done based on longest-prefix match, so if you have
            deployment A with a prefix of '/a' and deployment B with a prefix
            of '/a/b', requests to '/a' go to A, requests to '/a/b' go to B,
            requests to '/a/c' go to A, and requests to '/a/b/c' go to B.
        ray_actor_options (dict): Options to be passed to the Ray actor
            constructor such as resource requirements.
        user_config (Optional[Any]): [experimental] Arguments to pass to the
            reconfigure method of the backend. The reconfigure method is
            called if user_config is not None.
        max_concurrent_queries (Optional[int]): The maximum number of queries
            that will be sent to a replica of this backend without receiving a
            response. Defaults to None (no maximum).

    Example:
    >>> @serve.deployment(name="deployment1", version="v1")
        class MyDeployment:
            pass

    >>> MyDeployment.deploy(*init_args)
    >>> MyDeployment.options(num_replicas=2, init_args=init_args).deploy()
    """

    config = BackendConfig()
    if num_replicas is not None:
        config.num_replicas = num_replicas

    if user_config is not None:
        config.user_config = user_config

    if max_concurrent_queries is not None:
        config.max_concurrent_queries = max_concurrent_queries

    def decorator(_backend_def):
        return ServeDeployment(
            _backend_def,
            name if name is not None else _backend_def.__name__,
            config,
            version=version,
            init_args=init_args,
            route_prefix=route_prefix,
            ray_actor_options=ray_actor_options,
            _internal=True,
        )

    # This handles both parametrized and non-parametrized usage of the
    # decorator. See the @serve.batch code for more details.
    return decorator(_backend_def) if callable(_backend_def) else decorator


def get_deployment(name: str) -> ServeDeployment:
    """Retrieve RayServeHandle for service endpoint to invoke it from Python.

    Args:
        name(str): name of the deployment. This must have already been
        deployed.

    Returns:
        ServeDeployment
    """
    try:
        backend_info, route_prefix = _get_global_client().get_deployment_info(
            name, _internal=True)
    except KeyError:
        raise KeyError(f"Deployment {name} was not found. "
                       "Did you call Deployment.deploy()?")
    return ServeDeployment(
        backend_info.replica_config.backend_def,
        name,
        backend_info.backend_config,
        version=backend_info.version,
        init_args=backend_info.replica_config.init_args,
        route_prefix=route_prefix,
        ray_actor_options=backend_info.replica_config.ray_actor_options,
        _internal=True,
    )


def list_deployments() -> Dict[str, ServeDeployment]:
    """Returns a dictionary of all active deployments.

    Dictionary maps deployment name to ServeDeployment objects.
    """
    infos = _get_global_client().list_deployments(_internal=True)

    deployments = {}
    for name, (backend_info, route_prefix) in infos.items():
        deployments[name] = ServeDeployment(
            backend_info.replica_config.backend_def,
            name,
            backend_info.backend_config,
            version=backend_info.version,
            init_args=backend_info.replica_config.init_args,
            route_prefix=route_prefix,
            ray_actor_options=backend_info.replica_config.ray_actor_options,
            _internal=True,
        )

    return deployments<|MERGE_RESOLUTION|>--- conflicted
+++ resolved
@@ -20,16 +20,10 @@
 from ray.serve.controller import BackendTag, ServeController
 from ray.serve.exceptions import RayServeException
 from ray.serve.handle import RayServeHandle, RayServeSyncHandle
-<<<<<<< HEAD
 from ray.serve.long_poll import LongPollClient, LongPollNamespace
-from ray.serve.utils import (
-    format_actor_name, get_current_node_resource_key, get_random_letters,
-    logger, make_fastapi_class_based_view, register_custom_serializers)
-=======
 from ray.serve.utils import (format_actor_name, get_current_node_resource_key,
                              get_random_letters, logger,
                              make_fastapi_class_based_view)
->>>>>>> eaa3ce3f
 
 import ray
 
