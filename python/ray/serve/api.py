--- conflicted
+++ resolved
@@ -166,24 +166,19 @@
 
 
 @_ensure_connected
-<<<<<<< HEAD
+def delete_endpoint(endpoint):
+    """Delete the given endpoint.
+
+    Does not delete any associated backends.
+    """
+    retry_actor_failures(master_actor.delete_endpoint, endpoint)
+
+
+@_ensure_connected
 def update_backend_config(backend_tag, config_options):
     """Update a backend configuration for a backend tag.
 
     Keys not specified in the passed will be left unchanged.
-=======
-def delete_endpoint(endpoint):
-    """Delete the given endpoint.
-
-    Does not delete any associated backends.
-    """
-    retry_actor_failures(master_actor.delete_endpoint, endpoint)
-
-
-@_ensure_connected
-def set_backend_config(backend_tag, backend_config):
-    """Set a backend configuration for a backend tag
->>>>>>> 95d187e5
 
     Args:
         backend_tag(str): A registered backend.
