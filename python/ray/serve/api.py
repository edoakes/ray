import collections
import inspect
import logging
from typing import Any, Callable, Dict, Optional, Tuple, Union, overload

from fastapi import APIRouter, FastAPI
from ray._private.usage.usage_lib import TagKey, record_extra_usage_tag
from starlette.requests import Request
from uvicorn.config import Config
from uvicorn.lifespan.on import LifespanOn

from ray import cloudpickle
from ray.dag import DAGNode
from ray.util.annotations import Deprecated, PublicAPI

from ray.serve.built_application import BuiltApplication
from ray.serve._private.client import ServeControllerClient
from ray.serve.config import AutoscalingConfig, DeploymentConfig, HTTPOptions
from ray.serve._private.constants import (
    DEFAULT_HTTP_HOST,
    DEFAULT_HTTP_PORT,
    SERVE_DEFAULT_APP_NAME,
    MIGRATION_MESSAGE,
)
from ray.serve.context import (
    ReplicaContext,
    get_global_client,
    get_internal_replica_context,
    _set_global_client,
)
from ray.serve.deployment import Application, Deployment
from ray.serve._private.deployment_graph_build import build as pipeline_build
from ray.serve._private.deployment_graph_build import (
    get_and_validate_ingress_deployment,
)
from ray.serve.exceptions import RayServeException
from ray.serve.handle import RayServeSyncHandle
from ray.serve._private.http_util import ASGIHTTPSender, make_fastapi_class_based_view
from ray.serve._private.logging_utils import LoggingContext
from ray.serve._private.utils import (
    DEFAULT,
    Default,
    ensure_serialization_context,
    in_interactive_shell,
    install_serve_encoders_to_fastapi,
    guarded_deprecation_warning,
    record_serve_tag,
)

from ray.serve._private import api as _private_api

logger = logging.getLogger(__file__)


@guarded_deprecation_warning(instructions=MIGRATION_MESSAGE)
@Deprecated(message=MIGRATION_MESSAGE)
def start(
    detached: bool = False,
    http_options: Optional[Union[dict, HTTPOptions]] = None,
    dedicated_cpu: bool = False,
    **kwargs,
) -> ServeControllerClient:
    """Initialize a serve instance.

    By default, the instance will be scoped to the lifetime of the returned
    Client object (or when the script exits). If detached is set to True, the
    instance will instead persist until serve.shutdown() is called. This is
    only relevant if connecting to a long-running Ray cluster (e.g., with
    ray.init(address="auto") or ray.init("ray://<remote_addr>")).

    Args:
        detached: Whether not the instance should be detached from this
          script. If set, the instance will live on the Ray cluster until it is
          explicitly stopped with serve.shutdown().
        http_options (Optional[Dict, serve.HTTPOptions]): Configuration options
          for HTTP proxy. You can pass in a dictionary or HTTPOptions object
          with fields:

            - host: Host for HTTP servers to listen on. Defaults to
              "127.0.0.1". To expose Serve publicly, you probably want to set
              this to "0.0.0.0".
            - port: Port for HTTP server. Defaults to 8000.
            - root_path: Root path to mount the serve application
              (for example, "/serve"). All deployment routes will be prefixed
              with this path. Defaults to "".
            - middlewares: A list of Starlette middlewares that will be
              applied to the HTTP servers in the cluster. Defaults to [].
            - location(str, serve.config.DeploymentMode): The deployment
              location of HTTP servers:

                - "HeadOnly": start one HTTP server on the head node. Serve
                  assumes the head node is the node you executed serve.start
                  on. This is the default.
                - "EveryNode": start one HTTP server per node.
                - "NoServer" or None: disable HTTP server.
            - num_cpus: The number of CPU cores to reserve for each
              internal Serve HTTP proxy actor.  Defaults to 0.
        dedicated_cpu: Whether to reserve a CPU core for the internal
          Serve controller actor.  Defaults to False.
    """
    client = _private_api.serve_start(detached, http_options, dedicated_cpu, **kwargs)

    # Record after Ray has been started.
    record_extra_usage_tag(TagKey.SERVE_API_VERSION, "v1")

    return client


@PublicAPI(stability="stable")
def shutdown() -> None:
    """Completely shut down the connected Serve instance.

    Shuts down all processes and deletes all state associated with the
    instance.
    """

    try:
        client = get_global_client()
    except RayServeException:
        logger.info(
            "Nothing to shut down. There's no Serve application "
            "running on this Ray cluster."
        )
        return

    client.shutdown()
    _set_global_client(None)


@PublicAPI(stability="beta")
def get_replica_context() -> ReplicaContext:
    """If called from a deployment, returns the deployment and replica tag.

    A replica tag uniquely identifies a single replica for a Ray Serve
    deployment at runtime.  Replica tags are of the form
    `<deployment_name>#<random letters>`.

    Raises:
        RayServeException: if not called from within a Ray Serve deployment.

    Example:
        >>> from ray import serve
        >>> # deployment_name
        >>> serve.get_replica_context().deployment # doctest: +SKIP
        >>> # deployment_name#krcwoa
        >>> serve.get_replica_context().replica_tag # doctest: +SKIP
    """
    internal_replica_context = get_internal_replica_context()
    if internal_replica_context is None:
        raise RayServeException(
            "`serve.get_replica_context()` "
            "may only be called from within a "
            "Ray Serve deployment."
        )
    return internal_replica_context


@PublicAPI(stability="beta")
def ingress(app: Union["FastAPI", "APIRouter", Callable]):
    """Mark an ASGI application ingress for Serve.

    Args:
        app (FastAPI,APIRouter,Starlette,etc): the app or router object serve
            as ingress for this deployment. It can be any ASGI compatible
            object.

    Example:
        >>> from fastapi import FastAPI
        >>> from ray import serve
        >>> app = FastAPI() # doctest: +SKIP
        >>> app = FastAPI() # doctest: +SKIP
        >>> @serve.deployment # doctest: +SKIP
        ... @serve.ingress(app) # doctest: +SKIP
        ... class App: # doctest: +SKIP
        ...     pass # doctest: +SKIP
        >>> App.deploy() # doctest: +SKIP
    """

    def decorator(cls):
        if not inspect.isclass(cls):
            raise ValueError("@serve.ingress must be used with a class.")

        if issubclass(cls, collections.abc.Callable):
            raise ValueError(
                "Class passed to @serve.ingress may not have __call__ method."
            )

        # Sometimes there are decorators on the methods. We want to fix
        # the fast api routes here.
        if isinstance(app, (FastAPI, APIRouter)):
            make_fastapi_class_based_view(app, cls)

        # Free the state of the app so subsequent modification won't affect
        # this ingress deployment. We don't use copy.copy here to avoid
        # recursion issue.
        ensure_serialization_context()
        frozen_app = cloudpickle.loads(cloudpickle.dumps(app))

        class ASGIAppWrapper(cls):
            async def __init__(self, *args, **kwargs):
                super().__init__(*args, **kwargs)

                record_serve_tag("SERVE_FASTAPI_USED", "1")
                install_serve_encoders_to_fastapi()

                self._serve_app = frozen_app

                # Use uvicorn's lifespan handling code to properly deal with
                # startup and shutdown event.
                self._serve_asgi_lifespan = LifespanOn(
                    Config(self._serve_app, lifespan="on")
                )
                # Replace uvicorn logger with our own.
                self._serve_asgi_lifespan.logger = logger
                # LifespanOn's logger logs in INFO level thus becomes spammy
                # Within this block we temporarily uplevel for cleaner logging
                with LoggingContext(
                    self._serve_asgi_lifespan.logger, level=logging.WARNING
                ):
                    await self._serve_asgi_lifespan.startup()

            async def __call__(self, request: Request):
                sender = ASGIHTTPSender()
                await self._serve_app(
                    request.scope,
                    request.receive,
                    sender,
                )
                return sender.build_asgi_response()

            # NOTE: __del__ must be async so that we can run asgi shutdown
            # in the same event loop.
            async def __del__(self):
                # LifespanOn's logger logs in INFO level thus becomes spammy
                # Within this block we temporarily uplevel for cleaner logging
                with LoggingContext(
                    self._serve_asgi_lifespan.logger, level=logging.WARNING
                ):
                    await self._serve_asgi_lifespan.shutdown()

                # Make sure to call user's del method as well.
                super_cls = super()
                if hasattr(super_cls, "__del__"):
                    super_cls.__del__()

        ASGIAppWrapper.__name__ = cls.__name__
        if hasattr(frozen_app, "docs_url"):
            ASGIAppWrapper.__fastapi_docs_path__ = frozen_app.docs_url
        return ASGIAppWrapper

    return decorator


@overload
def deployment(func_or_class: Callable) -> Deployment:
    pass


@overload
def deployment(
    name: Default[str] = DEFAULT.VALUE,
    version: Default[str] = DEFAULT.VALUE,
    num_replicas: Default[int] = DEFAULT.VALUE,
    init_args: Default[Tuple[Any]] = DEFAULT.VALUE,
    init_kwargs: Default[Dict[Any, Any]] = DEFAULT.VALUE,
    route_prefix: Default[Union[str, None]] = DEFAULT.VALUE,
    ray_actor_options: Default[Dict] = DEFAULT.VALUE,
    user_config: Default[Any] = DEFAULT.VALUE,
    max_concurrent_queries: Default[int] = DEFAULT.VALUE,
    autoscaling_config: Default[Union[Dict, AutoscalingConfig]] = DEFAULT.VALUE,
    graceful_shutdown_wait_loop_s: Default[float] = DEFAULT.VALUE,
    graceful_shutdown_timeout_s: Default[float] = DEFAULT.VALUE,
    health_check_period_s: Default[float] = DEFAULT.VALUE,
    health_check_timeout_s: Default[float] = DEFAULT.VALUE,
    is_driver_deployment: Optional[bool] = DEFAULT.VALUE,
) -> Callable[[Callable], Deployment]:
    pass


@PublicAPI(stability="beta")
def deployment(
    _func_or_class: Optional[Callable] = None,
    name: Default[str] = DEFAULT.VALUE,
    version: Default[str] = DEFAULT.VALUE,
    num_replicas: Default[Optional[int]] = DEFAULT.VALUE,
    init_args: Default[Tuple[Any]] = DEFAULT.VALUE,
    init_kwargs: Default[Dict[Any, Any]] = DEFAULT.VALUE,
    route_prefix: Default[Union[str, None]] = DEFAULT.VALUE,
    ray_actor_options: Default[Dict] = DEFAULT.VALUE,
    user_config: Default[Optional[Any]] = DEFAULT.VALUE,
    max_concurrent_queries: Default[int] = DEFAULT.VALUE,
    autoscaling_config: Default[Union[Dict, AutoscalingConfig, None]] = DEFAULT.VALUE,
    graceful_shutdown_wait_loop_s: Default[float] = DEFAULT.VALUE,
    graceful_shutdown_timeout_s: Default[float] = DEFAULT.VALUE,
    health_check_period_s: Default[float] = DEFAULT.VALUE,
    health_check_timeout_s: Default[float] = DEFAULT.VALUE,
    is_driver_deployment: Optional[bool] = DEFAULT.VALUE,
) -> Callable[[Callable], Deployment]:
    """Define a Serve deployment.

    Args:
        name (Default[str]): Globally-unique name identifying this
            deployment. If not provided, the name of the class or function will
            be used.
        version [DEPRECATED] (Default[str]): Version of the deployment.
            This is used to indicate a code change for the deployment; when it
            is re-deployed with a version change, a rolling update of the
            replicas will be performed. If not provided, every deployment will
            be treated as a new version.
        num_replicas (Default[Optional[int]]): The number of processes to start up that
            will handle requests to this deployment. Defaults to 1.
        init_args (Default[Tuple[Any]]): Positional args to be passed to the
            class constructor when starting up deployment replicas. These can
            also be passed when you call `.deploy()` on the returned Deployment.
        init_kwargs (Default[Dict[Any, Any]]): Keyword args to be passed to the
            class constructor when starting up deployment replicas. These can
            also be passed when you call `.deploy()` on the returned Deployment.
        route_prefix (Default[Union[str, None]]): Requests to paths under this
            HTTP path prefix will be routed to this deployment. Defaults to
            '/{name}'. When set to 'None', no HTTP endpoint will be created.
            Routing is done based on longest-prefix match, so if you have
            deployment A with a prefix of '/a' and deployment B with a prefix
            of '/a/b', requests to '/a', '/a/', and '/a/c' go to A and requests
            to '/a/b', '/a/b/', and '/a/b/c' go to B. Routes must not end with
            a '/' unless they're the root (just '/'), which acts as a
            catch-all.
        ray_actor_options (Default[Dict]): Options to be passed to the Ray
            actor constructor such as resource requirements. Valid options are
            `accelerator_type`, `memory`, `num_cpus`, `num_gpus`,
            `object_store_memory`, `resources`, and `runtime_env`.
        user_config (Default[Optional[Any]]): Config to pass to the
            reconfigure method of the deployment. This can be updated
            dynamically without changing the version of the deployment and
            restarting its replicas. The user_config must be json-serializable
            to keep track of updates, so it must only contain json-serializable
            types, or json-serializable types nested in lists and dictionaries.
        max_concurrent_queries (Default[int]): The maximum number of queries
            that will be sent to a replica of this deployment without receiving
            a response. Defaults to 100.
        is_driver_deployment (Optional[bool]): [Experiment] when set it as True, serve
            will deploy exact one deployment to every node.

    Example:
    >>> from ray import serve
    >>> @serve.deployment(name="deployment1") # doctest: +SKIP
    ... class MyDeployment: # doctest: +SKIP
    ...     pass # doctest: +SKIP

    >>> MyDeployment.bind(*init_args) # doctest: +SKIP
    >>> MyDeployment.options( # doctest: +SKIP
    ...     num_replicas=2, init_args=init_args).bind()

    Returns:
        Deployment
    """

    # NOTE: The user_configured_option_names should be the first thing that's
    # defined in this function. It depends on the locals() dictionary storing
    # only the function args/kwargs.
    # Create list of all user-configured options from keyword args
    user_configured_option_names = [
        option
        for option, value in locals().items()
        if option != "_func_or_class" and value is not DEFAULT.VALUE
    ]

    # Num of replicas should not be 0.
    # TODO(Sihan) seperate num_replicas attribute from internal and api
    if num_replicas == 0:
        raise ValueError("num_replicas is expected to larger than 0")

    if num_replicas not in [DEFAULT.VALUE, None] and autoscaling_config not in [
        DEFAULT.VALUE,
        None,
    ]:
        raise ValueError(
            "Manually setting num_replicas is not allowed when "
            "autoscaling_config is provided."
        )

    if version is not DEFAULT.VALUE:
        logger.warning(
            "DeprecationWarning: `version` in `@serve.deployment` has been deprecated. "
            "Explicitly specifying version will raise an error in the future!"
        )

    if is_driver_deployment is DEFAULT.VALUE:
        is_driver_deployment = False

    config = DeploymentConfig.from_default(
        num_replicas=num_replicas if num_replicas is not None else 1,
        user_config=user_config,
        max_concurrent_queries=max_concurrent_queries,
        autoscaling_config=autoscaling_config,
        graceful_shutdown_wait_loop_s=graceful_shutdown_wait_loop_s,
        graceful_shutdown_timeout_s=graceful_shutdown_timeout_s,
        health_check_period_s=health_check_period_s,
        health_check_timeout_s=health_check_timeout_s,
    )
    config.user_configured_option_names = set(user_configured_option_names)

    def decorator(_func_or_class):
        return Deployment(
            _func_or_class,
            name if name is not DEFAULT.VALUE else _func_or_class.__name__,
            config,
            version=(version if version is not DEFAULT.VALUE else None),
            init_args=(init_args if init_args is not DEFAULT.VALUE else None),
            init_kwargs=(init_kwargs if init_kwargs is not DEFAULT.VALUE else None),
            route_prefix=route_prefix,
            ray_actor_options=(
                ray_actor_options if ray_actor_options is not DEFAULT.VALUE else None
            ),
            is_driver_deployment=is_driver_deployment,
            _internal=True,
        )

    # This handles both parametrized and non-parametrized usage of the
    # decorator. See the @serve.batch code for more details.
    return decorator(_func_or_class) if callable(_func_or_class) else decorator


@guarded_deprecation_warning(instructions=MIGRATION_MESSAGE)
@Deprecated(message=MIGRATION_MESSAGE)
def get_deployment(name: str) -> Deployment:
    """Dynamically fetch a handle to a Deployment object.

    This can be used to update and redeploy a deployment without access to
    the original definition.

    Example:
    >>> from ray import serve
    >>> MyDeployment = serve.get_deployment("name")  # doctest: +SKIP
    >>> MyDeployment.options(num_replicas=10).deploy()  # doctest: +SKIP

    Args:
        name: name of the deployment. This must have already been
        deployed.

    Returns:
        Deployment
    """
    record_extra_usage_tag(TagKey.SERVE_API_VERSION, "v1")
    return _private_api.get_deployment(name)


@guarded_deprecation_warning(instructions=MIGRATION_MESSAGE)
@Deprecated(message=MIGRATION_MESSAGE)
def list_deployments() -> Dict[str, Deployment]:
    """Returns a dictionary of all active deployments.

    Dictionary maps deployment name to Deployment objects.
    """
    record_extra_usage_tag(TagKey.SERVE_API_VERSION, "v1")
    return _private_api.list_deployments()


@PublicAPI(stability="beta")
def run(
    target: Union[Application, BuiltApplication],
    _blocking: bool = True,
    host: str = DEFAULT_HTTP_HOST,
    port: int = DEFAULT_HTTP_PORT,
    name: str = SERVE_DEFAULT_APP_NAME,
    route_prefix: str = DEFAULT.VALUE,
<<<<<<< HEAD
) -> Optional[RayServeSyncHandle]:
    """Run a Serve application and return a ServeHandle to the ingress.
=======
) -> Optional[RayServeHandle]:
    """Run a Serve application and return a ServeHandle to the ingress deployment.
>>>>>>> e39efeaf

    The application is returned by `Deployment.bind()` or `serve.build`.

    Args:
        target (Union[Application, BuiltApplication]):
            A Serve application returned from `Deployment.bind()` or a built application
            returned from `serve.build()`.
        host: Host for HTTP servers to listen on. Defaults to
            "127.0.0.1". To expose Serve publicly, you probably want to set
            this to "0.0.0.0".
        port: Port for HTTP server. Defaults to 8000.
        name: Application name. If not provided, this will be the only
            application running on the cluster (it will delete all others).
        route_prefix: Route prefix for HTTP requests. If not provided, it will use
            route_prefix of the ingress deployment. If specified neither as an argument
            nor in the ingress deployment, the route prefix will default to '/'.
    """
    client = _private_api.serve_start(
        detached=True,
        http_options={"host": host, "port": port, "location": "EveryNode"},
    )

    # Record after Ray has been started.
    record_extra_usage_tag(TagKey.SERVE_API_VERSION, "v2")

    if isinstance(target, Application):
        deployments = pipeline_build(target._get_internal_dag_node(), name)
        ingress = get_and_validate_ingress_deployment(deployments)
    elif isinstance(target, BuiltApplication):
        deployments = list(target.deployments.values())
        ingress = target.ingress
    else:
        msg = (
            "`serve.run` expects an `Application` returned by `Deployment.bind()` "
            "or a static `BuiltApplication` returned by `serve.build`."
        )
        if isinstance(target, DAGNode):
            msg += " If you are using the DAG API, you must bind the DAG node to a "
            "deployment like: `app = Deployment.bind(my_dag_output)`. "
        raise TypeError(msg)

    # when name provided, keep all existing applications
    # otherwise, delete all of them.
    remove_past_deployments = True
    if name:
        remove_past_deployments = False

    parameter_group = []

    for deployment in deployments:
        # Overwrite route prefix
        if route_prefix is not DEFAULT.VALUE and deployment._route_prefix is not None:
            deployment._route_prefix = route_prefix
        deployment_parameters = {
            "name": deployment._name,
            "func_or_class": deployment._func_or_class,
            "init_args": deployment.init_args,
            "init_kwargs": deployment.init_kwargs,
            "ray_actor_options": deployment._ray_actor_options,
            "config": deployment._config,
            "version": deployment._version,
            "route_prefix": deployment.route_prefix,
            "url": deployment.url,
            "is_driver_deployment": deployment._is_driver_deployment,
            "docs_path": deployment._docs_path,
        }
        parameter_group.append(deployment_parameters)
    client.deploy_application(
        name,
        parameter_group,
        _blocking=_blocking,
        remove_past_deployments=remove_past_deployments,
    )

    if ingress is not None:
        return ingress._get_handle()


@PublicAPI(stability="alpha")
def build(target: Application, name: str = SERVE_DEFAULT_APP_NAME) -> BuiltApplication:
    """Builds a Serve application into a static, built application.

    Resolves the provided Application object into a list of deployments.
    This can be converted to a Serve config file that can be deployed via
    the Serve REST API or CLI.

    All of the deployments must be importable. That is, they cannot be
    defined in __main__ or inline defined. The deployments will be
    imported in the config file using the same import path they were here.

    Args:
        target: The Serve application to run consisting of one or more
            deployments.
        name: The name of the Serve application.

    Returns:
        The static built Serve application.
    """
    if in_interactive_shell():
        raise RuntimeError(
            "build cannot be called from an interactive shell like "
            "IPython or Jupyter because it requires all deployments to be "
            "importable to run the app after building."
        )

    # TODO(edoakes): this should accept host and port, but we don't
    # currently support them in the REST API.
    return BuiltApplication(pipeline_build(target._get_internal_dag_node(), name))


@PublicAPI(stability="alpha")
def delete(name: str, _blocking: bool = True):
    """Delete an app by its name

    Deletes the app with all corresponding deployments.

    Args:
        name: the name of app to delete.
    """
    client = get_global_client()
    client.delete_apps([name], blocking=_blocking)<|MERGE_RESOLUTION|>--- conflicted
+++ resolved
@@ -463,13 +463,8 @@
     port: int = DEFAULT_HTTP_PORT,
     name: str = SERVE_DEFAULT_APP_NAME,
     route_prefix: str = DEFAULT.VALUE,
-<<<<<<< HEAD
 ) -> Optional[RayServeSyncHandle]:
-    """Run a Serve application and return a ServeHandle to the ingress.
-=======
-) -> Optional[RayServeHandle]:
-    """Run a Serve application and return a ServeHandle to the ingress deployment.
->>>>>>> e39efeaf
+    """Run an application and return a handle to its ingress deployment.
 
     The application is returned by `Deployment.bind()` or `serve.build`.
 
