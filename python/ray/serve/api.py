--- conflicted
+++ resolved
@@ -66,10 +66,7 @@
     get_current_node_resource_key,
     get_random_letters,
     get_deployment_import_path,
-<<<<<<< HEAD
     in_interactive_shell,
-=======
->>>>>>> c4b52d34
     logger,
     DEFAULT,
 )
@@ -1731,8 +1728,6 @@
     @property
     def deployments(self) -> ImmutableDeploymentDict:
         return self._deployments
-<<<<<<< HEAD
-=======
 
     @property
     def ingress(self) -> Optional[Deployment]:
@@ -1753,7 +1748,6 @@
                     return None
 
         return ingress
->>>>>>> c4b52d34
 
     def to_dict(self) -> Dict:
         """Returns this Application's deployments as a dictionary.
@@ -1764,13 +1758,7 @@
         Returns:
             Dict: The Application's deployments formatted in a dictionary.
         """
-<<<<<<< HEAD
         return serve_application_to_schema(self._deployments.values()).dict()
-=======
-        return ServeApplicationSchema(
-            deployments=[deployment_to_schema(d) for d in self._deployments.values()]
-        ).dict()
->>>>>>> c4b52d34
 
     @classmethod
     def from_dict(cls, d: Dict) -> "Application":
@@ -1787,12 +1775,7 @@
             Application: a new application object containing the deployments.
         """
 
-<<<<<<< HEAD
         return cls(schema_to_serve_application(ServeApplicationSchema.parse_obj(d)))
-=======
-        schema = ServeApplicationSchema.parse_obj(d)
-        return cls([schema_to_deployment(s) for s in schema.deployments])
->>>>>>> c4b52d34
 
     def to_yaml(self, f: Optional[TextIO] = None) -> Optional[str]:
         """Returns this application's deployments as a YAML string.
@@ -1814,13 +1797,10 @@
             Optional[String]: The deployments' YAML string. The output is from
                 yaml.safe_dump(). Returned only if no file pointer is passed in.
         """
-<<<<<<< HEAD
-        return yaml.safe_dump(self.to_dict(), stream=f, default_flow_style=False)
-=======
+
         return yaml.safe_dump(
             self.to_dict(), stream=f, default_flow_style=False, sort_keys=False
         )
->>>>>>> c4b52d34
 
     @classmethod
     def from_yaml(cls, str_or_file: Union[str, TextIO]) -> "Application":
@@ -1879,16 +1859,11 @@
     # TODO (jiaodong): Resolve circular reference in pipeline codebase and serve
     from ray.serve.pipeline.api import build as pipeline_build
 
-<<<<<<< HEAD
-    if isinstance(target, Application):
-        deployments = list(target.deployments.values())
-=======
     client = start(detached=True, http_options={"host": host, "port": port})
 
     if isinstance(target, Application):
         deployments = list(target.deployments.values())
         ingress = target.ingress
->>>>>>> c4b52d34
     # Each DAG should always provide a valid Driver DeploymentNode
     elif isinstance(target, DeploymentNode):
         deployments = pipeline_build(target)
@@ -1913,57 +1888,10 @@
         )
     else:
         raise TypeError(
-<<<<<<< HEAD
-            "Expected a DeploymentNode or "
-=======
             "Expected a DeploymentNode, DeploymentFunctionNode, or "
->>>>>>> c4b52d34
             "Application as target. Got unexpected type "
             f'"{type(target)}" instead.'
         )
-
-<<<<<<< HEAD
-    if len(deployments) == 0:
-        return
-
-    # TODO (shrekris-anyscale): validate ingress
-
-    client = start(detached=True, http_options={"host": host, "port": port})
-    parameter_group = [
-        {
-=======
-    parameter_group = []
-
-    for deployment in deployments:
-        deployment_parameters = {
->>>>>>> c4b52d34
-            "name": deployment._name,
-            "func_or_class": deployment._func_or_class,
-            "init_args": deployment.init_args,
-            "init_kwargs": deployment.init_kwargs,
-            "ray_actor_options": deployment._ray_actor_options,
-            "config": deployment._config,
-            "version": deployment._version,
-            "prev_version": deployment._prev_version,
-            "route_prefix": deployment.route_prefix,
-            "url": deployment.url,
-        }
-
-        parameter_group.append(deployment_parameters)
-
-    client.deploy_group(parameter_group, _blocking=_blocking)
-
-    if ingress is not None:
-        return ingress.get_handle()
-
-    # TODO (shrekris-anyscale): return handle to ingress deployment
-
-
-def deploy_group(deployments: List[Deployment], *, blocking=True) -> RayServeHandle:
-    """Atomically deploys a group of deployments."""
-
-    if len(deployments) == 0:
-        return
 
     parameter_group = []
 
@@ -1983,6 +1911,38 @@
 
         parameter_group.append(deployment_parameters)
 
+    client.deploy_group(parameter_group, _blocking=_blocking)
+
+    if ingress is not None:
+        return ingress.get_handle()
+
+    # TODO (shrekris-anyscale): return handle to ingress deployment
+
+
+def deploy_group(deployments: List[Deployment], *, blocking=True) -> RayServeHandle:
+    """Atomically deploys a group of deployments."""
+
+    if len(deployments) == 0:
+        return
+
+    parameter_group = []
+
+    for deployment in deployments:
+        deployment_parameters = {
+            "name": deployment._name,
+            "func_or_class": deployment._func_or_class,
+            "init_args": deployment.init_args,
+            "init_kwargs": deployment.init_kwargs,
+            "ray_actor_options": deployment._ray_actor_options,
+            "config": deployment._config,
+            "version": deployment._version,
+            "prev_version": deployment._prev_version,
+            "route_prefix": deployment.route_prefix,
+            "url": deployment.url,
+        }
+
+        parameter_group.append(deployment_parameters)
+
     internal_get_global_client().deploy_group(parameter_group, _blocking=blocking)
 
 
@@ -2014,11 +1974,7 @@
 
     # TODO(edoakes): this should accept host and port, but we don't
     # currently support them in the REST API.
-<<<<<<< HEAD
     return Application(pipeline_build(target))
-=======
-    raise NotImplementedError()
->>>>>>> c4b52d34
 
 
 def deployment_to_schema(d: Deployment) -> DeploymentSchema:
@@ -2030,10 +1986,7 @@
     init_args and init_kwargs must also be JSON-serializable or this call will
     fail.
     """
-<<<<<<< HEAD
     from ray.serve.pipeline.json_serde import convert_to_json_safe_obj
-=======
->>>>>>> c4b52d34
 
     if d.ray_actor_options is not None:
         ray_actor_options_schema = RayActorOptionsSchema.parse_obj(d.ray_actor_options)
@@ -2042,17 +1995,11 @@
 
     return DeploymentSchema(
         name=d.name,
-<<<<<<< HEAD
         import_path=get_deployment_import_path(
             d, enforce_importable=True, replace_main=True
         ),
         init_args=convert_to_json_safe_obj(d.init_args, err_key="init_args"),
         init_kwargs=convert_to_json_safe_obj(d.init_kwargs, err_key="init_kwargs"),
-=======
-        import_path=get_deployment_import_path(d),
-        init_args=d.init_args,
-        init_kwargs=d.init_kwargs,
->>>>>>> c4b52d34
         num_replicas=d.num_replicas,
         route_prefix=d.route_prefix,
         max_concurrent_queries=d.max_concurrent_queries,
@@ -2076,21 +2023,12 @@
 
     return deployment(
         name=s.name,
-<<<<<<< HEAD
         init_args=convert_from_json_safe_obj(s.init_args, err_key="init_args"),
         init_kwargs=convert_from_json_safe_obj(s.init_kwargs, err_key="init_kwargs"),
         num_replicas=s.num_replicas,
         route_prefix=s.route_prefix,
         max_concurrent_queries=s.max_concurrent_queries,
         user_config=s.user_config,
-=======
-        init_args=convert_from_json_safe_obj(s.init_args),
-        init_kwargs=convert_from_json_safe_obj(s.init_kwargs),
-        num_replicas=s.num_replicas,
-        route_prefix=s.route_prefix,
-        max_concurrent_queries=s.max_concurrent_queries,
-        user_config=convert_from_json_safe_obj(s.user_config),
->>>>>>> c4b52d34
         _autoscaling_config=s.autoscaling_config,
         _graceful_shutdown_wait_loop_s=s.graceful_shutdown_wait_loop_s,
         _graceful_shutdown_timeout_s=s.graceful_shutdown_timeout_s,
@@ -2103,14 +2041,9 @@
 def serve_application_to_schema(
     deployments: List[Deployment],
 ) -> ServeApplicationSchema:
-<<<<<<< HEAD
     return ServeApplicationSchema(
         deployments=[deployment_to_schema(d) for d in deployments]
     )
-=======
-    schemas = [deployment_to_schema(d) for d in deployments]
-    return ServeApplicationSchema(deployments=schemas)
->>>>>>> c4b52d34
 
 
 def schema_to_serve_application(schema: ServeApplicationSchema) -> List[Deployment]:
