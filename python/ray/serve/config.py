--- conflicted
+++ resolved
@@ -6,21 +6,12 @@
 
 import pydantic
 from google.protobuf.json_format import MessageToDict
-<<<<<<< HEAD
-from pydantic import (BaseModel, NonNegativeFloat, PositiveInt, validator)
-from ray.serve.constants import (DEFAULT_HTTP_HOST, DEFAULT_HTTP_PORT)
-from ray.serve.generated.serve_pb2 import (BackendConfig as BackendConfigProto,
-                                           AutoscalingConfig as
-                                           AutoscalingConfigProto)
-from ray.serve.generated.serve_pb2 import BackendLanguage
-=======
 from pydantic import BaseModel, NonNegativeFloat, PositiveInt, validator
 from ray.serve.constants import DEFAULT_HTTP_HOST, DEFAULT_HTTP_PORT
 from ray.serve.generated.serve_pb2 import (
     DeploymentConfig as DeploymentConfigProto, AutoscalingConfig as
     AutoscalingConfigProto)
 from ray.serve.generated.serve_pb2 import DeploymentLanguage
->>>>>>> 5de4a389
 
 from ray import cloudpickle as cloudpickle
 
@@ -164,7 +155,6 @@
     """Holds metadata for creating Deployment replicas."""
 
     def __init__(self,
-<<<<<<< HEAD
                  func_or_class: Union[Callable, SerializedFuncOrClass],
                  init_args: Optional[Tuple[Any]] = None,
                  init_kwargs: Optional[Dict[Any, Any]] = None,
@@ -237,55 +227,18 @@
         if self.serialized_func_or_class.is_function:
             raise ValueError(
                 "init_kwargs not supported for function deployments.")
-=======
-                 deployment_def: Callable,
-                 init_args: Optional[Tuple[Any]] = None,
-                 init_kwargs: Optional[Dict[Any, Any]] = None,
-                 ray_actor_options=None):
-        # Validate that deployment_def is an import path, function, or class.
-        if isinstance(deployment_def, str):
-            self.func_or_class_name = deployment_def
-        elif inspect.isfunction(deployment_def):
-            self.func_or_class_name = deployment_def.__name__
-            if init_args:
-                raise ValueError(
-                    "init_args not supported for function deployments.")
-            if init_kwargs:
-                raise ValueError(
-                    "init_kwargs not supported for function deployments.")
-        elif inspect.isclass(deployment_def):
-            self.func_or_class_name = deployment_def.__name__
-        else:
-            raise TypeError(
-                "Deployment must be a function or class, it is {}.".format(
-                    type(deployment_def)))
-
-        self.serialized_deployment_def = cloudpickle.dumps(deployment_def)
-        self.init_args = init_args if init_args is not None else ()
-        self.init_kwargs = init_kwargs if init_kwargs is not None else {}
-        if ray_actor_options is None:
-            self.ray_actor_options = {}
-        else:
-            self.ray_actor_options = ray_actor_options
->>>>>>> 5de4a389
 
         if not isinstance(init_kwargs, dict):
             raise TypeError("init_kwargs must be a dict.")
 
         self.init_kwargs = init_kwargs
 
-<<<<<<< HEAD
     def set_num_cpus(self, num_cpus: Union[int, float]):
         if not isinstance(num_cpus, (int, float)):
             raise TypeError("num_cpus_per_replica must be int or float, "
                             f"got {type(num_cpus)}.")
         elif num_cpus < 0:
             raise ValueError("num_cpus_per_replica must be >= 0.")
-=======
-        if "placement_group" in self.ray_actor_options:
-            raise ValueError("Providing placement_group for deployment actors "
-                             "is not currently supported.")
->>>>>>> 5de4a389
 
         self.num_cpus = float(num_cpus)
 
