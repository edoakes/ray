import asyncio
import socket
from typing import List, Dict, Tuple

import uvicorn
import starlette.responses
import starlette.routing

import ray
from ray import serve
from ray.exceptions import RayActorError, RayTaskError
from ray.serve.common import EndpointTag
from ray.serve.constants import WILDCARD_PATH_SUFFIX
from ray.serve.long_poll import LongPollNamespace
from ray.util import metrics
from ray.serve.utils import logger
from ray.serve.http_util import HTTPRequestWrapper, Response
from ray.serve.long_poll import LongPollClient
from ray.serve.handle import DEFAULT

MAX_REPLICA_FAILURE_RETRIES = 10


def _strip_wildcard_suffix(path):
    if path.endswith(WILDCARD_PATH_SUFFIX):
        path = path[:-len(WILDCARD_PATH_SUFFIX)]
    return path


class ServeStarletteEndpoint:
    """Wraps the given Serve endpoint in a Starlette endpoint.

    Implements the ASGI protocol.  Constructs a Starlette endpoint for use by
    a Starlette app or Starlette Router which calls the given Serve endpoint.

    Usage:
        route = starlette.routing.Route(
                "/api",
                ServeStarletteEndpoint(endpoint_tag),
                methods=methods)
        app = starlette.applications.Starlette(routes=[route])
    """

    def __init__(self, endpoint_tag: EndpointTag, path_prefix: str):
        self.endpoint_tag = endpoint_tag
        self.path_prefix = path_prefix
        self.handle = serve.get_handle(
            self.endpoint_tag, sync=False, missing_ok=True)

    async def __call__(self, scope, receive, send):
        http_body_bytes = await self.receive_http_body(scope, receive, send)

        headers = {k.decode(): v.decode() for k, v in scope["headers"]}

        # scope["router"] and scope["endpoint"] contain references to a router
        # and endpoint object, respectively, which each in turn contain a
        # reference to the Serve client, which cannot be serialized.
        # The solution is to delete these from scope, as they will not be used.
        del scope["router"]
        del scope["endpoint"]

        # Modify the path and root path so that reverse lookups and redirection
        # work as expected. We do this here instead of in replicas so it can be
        # changed without restarting the replicas.
        scope["path"] = scope["path"].replace(self.path_prefix, "", 1)
        scope["root_path"] = self.path_prefix
        handle = self.handle.options(
            method_name=headers.get("X-SERVE-CALL-METHOD".lower(),
                                    DEFAULT.VALUE),
            shard_key=headers.get("X-SERVE-SHARD-KEY".lower(), DEFAULT.VALUE),
            http_method=scope["method"].upper(),
            http_headers=headers)

        # NOTE(edoakes): it's important that we defer building the starlette
        # request until it reaches the backend replica to avoid unnecessary
        # serialization cost, so we use a simple dataclass here.
        request = HTTPRequestWrapper(scope, http_body_bytes)

        retries = 0
        backoff_time_s = 0.05
<<<<<<< HEAD
        while retries < MAX_REPLICA_FAILURE_RETRIES:
            object_ref = await handle.remote(starlette_request)
=======
        while retries < MAX_ACTOR_FAILURE_RETRIES:
            object_ref = await handle.remote(request)
>>>>>>> eed34092
            try:
                result = await object_ref
                break
            except RayActorError:
                logger.warning(
                    "Request failed due to replica failure. There are "
                    f"{MAX_REPLICA_FAILURE_RETRIES - retries} retries "
                    "remaining.")
                await asyncio.sleep(backoff_time_s)
                backoff_time_s *= 2
                retries += 1

        if isinstance(result, RayTaskError):
            error_message = "Task Error. Traceback: {}.".format(result)
            await Response(
                error_message, status_code=500).send(scope, receive, send)
        elif isinstance(result, starlette.responses.Response):
            await result(scope, receive, send)
        else:
            await Response(result).send(scope, receive, send)

    async def receive_http_body(self, scope, receive, send):
        body_buffer = []
        more_body = True
        while more_body:
            message = await receive()
            assert message["type"] == "http.request"

            more_body = message["more_body"]
            body_buffer.append(message["body"])

        return b"".join(body_buffer)


class HTTPProxy:
    """This class is meant to be instantiated and run by an ASGI HTTP server.

    >>> import uvicorn
    >>> uvicorn.run(HTTPProxy(controller_name))
    """

    def __init__(self, controller_name: str):
        # Set the controller name so that serve will connect to the
        # controller instance this proxy is running in.
        ray.serve.api._set_internal_replica_context(None, None,
                                                    controller_name, None)

        controller = ray.get_actor(controller_name)

        self.router = starlette.routing.Router(default=self._not_found)

        # route -> (endpoint_tag, methods).  Updated via long polling.
        self.route_table: Dict[str, Tuple[EndpointTag, List[str]]] = {}

        self.long_poll_client = LongPollClient(
            controller, {
                LongPollNamespace.ROUTE_TABLE: self._update_route_table,
            },
            call_in_event_loop=asyncio.get_event_loop())

        self.request_counter = metrics.Counter(
            "serve_num_http_requests",
            description="The number of HTTP requests processed.",
            tag_keys=("route", ))

    def _update_route_table(self, route_table: Dict[str, List[str]]):
        logger.debug(f"HTTP Proxy: Got updated route table: {route_table}.")
        self.route_table = route_table

        # Routes are sorted in order of descending length to enable longest
        # prefix matching (Starlette evaluates the routes in order).
        routes = [
            starlette.routing.Route(
                route,
                ServeStarletteEndpoint(endpoint_tag,
                                       _strip_wildcard_suffix(route)),
                methods=methods) for route, (endpoint_tag, methods) in sorted(
                    route_table.items(), key=lambda x: len(x[0]), reverse=True)
            if not self._is_headless(route)
        ]

        routes.append(
            starlette.routing.Route("/-/routes", self._display_route_table))

        self.router.routes = routes

    async def _not_found(self, scope, receive, send):
        current_path = scope["path"]
        error_message = ("Path {} not found. "
                         "Please ping http://.../-/routes for route table."
                         ).format(current_path)
        response = Response(error_message, status_code=404)
        await response.send(scope, receive, send)

    async def _display_route_table(self, request):
        # Strip out the wildcard suffix added to the routes in the controller.
        # TODO(edoakes): once we deprecate the old ingress support, we could
        # just add the wildcard when we add routes to the Router instead of in
        # the route table.
        return starlette.responses.JSONResponse({
            _strip_wildcard_suffix(path): (endpoint, methods)
            for path, (endpoint, methods) in self.route_table.items()
        })

    def _is_headless(self, route: str):
        """Returns True if `route` corresponds to a headless endpoint."""
        return not route.startswith("/")

    async def __call__(self, scope, receive, send):
        """Implements the ASGI protocol.

        See details at:
            https://asgi.readthedocs.io/en/latest/specs/index.html.
        """

        assert self.route_table is not None, (
            "Route table must be set via set_route_table.")
        assert scope["type"] == "http"

        self.request_counter.inc(tags={"route": scope["path"]})
        await self.router(scope, receive, send)


@ray.remote(num_cpus=0)
class HTTPProxyActor:
    def __init__(self,
                 host: str,
                 port: int,
                 controller_name: str,
                 http_middlewares: List[
                     "starlette.middleware.Middleware"] = []):  # noqa: F821
        self.host = host
        self.port = port

        self.setup_complete = asyncio.Event()

        self.app = HTTPProxy(controller_name)

        self.wrapped_app = self.app
        for middleware in http_middlewares:
            self.wrapped_app = middleware.cls(self.wrapped_app,
                                              **middleware.options)

        # Start running the HTTP server on the event loop.
        # This task should be running forever. We track it in case of failure.
        self.running_task = asyncio.get_event_loop().create_task(self.run())

    async def ready(self):
        """Returns when HTTP proxy is ready to serve traffic.
        Or throw exception when it is not able to serve traffic.
        """
        done_set, _ = await asyncio.wait(
            [
                # Either the HTTP setup has completed.
                # The event is set inside self.run.
                self.setup_complete.wait(),
                # Or self.run errored.
                self.running_task,
            ],
            return_when=asyncio.FIRST_COMPLETED)

        # Return None, or re-throw the exception from self.running_task.
        return await done_set.pop()

    async def run(self):
        sock = socket.socket()
        # These two socket options will allow multiple process to bind the the
        # same port. Kernel will evenly load balance among the port listeners.
        # Note: this will only work on Linux.
        sock.setsockopt(socket.SOL_SOCKET, socket.SO_REUSEADDR, 1)
        if hasattr(socket, "SO_REUSEPORT"):
            sock.setsockopt(socket.SOL_SOCKET, socket.SO_REUSEPORT, 1)

        try:
            sock.bind((self.host, self.port))
        except OSError:
            # The OS failed to bind a socket to the given host and port.
            raise ValueError(
                f"""Failed to bind Ray Serve HTTP proxy to '{self.host}:{self.port}'.
Please make sure your http-host and http-port are specified correctly.""")

        # Note(simon): we have to use lower level uvicorn Config and Server
        # class because we want to run the server as a coroutine. The only
        # alternative is to call uvicorn.run which is blocking.
        config = uvicorn.Config(
            self.wrapped_app,
            host=self.host,
            port=self.port,
            lifespan="off",
            access_log=False)
        server = uvicorn.Server(config=config)
        # TODO(edoakes): we need to override install_signal_handlers here
        # because the existing implementation fails if it isn't running in
        # the main thread and uvicorn doesn't expose a way to configure it.
        server.install_signal_handlers = lambda: None

        self.setup_complete.set()
        await server.serve(sockets=[sock])<|MERGE_RESOLUTION|>--- conflicted
+++ resolved
@@ -78,13 +78,8 @@
 
         retries = 0
         backoff_time_s = 0.05
-<<<<<<< HEAD
         while retries < MAX_REPLICA_FAILURE_RETRIES:
-            object_ref = await handle.remote(starlette_request)
-=======
-        while retries < MAX_ACTOR_FAILURE_RETRIES:
             object_ref = await handle.remote(request)
->>>>>>> eed34092
             try:
                 result = await object_ref
                 break
