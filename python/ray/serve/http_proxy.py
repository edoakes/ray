--- conflicted
+++ resolved
@@ -332,12 +332,7 @@
         port: int,
         root_path: str,
         controller_name: str,
-<<<<<<< HEAD
-        controller_namespace: str,
         node_ip_address: str,
-=======
-        node_id: str,
->>>>>>> 0d8cbb1c
         http_middlewares: Optional[List["starlette.middleware.Middleware"]] = None,
     ):  # noqa: F821
         configure_component_logger(
